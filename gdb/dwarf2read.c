/* DWARF 2 debugging format support for GDB.

   Copyright (C) 1994, 1995, 1996, 1997, 1998, 1999, 2000, 2001, 2002, 2003,
                 2004, 2005, 2006, 2007, 2008, 2009, 2010
                 Free Software Foundation, Inc.

   Adapted by Gary Funck (gary@intrepid.com), Intrepid Technology,
   Inc.  with support from Florida State University (under contract
   with the Ada Joint Program Office), and Silicon Graphics, Inc.
   Initial contribution by Brent Benson, Harris Computer Systems, Inc.,
   based on Fred Fish's (Cygnus Support) implementation of DWARF 1
   support.

   This file is part of GDB.

   This program is free software; you can redistribute it and/or modify
   it under the terms of the GNU General Public License as published by
   the Free Software Foundation; either version 3 of the License, or
   (at your option) any later version.

   This program is distributed in the hope that it will be useful,
   but WITHOUT ANY WARRANTY; without even the implied warranty of
   MERCHANTABILITY or FITNESS FOR A PARTICULAR PURPOSE.  See the
   GNU General Public License for more details.

   You should have received a copy of the GNU General Public License
   along with this program.  If not, see <http://www.gnu.org/licenses/>.  */

#include "defs.h"
#include "bfd.h"
#include "symtab.h"
#include "gdbtypes.h"
#include "objfiles.h"
#include "dwarf2.h"
#include "buildsym.h"
#include "demangle.h"
#include "expression.h"
#include "filenames.h"	/* for DOSish file names */
#include "macrotab.h"
#include "language.h"
#include "complaints.h"
#include "bcache.h"
#include "dwarf2expr.h"
#include "dwarf2loc.h"
#include "cp-support.h"
#include "hashtab.h"
#include "command.h"
#include "gdbcmd.h"
#include "block.h"
#include "addrmap.h"
#include "typeprint.h"
#include "jv-lang.h"
#include "psympriv.h"

#include <fcntl.h>
#include "gdb_string.h"
#include "gdb_assert.h"
#include <sys/types.h>
#ifdef HAVE_ZLIB_H
#include <zlib.h>
#endif
#ifdef HAVE_MMAP
#include <sys/mman.h>
#ifndef MAP_FAILED
#define MAP_FAILED ((void *) -1)
#endif
#endif

#if 0
/* .debug_info header for a compilation unit
   Because of alignment constraints, this structure has padding and cannot
   be mapped directly onto the beginning of the .debug_info section.  */
typedef struct comp_unit_header
  {
    unsigned int length;	/* length of the .debug_info
				   contribution */
    unsigned short version;	/* version number -- 2 for DWARF
				   version 2 */
    unsigned int abbrev_offset;	/* offset into .debug_abbrev section */
    unsigned char addr_size;	/* byte size of an address -- 4 */
  }
_COMP_UNIT_HEADER;
#define _ACTUAL_COMP_UNIT_HEADER_SIZE 11
#endif

/* .debug_line statement program prologue
   Because of alignment constraints, this structure has padding and cannot
   be mapped directly onto the beginning of the .debug_info section.  */
typedef struct statement_prologue
  {
    unsigned int total_length;	/* byte length of the statement
				   information */
    unsigned short version;	/* version number -- 2 for DWARF
				   version 2 */
    unsigned int prologue_length;	/* # bytes between prologue &
					   stmt program */
    unsigned char minimum_instruction_length;	/* byte size of
						   smallest instr */
    unsigned char default_is_stmt;	/* initial value of is_stmt
					   register */
    char line_base;
    unsigned char line_range;
    unsigned char opcode_base;	/* number assigned to first special
				   opcode */
    unsigned char *standard_opcode_lengths;
  }
_STATEMENT_PROLOGUE;

/* When non-zero, dump DIEs after they are read in.  */
static int dwarf2_die_debug = 0;

static int pagesize;

/* When set, the file that we're processing is known to have debugging
   info for C++ namespaces.  GCC 3.3.x did not produce this information,
   but later versions do.  */

static int processing_has_namespace_info;

static const struct objfile_data *dwarf2_objfile_data_key;

struct dwarf2_section_info
{
  asection *asection;
  gdb_byte *buffer;
  bfd_size_type size;
  int was_mmapped;
  /* True if we have tried to read this section.  */
  int readin;
};

struct dwarf2_per_objfile
{
  struct dwarf2_section_info info;
  struct dwarf2_section_info abbrev;
  struct dwarf2_section_info line;
  struct dwarf2_section_info loc;
  struct dwarf2_section_info macinfo;
  struct dwarf2_section_info str;
  struct dwarf2_section_info ranges;
  struct dwarf2_section_info types;
  struct dwarf2_section_info frame;
  struct dwarf2_section_info eh_frame;

  /* Back link.  */
  struct objfile *objfile;

  /* A list of all the compilation units.  This is used to locate
     the target compilation unit of a particular reference.  */
  struct dwarf2_per_cu_data **all_comp_units;

  /* The number of compilation units in ALL_COMP_UNITS.  */
  int n_comp_units;

  /* A chain of compilation units that are currently read in, so that
     they can be freed later.  */
  struct dwarf2_per_cu_data *read_in_chain;

  /* A table mapping .debug_types signatures to its signatured_type entry.
     This is NULL if the .debug_types section hasn't been read in yet.  */
  htab_t signatured_types;

  /* A flag indicating wether this objfile has a section loaded at a
     VMA of 0.  */
  int has_section_at_zero;
};

static struct dwarf2_per_objfile *dwarf2_per_objfile;

/* names of the debugging sections */

/* Note that if the debugging section has been compressed, it might
   have a name like .zdebug_info.  */

#define INFO_SECTION     "debug_info"
#define ABBREV_SECTION   "debug_abbrev"
#define LINE_SECTION     "debug_line"
#define LOC_SECTION      "debug_loc"
#define MACINFO_SECTION  "debug_macinfo"
#define STR_SECTION      "debug_str"
#define RANGES_SECTION   "debug_ranges"
#define TYPES_SECTION    "debug_types"
#define FRAME_SECTION    "debug_frame"
#define EH_FRAME_SECTION "eh_frame"

/* local data types */

/* We hold several abbreviation tables in memory at the same time. */
#ifndef ABBREV_HASH_SIZE
#define ABBREV_HASH_SIZE 121
#endif

/* The data in a compilation unit header, after target2host
   translation, looks like this.  */
struct comp_unit_head
{
  unsigned int length;
  short version;
  unsigned char addr_size;
  unsigned char signed_addr_p;
  unsigned int abbrev_offset;

  /* Size of file offsets; either 4 or 8.  */
  unsigned int offset_size;

  /* Size of the length field; either 4 or 12.  */
  unsigned int initial_length_size;

  /* Offset to the first byte of this compilation unit header in the
     .debug_info section, for resolving relative reference dies.  */
  unsigned int offset;

  /* Offset to first die in this cu from the start of the cu.
     This will be the first byte following the compilation unit header.  */
  unsigned int first_die_offset;
};

/* Internal state when decoding a particular compilation unit.  */
struct dwarf2_cu
{
  /* The objfile containing this compilation unit.  */
  struct objfile *objfile;

  /* The header of the compilation unit.  */
  struct comp_unit_head header;

  /* Base address of this compilation unit.  */
  CORE_ADDR base_address;

  /* Non-zero if base_address has been set.  */
  int base_known;

  struct function_range *first_fn, *last_fn, *cached_fn;

  /* The language we are debugging.  */
  enum language language;
  const struct language_defn *language_defn;

  const char *producer;

  /* The generic symbol table building routines have separate lists for
     file scope symbols and all all other scopes (local scopes).  So
     we need to select the right one to pass to add_symbol_to_list().
     We do it by keeping a pointer to the correct list in list_in_scope.

     FIXME: The original dwarf code just treated the file scope as the
     first local scope, and all other local scopes as nested local
     scopes, and worked fine.  Check to see if we really need to
     distinguish these in buildsym.c.  */
  struct pending **list_in_scope;

  /* DWARF abbreviation table associated with this compilation unit.  */
  struct abbrev_info **dwarf2_abbrevs;

  /* Storage for the abbrev table.  */
  struct obstack abbrev_obstack;

  /* Hash table holding all the loaded partial DIEs.  */
  htab_t partial_dies;

  /* Storage for things with the same lifetime as this read-in compilation
     unit, including partial DIEs.  */
  struct obstack comp_unit_obstack;

  /* When multiple dwarf2_cu structures are living in memory, this field
     chains them all together, so that they can be released efficiently.
     We will probably also want a generation counter so that most-recently-used
     compilation units are cached...  */
  struct dwarf2_per_cu_data *read_in_chain;

  /* Backchain to our per_cu entry if the tree has been built.  */
  struct dwarf2_per_cu_data *per_cu;

  /* Pointer to the die -> type map.  Although it is stored
     permanently in per_cu, we copy it here to avoid double
     indirection.  */
  htab_t type_hash;

  /* How many compilation units ago was this CU last referenced?  */
  int last_used;

  /* A hash table of die offsets for following references.  */
  htab_t die_hash;

  /* Full DIEs if read in.  */
  struct die_info *dies;

  /* A set of pointers to dwarf2_per_cu_data objects for compilation
     units referenced by this one.  Only set during full symbol processing;
     partial symbol tables do not have dependencies.  */
  htab_t dependencies;

  /* Header data from the line table, during full symbol processing.  */
  struct line_header *line_header;

  /* Mark used when releasing cached dies.  */
  unsigned int mark : 1;

  /* This flag will be set if this compilation unit might include
     inter-compilation-unit references.  */
  unsigned int has_form_ref_addr : 1;

  /* This flag will be set if this compilation unit includes any
     DW_TAG_namespace DIEs.  If we know that there are explicit
     DIEs for namespaces, we don't need to try to infer them
     from mangled names.  */
  unsigned int has_namespace_info : 1;
};

/* Persistent data held for a compilation unit, even when not
   processing it.  We put a pointer to this structure in the
   read_symtab_private field of the psymtab.  If we encounter
   inter-compilation-unit references, we also maintain a sorted
   list of all compilation units.  */

struct dwarf2_per_cu_data
{
  /* The start offset and length of this compilation unit.  2**29-1
     bytes should suffice to store the length of any compilation unit
     - if it doesn't, GDB will fall over anyway.
     NOTE: Unlike comp_unit_head.length, this length includes
     initial_length_size.  */
  unsigned int offset;
  unsigned int length : 29;

  /* Flag indicating this compilation unit will be read in before
     any of the current compilation units are processed.  */
  unsigned int queued : 1;

  /* This flag will be set if we need to load absolutely all DIEs
     for this compilation unit, instead of just the ones we think
     are interesting.  It gets set if we look for a DIE in the
     hash table and don't find it.  */
  unsigned int load_all_dies : 1;

  /* Non-zero if this CU is from .debug_types.
     Otherwise it's from .debug_info.  */
  unsigned int from_debug_types : 1;

  /* Set to non-NULL iff this CU is currently loaded.  When it gets freed out
     of the CU cache it gets reset to NULL again.  */
  struct dwarf2_cu *cu;

  /* If full symbols for this CU have been read in, then this field
     holds a map of DIE offsets to types.  It isn't always possible
     to reconstruct this information later, so we have to preserve
     it.  */
  htab_t type_hash;

  /* The partial symbol table associated with this compilation unit,
     or NULL for partial units (which do not have an associated
     symtab).  */
  struct partial_symtab *psymtab;
};

/* Entry in the signatured_types hash table.  */

struct signatured_type
{
  ULONGEST signature;

  /* Offset in .debug_types of the TU (type_unit) for this type.  */
  unsigned int offset;

  /* Offset in .debug_types of the type defined by this TU.  */
  unsigned int type_offset;

  /* The CU(/TU) of this type.  */
  struct dwarf2_per_cu_data per_cu;
};

/* Struct used to pass misc. parameters to read_die_and_children, et. al.
   which are used for both .debug_info and .debug_types dies.
   All parameters here are unchanging for the life of the call.
   This struct exists to abstract away the constant parameters of
   die reading.  */

struct die_reader_specs
{
  /* The bfd of this objfile.  */
  bfd* abfd;

  /* The CU of the DIE we are parsing.  */
  struct dwarf2_cu *cu;

  /* Pointer to start of section buffer.
     This is either the start of .debug_info or .debug_types.  */
  const gdb_byte *buffer;
};

/* The line number information for a compilation unit (found in the
   .debug_line section) begins with a "statement program header",
   which contains the following information.  */
struct line_header
{
  unsigned int total_length;
  unsigned short version;
  unsigned int header_length;
  unsigned char minimum_instruction_length;
  unsigned char maximum_ops_per_instruction;
  unsigned char default_is_stmt;
  int line_base;
  unsigned char line_range;
  unsigned char opcode_base;

  /* standard_opcode_lengths[i] is the number of operands for the
     standard opcode whose value is i.  This means that
     standard_opcode_lengths[0] is unused, and the last meaningful
     element is standard_opcode_lengths[opcode_base - 1].  */
  unsigned char *standard_opcode_lengths;

  /* The include_directories table.  NOTE!  These strings are not
     allocated with xmalloc; instead, they are pointers into
     debug_line_buffer.  If you try to free them, `free' will get
     indigestion.  */
  unsigned int num_include_dirs, include_dirs_size;
  char **include_dirs;

  /* The file_names table.  NOTE!  These strings are not allocated
     with xmalloc; instead, they are pointers into debug_line_buffer.
     Don't try to free them directly.  */
  unsigned int num_file_names, file_names_size;
  struct file_entry
  {
    char *name;
    unsigned int dir_index;
    unsigned int mod_time;
    unsigned int length;
    int included_p; /* Non-zero if referenced by the Line Number Program.  */
    struct symtab *symtab; /* The associated symbol table, if any.  */
  } *file_names;

  /* The start and end of the statement program following this
     header.  These point into dwarf2_per_objfile->line_buffer.  */
  gdb_byte *statement_program_start, *statement_program_end;
};

/* When we construct a partial symbol table entry we only
   need this much information. */
struct partial_die_info
  {
    /* Offset of this DIE.  */
    unsigned int offset;

    /* DWARF-2 tag for this DIE.  */
    ENUM_BITFIELD(dwarf_tag) tag : 16;

    /* Assorted flags describing the data found in this DIE.  */
    unsigned int has_children : 1;
    unsigned int is_external : 1;
    unsigned int is_declaration : 1;
    unsigned int has_type : 1;
    unsigned int has_specification : 1;
    unsigned int has_pc_info : 1;

    /* Flag set if the SCOPE field of this structure has been
       computed.  */
    unsigned int scope_set : 1;

    /* Flag set if the DIE has a byte_size attribute.  */
    unsigned int has_byte_size : 1;

    /* The name of this DIE.  Normally the value of DW_AT_name, but
       sometimes a default name for unnamed DIEs.  */
    char *name;

    /* The scope to prepend to our children.  This is generally
       allocated on the comp_unit_obstack, so will disappear
       when this compilation unit leaves the cache.  */
    char *scope;

    /* The location description associated with this DIE, if any.  */
    struct dwarf_block *locdesc;

    /* If HAS_PC_INFO, the PC range associated with this DIE.  */
    CORE_ADDR lowpc;
    CORE_ADDR highpc;

    /* Pointer into the info_buffer (or types_buffer) pointing at the target of
       DW_AT_sibling, if any.  */
    gdb_byte *sibling;

    /* If HAS_SPECIFICATION, the offset of the DIE referred to by
       DW_AT_specification (or DW_AT_abstract_origin or
       DW_AT_extension).  */
    unsigned int spec_offset;

    /* Pointers to this DIE's parent, first child, and next sibling,
       if any.  */
    struct partial_die_info *die_parent, *die_child, *die_sibling;
  };

/* This data structure holds the information of an abbrev. */
struct abbrev_info
  {
    unsigned int number;	/* number identifying abbrev */
    enum dwarf_tag tag;		/* dwarf tag */
    unsigned short has_children;		/* boolean */
    unsigned short num_attrs;	/* number of attributes */
    struct attr_abbrev *attrs;	/* an array of attribute descriptions */
    struct abbrev_info *next;	/* next in chain */
  };

struct attr_abbrev
  {
    ENUM_BITFIELD(dwarf_attribute) name : 16;
    ENUM_BITFIELD(dwarf_form) form : 16;
  };

/* Attributes have a name and a value */
struct attribute
  {
    ENUM_BITFIELD(dwarf_attribute) name : 16;
    ENUM_BITFIELD(dwarf_form) form : 15;

    /* Has DW_STRING already been updated by dwarf2_canonicalize_name?  This
       field should be in u.str (existing only for DW_STRING) but it is kept
       here for better struct attribute alignment.  */
    unsigned int string_is_canonical : 1;

    union
      {
	char *str;
	struct dwarf_block *blk;
	ULONGEST unsnd;
	LONGEST snd;
	CORE_ADDR addr;
	struct signatured_type *signatured_type;
      }
    u;
  };

/* This data structure holds a complete die structure. */
struct die_info
  {
    /* DWARF-2 tag for this DIE.  */
    ENUM_BITFIELD(dwarf_tag) tag : 16;

    /* Number of attributes */
    unsigned short num_attrs;

    /* Abbrev number */
    unsigned int abbrev;

    /* Offset in .debug_info or .debug_types section.  */
    unsigned int offset;

    /* The dies in a compilation unit form an n-ary tree.  PARENT
       points to this die's parent; CHILD points to the first child of
       this node; and all the children of a given node are chained
       together via their SIBLING fields, terminated by a die whose
       tag is zero.  */
    struct die_info *child;	/* Its first child, if any.  */
    struct die_info *sibling;	/* Its next sibling, if any.  */
    struct die_info *parent;	/* Its parent, if any.  */

    /* An array of attributes, with NUM_ATTRS elements.  There may be
       zero, but it's not common and zero-sized arrays are not
       sufficiently portable C.  */
    struct attribute attrs[1];
  };

struct function_range
{
  const char *name;
  CORE_ADDR lowpc, highpc;
  int seen_line;
  struct function_range *next;
};

/* Get at parts of an attribute structure */

#define DW_STRING(attr)    ((attr)->u.str)
#define DW_STRING_IS_CANONICAL(attr) ((attr)->string_is_canonical)
#define DW_UNSND(attr)     ((attr)->u.unsnd)
#define DW_BLOCK(attr)     ((attr)->u.blk)
#define DW_SND(attr)       ((attr)->u.snd)
#define DW_ADDR(attr)	   ((attr)->u.addr)
#define DW_SIGNATURED_TYPE(attr) ((attr)->u.signatured_type)

/* Blocks are a bunch of untyped bytes. */
struct dwarf_block
  {
    unsigned int size;
    gdb_byte *data;
  };

#ifndef ATTR_ALLOC_CHUNK
#define ATTR_ALLOC_CHUNK 4
#endif

/* Allocate fields for structs, unions and enums in this size.  */
#ifndef DW_FIELD_ALLOC_CHUNK
#define DW_FIELD_ALLOC_CHUNK 4
#endif

/* FIXME: We might want to set this from BFD via bfd_arch_bits_per_byte,
   but this would require a corresponding change in unpack_field_as_long
   and friends.  */
static int bits_per_byte = 8;

/* The routines that read and process dies for a C struct or C++ class
   pass lists of data member fields and lists of member function fields
   in an instance of a field_info structure, as defined below.  */
struct field_info
  {
    /* List of data member and baseclasses fields. */
    struct nextfield
      {
	struct nextfield *next;
	int accessibility;
	int virtuality;
	struct field field;
      }
     *fields, *baseclasses;

    /* Number of fields (including baseclasses).  */
    int nfields;

    /* Number of baseclasses.  */
    int nbaseclasses;

    /* Set if the accesibility of one of the fields is not public.  */
    int non_public_fields;

    /* Member function fields array, entries are allocated in the order they
       are encountered in the object file.  */
    struct nextfnfield
      {
	struct nextfnfield *next;
	struct fn_field fnfield;
      }
     *fnfields;

    /* Member function fieldlist array, contains name of possibly overloaded
       member function, number of overloaded member functions and a pointer
       to the head of the member function field chain.  */
    struct fnfieldlist
      {
	char *name;
	int length;
	struct nextfnfield *head;
      }
     *fnfieldlists;

    /* Number of entries in the fnfieldlists array.  */
    int nfnfields;

    /* typedefs defined inside this class.  TYPEDEF_FIELD_LIST contains head of
       a NULL terminated list of TYPEDEF_FIELD_LIST_COUNT elements.  */
    struct typedef_field_list
      {
	struct typedef_field field;
	struct typedef_field_list *next;
      }
    *typedef_field_list;
    unsigned typedef_field_list_count;
  };

/* One item on the queue of compilation units to read in full symbols
   for.  */
struct dwarf2_queue_item
{
  struct dwarf2_per_cu_data *per_cu;
  struct dwarf2_queue_item *next;
};

/* The current queue.  */
static struct dwarf2_queue_item *dwarf2_queue, *dwarf2_queue_tail;

/* Loaded secondary compilation units are kept in memory until they
   have not been referenced for the processing of this many
   compilation units.  Set this to zero to disable caching.  Cache
   sizes of up to at least twenty will improve startup time for
   typical inter-CU-reference binaries, at an obvious memory cost.  */
static int dwarf2_max_cache_age = 5;
static void
show_dwarf2_max_cache_age (struct ui_file *file, int from_tty,
			   struct cmd_list_element *c, const char *value)
{
  fprintf_filtered (file, _("\
The upper bound on the age of cached dwarf2 compilation units is %s.\n"),
		    value);
}


/* Various complaints about symbol reading that don't abort the process */

static void
dwarf2_statement_list_fits_in_line_number_section_complaint (void)
{
  complaint (&symfile_complaints,
	     _("statement list doesn't fit in .debug_line section"));
}

static void
dwarf2_debug_line_missing_file_complaint (void)
{
  complaint (&symfile_complaints,
	     _(".debug_line section has line data without a file"));
}

static void
dwarf2_debug_line_missing_end_sequence_complaint (void)
{
  complaint (&symfile_complaints,
	     _(".debug_line section has line program sequence without an end"));
}

static void
dwarf2_complex_location_expr_complaint (void)
{
  complaint (&symfile_complaints, _("location expression too complex"));
}

static void
dwarf2_const_value_length_mismatch_complaint (const char *arg1, int arg2,
					      int arg3)
{
  complaint (&symfile_complaints,
	     _("const value length mismatch for '%s', got %d, expected %d"), arg1,
	     arg2, arg3);
}

static void
dwarf2_macros_too_long_complaint (void)
{
  complaint (&symfile_complaints,
	     _("macro info runs off end of `.debug_macinfo' section"));
}

static void
dwarf2_macro_malformed_definition_complaint (const char *arg1)
{
  complaint (&symfile_complaints,
	     _("macro debug info contains a malformed macro definition:\n`%s'"),
	     arg1);
}

static void
dwarf2_invalid_attrib_class_complaint (const char *arg1, const char *arg2)
{
  complaint (&symfile_complaints,
	     _("invalid attribute class or form for '%s' in '%s'"), arg1, arg2);
}

/* local function prototypes */

static void dwarf2_locate_sections (bfd *, asection *, void *);

static void dwarf2_create_include_psymtab (char *, struct partial_symtab *,
                                           struct objfile *);

static void dwarf2_build_include_psymtabs (struct dwarf2_cu *,
                                           struct die_info *,
                                           struct partial_symtab *);

static void dwarf2_build_psymtabs_hard (struct objfile *);

static void scan_partial_symbols (struct partial_die_info *,
				  CORE_ADDR *, CORE_ADDR *,
				  int, struct dwarf2_cu *);

static void add_partial_symbol (struct partial_die_info *,
				struct dwarf2_cu *);

static void add_partial_namespace (struct partial_die_info *pdi,
				   CORE_ADDR *lowpc, CORE_ADDR *highpc,
				   int need_pc, struct dwarf2_cu *cu);

static void add_partial_module (struct partial_die_info *pdi, CORE_ADDR *lowpc,
				CORE_ADDR *highpc, int need_pc,
				struct dwarf2_cu *cu);

static void add_partial_enumeration (struct partial_die_info *enum_pdi,
				     struct dwarf2_cu *cu);

static void add_partial_subprogram (struct partial_die_info *pdi,
				    CORE_ADDR *lowpc, CORE_ADDR *highpc,
				    int need_pc, struct dwarf2_cu *cu);

static gdb_byte *locate_pdi_sibling (struct partial_die_info *orig_pdi,
				     gdb_byte *buffer, gdb_byte *info_ptr,
                                     bfd *abfd, struct dwarf2_cu *cu);

static void dwarf2_psymtab_to_symtab (struct partial_symtab *);

static void psymtab_to_symtab_1 (struct partial_symtab *);

static void dwarf2_read_abbrevs (bfd *abfd, struct dwarf2_cu *cu);

static void dwarf2_free_abbrev_table (void *);

static struct abbrev_info *peek_die_abbrev (gdb_byte *, unsigned int *,
					    struct dwarf2_cu *);

static struct abbrev_info *dwarf2_lookup_abbrev (unsigned int,
						 struct dwarf2_cu *);

static struct partial_die_info *load_partial_dies (bfd *,
						   gdb_byte *, gdb_byte *,
						   int, struct dwarf2_cu *);

static gdb_byte *read_partial_die (struct partial_die_info *,
                                   struct abbrev_info *abbrev,
				   unsigned int, bfd *,
				   gdb_byte *, gdb_byte *,
				   struct dwarf2_cu *);

static struct partial_die_info *find_partial_die (unsigned int,
						  struct dwarf2_cu *);

static void fixup_partial_die (struct partial_die_info *,
			       struct dwarf2_cu *);

static gdb_byte *read_attribute (struct attribute *, struct attr_abbrev *,
                                 bfd *, gdb_byte *, struct dwarf2_cu *);

static gdb_byte *read_attribute_value (struct attribute *, unsigned,
                                       bfd *, gdb_byte *, struct dwarf2_cu *);

static unsigned int read_1_byte (bfd *, gdb_byte *);

static int read_1_signed_byte (bfd *, gdb_byte *);

static unsigned int read_2_bytes (bfd *, gdb_byte *);

static unsigned int read_4_bytes (bfd *, gdb_byte *);

static ULONGEST read_8_bytes (bfd *, gdb_byte *);

static CORE_ADDR read_address (bfd *, gdb_byte *ptr, struct dwarf2_cu *,
			       unsigned int *);

static LONGEST read_initial_length (bfd *, gdb_byte *, unsigned int *);

static LONGEST read_checked_initial_length_and_offset
  (bfd *, gdb_byte *, const struct comp_unit_head *,
   unsigned int *, unsigned int *);

static LONGEST read_offset (bfd *, gdb_byte *, const struct comp_unit_head *,
			    unsigned int *);

static LONGEST read_offset_1 (bfd *, gdb_byte *, unsigned int);

static gdb_byte *read_n_bytes (bfd *, gdb_byte *, unsigned int);

static char *read_string (bfd *, gdb_byte *, unsigned int *);

static char *read_indirect_string (bfd *, gdb_byte *,
                                   const struct comp_unit_head *,
                                   unsigned int *);

static unsigned long read_unsigned_leb128 (bfd *, gdb_byte *, unsigned int *);

static long read_signed_leb128 (bfd *, gdb_byte *, unsigned int *);

static gdb_byte *skip_leb128 (bfd *, gdb_byte *);

static void set_cu_language (unsigned int, struct dwarf2_cu *);

static struct attribute *dwarf2_attr (struct die_info *, unsigned int,
				      struct dwarf2_cu *);

static struct attribute *dwarf2_attr_no_follow (struct die_info *,
						unsigned int,
						struct dwarf2_cu *);

static int dwarf2_flag_true_p (struct die_info *die, unsigned name,
                               struct dwarf2_cu *cu);

static int die_is_declaration (struct die_info *, struct dwarf2_cu *cu);

static struct die_info *die_specification (struct die_info *die,
					   struct dwarf2_cu **);

static void free_line_header (struct line_header *lh);

static void add_file_name (struct line_header *, char *, unsigned int,
                           unsigned int, unsigned int);

static struct line_header *(dwarf_decode_line_header
                            (unsigned int offset,
                             bfd *abfd, struct dwarf2_cu *cu));

static void dwarf_decode_lines (struct line_header *, char *, bfd *,
				struct dwarf2_cu *, struct partial_symtab *);

static void dwarf2_start_subfile (char *, char *, char *);

static struct symbol *new_symbol (struct die_info *, struct type *,
				  struct dwarf2_cu *);

static void dwarf2_const_value (struct attribute *, struct symbol *,
				struct dwarf2_cu *);

static void dwarf2_const_value_data (struct attribute *attr,
				     struct symbol *sym,
				     int bits);

static struct type *die_type (struct die_info *, struct dwarf2_cu *);

static int need_gnat_info (struct dwarf2_cu *);

static struct type *die_descriptive_type (struct die_info *, struct dwarf2_cu *);

static void set_descriptive_type (struct type *, struct die_info *,
				  struct dwarf2_cu *);

static struct type *die_containing_type (struct die_info *,
					 struct dwarf2_cu *);

static struct type *tag_type_to_type (struct die_info *, struct dwarf2_cu *);

static struct type *read_type_die (struct die_info *, struct dwarf2_cu *);

static char *determine_prefix (struct die_info *die, struct dwarf2_cu *);

static char *typename_concat (struct obstack *obs, const char *prefix,
			      const char *suffix, int physname,
			      struct dwarf2_cu *cu);

static void read_file_scope (struct die_info *, struct dwarf2_cu *);

static void read_type_unit_scope (struct die_info *, struct dwarf2_cu *);

static void read_func_scope (struct die_info *, struct dwarf2_cu *);

static void read_lexical_block_scope (struct die_info *, struct dwarf2_cu *);

static int dwarf2_ranges_read (unsigned, CORE_ADDR *, CORE_ADDR *,
			       struct dwarf2_cu *, struct partial_symtab *);

static int dwarf2_get_pc_bounds (struct die_info *,
				 CORE_ADDR *, CORE_ADDR *, struct dwarf2_cu *,
				 struct partial_symtab *);

static void get_scope_pc_bounds (struct die_info *,
				 CORE_ADDR *, CORE_ADDR *,
				 struct dwarf2_cu *);

static void dwarf2_record_block_ranges (struct die_info *, struct block *,
                                        CORE_ADDR, struct dwarf2_cu *);

static void dwarf2_add_field (struct field_info *, struct die_info *,
			      struct dwarf2_cu *);

static void dwarf2_attach_fields_to_type (struct field_info *,
					  struct type *, struct dwarf2_cu *);

static void dwarf2_add_member_fn (struct field_info *,
				  struct die_info *, struct type *,
				  struct dwarf2_cu *);

static void dwarf2_attach_fn_fields_to_type (struct field_info *,
					     struct type *, struct dwarf2_cu *);

static void process_structure_scope (struct die_info *, struct dwarf2_cu *);

static void read_common_block (struct die_info *, struct dwarf2_cu *);

static void read_namespace (struct die_info *die, struct dwarf2_cu *);

static void read_module (struct die_info *die, struct dwarf2_cu *cu);

static void read_import_statement (struct die_info *die, struct dwarf2_cu *);

static struct type *read_module_type (struct die_info *die,
				      struct dwarf2_cu *cu);

static const char *namespace_name (struct die_info *die,
				   int *is_anonymous, struct dwarf2_cu *);

static void process_enumeration_scope (struct die_info *, struct dwarf2_cu *);

static CORE_ADDR decode_locdesc (struct dwarf_block *, struct dwarf2_cu *);

static enum dwarf_array_dim_ordering read_array_order (struct die_info *,
						       struct dwarf2_cu *);

static struct die_info *read_comp_unit (gdb_byte *, struct dwarf2_cu *);

static struct die_info *read_die_and_children_1 (const struct die_reader_specs *reader,
						 gdb_byte *info_ptr,
						 gdb_byte **new_info_ptr,
						 struct die_info *parent);

static struct die_info *read_die_and_children (const struct die_reader_specs *reader,
					       gdb_byte *info_ptr,
					       gdb_byte **new_info_ptr,
					       struct die_info *parent);

static struct die_info *read_die_and_siblings (const struct die_reader_specs *reader,
					       gdb_byte *info_ptr,
					       gdb_byte **new_info_ptr,
					       struct die_info *parent);

static gdb_byte *read_full_die (const struct die_reader_specs *reader,
				struct die_info **, gdb_byte *,
				int *);

static void process_die (struct die_info *, struct dwarf2_cu *);

static char *dwarf2_canonicalize_name (char *, struct dwarf2_cu *,
				       struct obstack *);

static char *dwarf2_name (struct die_info *die, struct dwarf2_cu *);

static struct die_info *dwarf2_extension (struct die_info *die,
					  struct dwarf2_cu **);

static char *dwarf_tag_name (unsigned int);

static char *dwarf_attr_name (unsigned int);

static char *dwarf_form_name (unsigned int);

static char *dwarf_bool_name (unsigned int);

static char *dwarf_type_encoding_name (unsigned int);

#if 0
static char *dwarf_cfi_name (unsigned int);
#endif

static struct die_info *sibling_die (struct die_info *);

static void dump_die_shallow (struct ui_file *, int indent, struct die_info *);

static void dump_die_for_error (struct die_info *);

static void dump_die_1 (struct ui_file *, int level, int max_level,
			struct die_info *);

/*static*/ void dump_die (struct die_info *, int max_level);

static void store_in_ref_table (struct die_info *,
				struct dwarf2_cu *);

static int is_ref_attr (struct attribute *);

static unsigned int dwarf2_get_ref_die_offset (struct attribute *);

static LONGEST dwarf2_get_attr_constant_value (struct attribute *, int);

static struct die_info *follow_die_ref_or_sig (struct die_info *,
					       struct attribute *,
					       struct dwarf2_cu **);

static struct die_info *follow_die_ref (struct die_info *,
					struct attribute *,
					struct dwarf2_cu **);

static struct die_info *follow_die_sig (struct die_info *,
					struct attribute *,
					struct dwarf2_cu **);

static void read_signatured_type_at_offset (struct objfile *objfile,
					    unsigned int offset);

static void read_signatured_type (struct objfile *,
				  struct signatured_type *type_sig);

/* memory allocation interface */

static struct dwarf_block *dwarf_alloc_block (struct dwarf2_cu *);

static struct abbrev_info *dwarf_alloc_abbrev (struct dwarf2_cu *);

static struct die_info *dwarf_alloc_die (struct dwarf2_cu *, int);

static void initialize_cu_func_list (struct dwarf2_cu *);

static void add_to_cu_func_list (const char *, CORE_ADDR, CORE_ADDR,
				 struct dwarf2_cu *);

static void dwarf_decode_macros (struct line_header *, unsigned int,
                                 char *, bfd *, struct dwarf2_cu *);

static int attr_form_is_block (struct attribute *);

static int attr_form_is_section_offset (struct attribute *);

static int attr_form_is_constant (struct attribute *);

static struct dwarf2_loclist_baton *dwarf2_attr_to_loclist_baton
  (struct attribute *attr, struct dwarf2_cu *cu);

static void dwarf2_symbol_mark_computed (struct attribute *attr,
					 struct symbol *sym,
					 struct dwarf2_cu *cu);

static gdb_byte *skip_one_die (gdb_byte *buffer, gdb_byte *info_ptr,
			       struct abbrev_info *abbrev,
			       struct dwarf2_cu *cu);

static void free_stack_comp_unit (void *);

static hashval_t partial_die_hash (const void *item);

static int partial_die_eq (const void *item_lhs, const void *item_rhs);

static struct dwarf2_per_cu_data *dwarf2_find_containing_comp_unit
  (unsigned int offset, struct objfile *objfile);

static struct dwarf2_per_cu_data *dwarf2_find_comp_unit
  (unsigned int offset, struct objfile *objfile);

static struct dwarf2_cu *alloc_one_comp_unit (struct objfile *objfile);

static void free_one_comp_unit (void *);

static void free_cached_comp_units (void *);

static void age_cached_comp_units (void);

static void free_one_cached_comp_unit (void *);

static void fetch_die_type_attrs (struct die_info *die, struct type *type,
				  struct dwarf2_cu *cu);

static struct type *set_die_type (struct die_info *, struct type *,
				  struct dwarf2_cu *);

static void create_all_comp_units (struct objfile *);

static void load_full_comp_unit (struct dwarf2_per_cu_data *,
				 struct objfile *);

static void process_full_comp_unit (struct dwarf2_per_cu_data *);

static void dwarf2_add_dependence (struct dwarf2_cu *,
				   struct dwarf2_per_cu_data *);

static void dwarf2_mark (struct dwarf2_cu *);

static void dwarf2_clear_marks (struct dwarf2_per_cu_data *);

static struct type *get_die_type (struct die_info *die, struct dwarf2_cu *cu);

static struct dwarf2_locexpr_baton *dwarf2_attr_to_locexpr_baton
  (struct attribute *attr, struct dwarf2_cu *cu);

/* Try to locate the sections we need for DWARF 2 debugging
   information and return true if we have enough to do something.  */

int
dwarf2_has_info (struct objfile *objfile)
{
  dwarf2_per_objfile = objfile_data (objfile, dwarf2_objfile_data_key);
  if (!dwarf2_per_objfile)
    {
      /* Initialize per-objfile state.  */
      struct dwarf2_per_objfile *data
	= obstack_alloc (&objfile->objfile_obstack, sizeof (*data));

      memset (data, 0, sizeof (*data));
      set_objfile_data (objfile, dwarf2_objfile_data_key, data);
      dwarf2_per_objfile = data;

      bfd_map_over_sections (objfile->obfd, dwarf2_locate_sections, NULL);
      dwarf2_per_objfile->objfile = objfile;
    }
  return (dwarf2_per_objfile->info.asection != NULL
	  && dwarf2_per_objfile->abbrev.asection != NULL);
}

/* When loading sections, we can either look for ".<name>", or for
 * ".z<name>", which indicates a compressed section.  */

static int
section_is_p (const char *section_name, const char *name)
{
  return (section_name[0] == '.'
	  && (strcmp (section_name + 1, name) == 0
	      || (section_name[1] == 'z'
		  && strcmp (section_name + 2, name) == 0)));
}

/* This function is mapped across the sections and remembers the
   offset and size of each of the debugging sections we are interested
   in.  */

static void
dwarf2_locate_sections (bfd *abfd, asection *sectp, void *ignore_ptr)
{
  if (section_is_p (sectp->name, INFO_SECTION))
    {
      dwarf2_per_objfile->info.asection = sectp;
      dwarf2_per_objfile->info.size = bfd_get_section_size (sectp);
    }
  else if (section_is_p (sectp->name, ABBREV_SECTION))
    {
      dwarf2_per_objfile->abbrev.asection = sectp;
      dwarf2_per_objfile->abbrev.size = bfd_get_section_size (sectp);
    }
  else if (section_is_p (sectp->name, LINE_SECTION))
    {
      dwarf2_per_objfile->line.asection = sectp;
      dwarf2_per_objfile->line.size = bfd_get_section_size (sectp);
    }
  else if (section_is_p (sectp->name, LOC_SECTION))
    {
      dwarf2_per_objfile->loc.asection = sectp;
      dwarf2_per_objfile->loc.size = bfd_get_section_size (sectp);
    }
  else if (section_is_p (sectp->name, MACINFO_SECTION))
    {
      dwarf2_per_objfile->macinfo.asection = sectp;
      dwarf2_per_objfile->macinfo.size = bfd_get_section_size (sectp);
    }
  else if (section_is_p (sectp->name, STR_SECTION))
    {
      dwarf2_per_objfile->str.asection = sectp;
      dwarf2_per_objfile->str.size = bfd_get_section_size (sectp);
    }
  else if (section_is_p (sectp->name, FRAME_SECTION))
    {
      dwarf2_per_objfile->frame.asection = sectp;
      dwarf2_per_objfile->frame.size = bfd_get_section_size (sectp);
    }
  else if (section_is_p (sectp->name, EH_FRAME_SECTION))
    {
      flagword aflag = bfd_get_section_flags (ignore_abfd, sectp);

      if (aflag & SEC_HAS_CONTENTS)
        {
	  dwarf2_per_objfile->eh_frame.asection = sectp;
          dwarf2_per_objfile->eh_frame.size = bfd_get_section_size (sectp);
        }
    }
  else if (section_is_p (sectp->name, RANGES_SECTION))
    {
      dwarf2_per_objfile->ranges.asection = sectp;
      dwarf2_per_objfile->ranges.size = bfd_get_section_size (sectp);
    }
  else if (section_is_p (sectp->name, TYPES_SECTION))
    {
      dwarf2_per_objfile->types.asection = sectp;
      dwarf2_per_objfile->types.size = bfd_get_section_size (sectp);
    }

  if ((bfd_get_section_flags (abfd, sectp) & SEC_LOAD)
      && bfd_section_vma (abfd, sectp) == 0)
    dwarf2_per_objfile->has_section_at_zero = 1;
}

/* Decompress a section that was compressed using zlib.  Store the
   decompressed buffer, and its size, in OUTBUF and OUTSIZE.  */

static void
zlib_decompress_section (struct objfile *objfile, asection *sectp,
                         gdb_byte **outbuf, bfd_size_type *outsize)
{
  bfd *abfd = objfile->obfd;
#ifndef HAVE_ZLIB_H
  error (_("Support for zlib-compressed DWARF data (from '%s') "
           "is disabled in this copy of GDB"),
         bfd_get_filename (abfd));
#else
  bfd_size_type compressed_size = bfd_get_section_size (sectp);
  gdb_byte *compressed_buffer = xmalloc (compressed_size);
  struct cleanup *cleanup = make_cleanup (xfree, compressed_buffer);
  bfd_size_type uncompressed_size;
  gdb_byte *uncompressed_buffer;
  z_stream strm;
  int rc;
  int header_size = 12;

  if (bfd_seek (abfd, sectp->filepos, SEEK_SET) != 0
      || bfd_bread (compressed_buffer, compressed_size, abfd) != compressed_size)
    error (_("Dwarf Error: Can't read DWARF data from '%s'"),
           bfd_get_filename (abfd));

  /* Read the zlib header.  In this case, it should be "ZLIB" followed
     by the uncompressed section size, 8 bytes in big-endian order.  */
  if (compressed_size < header_size
      || strncmp (compressed_buffer, "ZLIB", 4) != 0)
    error (_("Dwarf Error: Corrupt DWARF ZLIB header from '%s'"),
           bfd_get_filename (abfd));
  uncompressed_size = compressed_buffer[4]; uncompressed_size <<= 8;
  uncompressed_size += compressed_buffer[5]; uncompressed_size <<= 8;
  uncompressed_size += compressed_buffer[6]; uncompressed_size <<= 8;
  uncompressed_size += compressed_buffer[7]; uncompressed_size <<= 8;
  uncompressed_size += compressed_buffer[8]; uncompressed_size <<= 8;
  uncompressed_size += compressed_buffer[9]; uncompressed_size <<= 8;
  uncompressed_size += compressed_buffer[10]; uncompressed_size <<= 8;
  uncompressed_size += compressed_buffer[11];

  /* It is possible the section consists of several compressed
     buffers concatenated together, so we uncompress in a loop.  */
  strm.zalloc = NULL;
  strm.zfree = NULL;
  strm.opaque = NULL;
  strm.avail_in = compressed_size - header_size;
  strm.next_in = (Bytef*) compressed_buffer + header_size;
  strm.avail_out = uncompressed_size;
  uncompressed_buffer = obstack_alloc (&objfile->objfile_obstack,
                                       uncompressed_size);
  rc = inflateInit (&strm);
  while (strm.avail_in > 0)
    {
      if (rc != Z_OK)
        error (_("Dwarf Error: setting up DWARF uncompression in '%s': %d"),
               bfd_get_filename (abfd), rc);
      strm.next_out = ((Bytef*) uncompressed_buffer
                       + (uncompressed_size - strm.avail_out));
      rc = inflate (&strm, Z_FINISH);
      if (rc != Z_STREAM_END)
        error (_("Dwarf Error: zlib error uncompressing from '%s': %d"),
               bfd_get_filename (abfd), rc);
      rc = inflateReset (&strm);
    }
  rc = inflateEnd (&strm);
  if (rc != Z_OK
      || strm.avail_out != 0)
    error (_("Dwarf Error: concluding DWARF uncompression in '%s': %d"),
           bfd_get_filename (abfd), rc);

  do_cleanups (cleanup);
  *outbuf = uncompressed_buffer;
  *outsize = uncompressed_size;
#endif
}

/* Read the contents of the section SECTP from object file specified by
   OBJFILE, store info about the section into INFO.
   If the section is compressed, uncompress it before returning.  */

static void
dwarf2_read_section (struct objfile *objfile, struct dwarf2_section_info *info)
{
  bfd *abfd = objfile->obfd;
  asection *sectp = info->asection;
  gdb_byte *buf, *retbuf;
  unsigned char header[4];

  if (info->readin)
    return;
  info->buffer = NULL;
  info->was_mmapped = 0;
  info->readin = 1;

  if (info->asection == NULL || info->size == 0)
    return;

  /* Check if the file has a 4-byte header indicating compression.  */
  if (info->size > sizeof (header)
      && bfd_seek (abfd, sectp->filepos, SEEK_SET) == 0
      && bfd_bread (header, sizeof (header), abfd) == sizeof (header))
    {
      /* Upon decompression, update the buffer and its size.  */
      if (strncmp (header, "ZLIB", sizeof (header)) == 0)
        {
          zlib_decompress_section (objfile, sectp, &info->buffer,
				   &info->size);
          return;
        }
    }

#ifdef HAVE_MMAP
  if (pagesize == 0)
    pagesize = getpagesize ();

  /* Only try to mmap sections which are large enough: we don't want to
     waste space due to fragmentation.  Also, only try mmap for sections
     without relocations.  */

  if (info->size > 4 * pagesize && (sectp->flags & SEC_RELOC) == 0)
    {
      off_t pg_offset = sectp->filepos & ~(pagesize - 1);
      size_t map_length = info->size + sectp->filepos - pg_offset;
      caddr_t retbuf = bfd_mmap (abfd, 0, map_length, PROT_READ,
				 MAP_PRIVATE, pg_offset);

      if (retbuf != MAP_FAILED)
	{
	  info->was_mmapped = 1;
	  info->buffer = retbuf + (sectp->filepos & (pagesize - 1)) ;
#if HAVE_POSIX_MADVISE
	  posix_madvise (retbuf, map_length, POSIX_MADV_WILLNEED);
#endif
	  return;
	}
    }
#endif

  /* If we get here, we are a normal, not-compressed section.  */
  info->buffer = buf
    = obstack_alloc (&objfile->objfile_obstack, info->size);

  /* When debugging .o files, we may need to apply relocations; see
     http://sourceware.org/ml/gdb-patches/2002-04/msg00136.html .
     We never compress sections in .o files, so we only need to
     try this when the section is not compressed.  */
  retbuf = symfile_relocate_debug_section (objfile, sectp, buf);
  if (retbuf != NULL)
    {
      info->buffer = retbuf;
      return;
    }

  if (bfd_seek (abfd, sectp->filepos, SEEK_SET) != 0
      || bfd_bread (buf, info->size, abfd) != info->size)
    error (_("Dwarf Error: Can't read DWARF data from '%s'"),
	   bfd_get_filename (abfd));
}

/* Fill in SECTP, BUFP and SIZEP with section info, given OBJFILE and
   SECTION_NAME. */

void
dwarf2_get_section_info (struct objfile *objfile, const char *section_name,
                         asection **sectp, gdb_byte **bufp,
                         bfd_size_type *sizep)
{
  struct dwarf2_per_objfile *data
    = objfile_data (objfile, dwarf2_objfile_data_key);
  struct dwarf2_section_info *info;

  /* We may see an objfile without any DWARF, in which case we just
     return nothing.  */
  if (data == NULL)
    {
      *sectp = NULL;
      *bufp = NULL;
      *sizep = 0;
      return;
    }
  if (section_is_p (section_name, EH_FRAME_SECTION))
    info = &data->eh_frame;
  else if (section_is_p (section_name, FRAME_SECTION))
    info = &data->frame;
  else
    gdb_assert (0);

  if (info->asection != NULL && info->size != 0 && info->buffer == NULL)
    /* We haven't read this section in yet.  Do it now.  */
    dwarf2_read_section (objfile, info);

  *sectp = info->asection;
  *bufp = info->buffer;
  *sizep = info->size;
}

/* Build a partial symbol table.  */

void
dwarf2_build_psymtabs (struct objfile *objfile)
{
  if (objfile->global_psymbols.size == 0 && objfile->static_psymbols.size == 0)
    {
      init_psymbol_list (objfile, 1024);
    }

  dwarf2_build_psymtabs_hard (objfile);
}

/* Return TRUE if OFFSET is within CU_HEADER.  */

static inline int
offset_in_cu_p (const struct comp_unit_head *cu_header, unsigned int offset)
{
  unsigned int bottom = cu_header->offset;
  unsigned int top = (cu_header->offset
		      + cu_header->length
		      + cu_header->initial_length_size);

  return (offset >= bottom && offset < top);
}

/* Read in the comp unit header information from the debug_info at info_ptr.
   NOTE: This leaves members offset, first_die_offset to be filled in
   by the caller.  */

static gdb_byte *
read_comp_unit_head (struct comp_unit_head *cu_header,
		     gdb_byte *info_ptr, bfd *abfd)
{
  int signed_addr;
  unsigned int bytes_read;

  cu_header->length = read_initial_length (abfd, info_ptr, &bytes_read);
  cu_header->initial_length_size = bytes_read;
  cu_header->offset_size = (bytes_read == 4) ? 4 : 8;
  info_ptr += bytes_read;
  cu_header->version = read_2_bytes (abfd, info_ptr);
  info_ptr += 2;
  cu_header->abbrev_offset = read_offset (abfd, info_ptr, cu_header,
					  &bytes_read);
  info_ptr += bytes_read;
  cu_header->addr_size = read_1_byte (abfd, info_ptr);
  info_ptr += 1;
  signed_addr = bfd_get_sign_extend_vma (abfd);
  if (signed_addr < 0)
    internal_error (__FILE__, __LINE__,
		    _("read_comp_unit_head: dwarf from non elf file"));
  cu_header->signed_addr_p = signed_addr;

  return info_ptr;
}

static gdb_byte *
partial_read_comp_unit_head (struct comp_unit_head *header, gdb_byte *info_ptr,
			     gdb_byte *buffer, unsigned int buffer_size,
			     bfd *abfd)
{
  gdb_byte *beg_of_comp_unit = info_ptr;

  info_ptr = read_comp_unit_head (header, info_ptr, abfd);

  if (header->version != 2 && header->version != 3 && header->version != 4)
    error (_("Dwarf Error: wrong version in compilation unit header "
	   "(is %d, should be 2, 3, or 4) [in module %s]"), header->version,
	   bfd_get_filename (abfd));

  if (header->abbrev_offset >= dwarf2_per_objfile->abbrev.size)
    error (_("Dwarf Error: bad offset (0x%lx) in compilation unit header "
	   "(offset 0x%lx + 6) [in module %s]"),
	   (long) header->abbrev_offset,
	   (long) (beg_of_comp_unit - buffer),
	   bfd_get_filename (abfd));

  if (beg_of_comp_unit + header->length + header->initial_length_size
      > buffer + buffer_size)
    error (_("Dwarf Error: bad length (0x%lx) in compilation unit header "
	   "(offset 0x%lx + 0) [in module %s]"),
	   (long) header->length,
	   (long) (beg_of_comp_unit - buffer),
	   bfd_get_filename (abfd));

  return info_ptr;
}

/* Read in the types comp unit header information from .debug_types entry at
   types_ptr.  The result is a pointer to one past the end of the header.  */

static gdb_byte *
read_type_comp_unit_head (struct comp_unit_head *cu_header,
			  ULONGEST *signature,
			  gdb_byte *types_ptr, bfd *abfd)
{
  gdb_byte *initial_types_ptr = types_ptr;

  dwarf2_read_section (dwarf2_per_objfile->objfile,
		       &dwarf2_per_objfile->types);
  cu_header->offset = types_ptr - dwarf2_per_objfile->types.buffer;

  types_ptr = read_comp_unit_head (cu_header, types_ptr, abfd);

  *signature = read_8_bytes (abfd, types_ptr);
  types_ptr += 8;
  types_ptr += cu_header->offset_size;
  cu_header->first_die_offset = types_ptr - initial_types_ptr;

  return types_ptr;
}

/* Allocate a new partial symtab for file named NAME and mark this new
   partial symtab as being an include of PST.  */

static void
dwarf2_create_include_psymtab (char *name, struct partial_symtab *pst,
                               struct objfile *objfile)
{
  struct partial_symtab *subpst = allocate_psymtab (name, objfile);

  subpst->section_offsets = pst->section_offsets;
  subpst->textlow = 0;
  subpst->texthigh = 0;

  subpst->dependencies = (struct partial_symtab **)
    obstack_alloc (&objfile->objfile_obstack,
                   sizeof (struct partial_symtab *));
  subpst->dependencies[0] = pst;
  subpst->number_of_dependencies = 1;

  subpst->globals_offset = 0;
  subpst->n_global_syms = 0;
  subpst->statics_offset = 0;
  subpst->n_static_syms = 0;
  subpst->symtab = NULL;
  subpst->read_symtab = pst->read_symtab;
  subpst->readin = 0;

  /* No private part is necessary for include psymtabs.  This property
     can be used to differentiate between such include psymtabs and
     the regular ones.  */
  subpst->read_symtab_private = NULL;
}

/* Read the Line Number Program data and extract the list of files
   included by the source file represented by PST.  Build an include
   partial symtab for each of these included files.  */

static void
dwarf2_build_include_psymtabs (struct dwarf2_cu *cu,
                               struct die_info *die,
                               struct partial_symtab *pst)
{
  struct objfile *objfile = cu->objfile;
  bfd *abfd = objfile->obfd;
  struct line_header *lh = NULL;
  struct attribute *attr;

  attr = dwarf2_attr (die, DW_AT_stmt_list, cu);
  if (attr)
    {
      unsigned int line_offset = DW_UNSND (attr);

      lh = dwarf_decode_line_header (line_offset, abfd, cu);
    }
  if (lh == NULL)
    return;  /* No linetable, so no includes.  */

  dwarf_decode_lines (lh, NULL, abfd, cu, pst);

  free_line_header (lh);
}

static hashval_t
hash_type_signature (const void *item)
{
  const struct signatured_type *type_sig = item;

  /* This drops the top 32 bits of the signature, but is ok for a hash.  */
  return type_sig->signature;
}

static int
eq_type_signature (const void *item_lhs, const void *item_rhs)
{
  const struct signatured_type *lhs = item_lhs;
  const struct signatured_type *rhs = item_rhs;

  return lhs->signature == rhs->signature;
}

/* Create the hash table of all entries in the .debug_types section.
   The result is zero if there is an error (e.g. missing .debug_types section),
   otherwise non-zero.	*/

static int
create_debug_types_hash_table (struct objfile *objfile)
{
  gdb_byte *info_ptr;
  htab_t types_htab;

  dwarf2_read_section (objfile, &dwarf2_per_objfile->types);
  info_ptr = dwarf2_per_objfile->types.buffer;

  if (info_ptr == NULL)
    {
      dwarf2_per_objfile->signatured_types = NULL;
      return 0;
    }

  types_htab = htab_create_alloc_ex (41,
				     hash_type_signature,
				     eq_type_signature,
				     NULL,
				     &objfile->objfile_obstack,
				     hashtab_obstack_allocate,
				     dummy_obstack_deallocate);

  if (dwarf2_die_debug)
    fprintf_unfiltered (gdb_stdlog, "Signatured types:\n");

  while (info_ptr < dwarf2_per_objfile->types.buffer + dwarf2_per_objfile->types.size)
    {
      unsigned int offset;
      unsigned int offset_size;
      unsigned int type_offset;
      unsigned int length, initial_length_size;
      unsigned short version;
      ULONGEST signature;
      struct signatured_type *type_sig;
      void **slot;
      gdb_byte *ptr = info_ptr;

      offset = ptr - dwarf2_per_objfile->types.buffer;

      /* We need to read the type's signature in order to build the hash
	 table, but we don't need to read anything else just yet.  */

      /* Sanity check to ensure entire cu is present.  */
      length = read_initial_length (objfile->obfd, ptr, &initial_length_size);
      if (ptr + length + initial_length_size
	  > dwarf2_per_objfile->types.buffer + dwarf2_per_objfile->types.size)
	{
	  complaint (&symfile_complaints,
		     _("debug type entry runs off end of `.debug_types' section, ignored"));
	  break;
	}

      offset_size = initial_length_size == 4 ? 4 : 8;
      ptr += initial_length_size;
      version = bfd_get_16 (objfile->obfd, ptr);
      ptr += 2;
      ptr += offset_size; /* abbrev offset */
      ptr += 1; /* address size */
      signature = bfd_get_64 (objfile->obfd, ptr);
      ptr += 8;
      type_offset = read_offset_1 (objfile->obfd, ptr, offset_size);

      type_sig = obstack_alloc (&objfile->objfile_obstack, sizeof (*type_sig));
      memset (type_sig, 0, sizeof (*type_sig));
      type_sig->signature = signature;
      type_sig->offset = offset;
      type_sig->type_offset = type_offset;

      slot = htab_find_slot (types_htab, type_sig, INSERT);
      gdb_assert (slot != NULL);
      *slot = type_sig;

      if (dwarf2_die_debug)
	fprintf_unfiltered (gdb_stdlog, "  offset 0x%x, signature 0x%s\n",
			    offset, phex (signature, sizeof (signature)));

      info_ptr = info_ptr + initial_length_size + length;
    }

  dwarf2_per_objfile->signatured_types = types_htab;

  return 1;
}

/* Lookup a signature based type.
   Returns NULL if SIG is not present in the table.  */

static struct signatured_type *
lookup_signatured_type (struct objfile *objfile, ULONGEST sig)
{
  struct signatured_type find_entry, *entry;

  if (dwarf2_per_objfile->signatured_types == NULL)
    {
      complaint (&symfile_complaints,
		 _("missing `.debug_types' section for DW_FORM_sig8 die"));
      return 0;
    }

  find_entry.signature = sig;
  entry = htab_find (dwarf2_per_objfile->signatured_types, &find_entry);
  return entry;
}

/* Initialize a die_reader_specs struct from a dwarf2_cu struct.  */

static void
init_cu_die_reader (struct die_reader_specs *reader,
		    struct dwarf2_cu *cu)
{
  reader->abfd = cu->objfile->obfd;
  reader->cu = cu;
  if (cu->per_cu->from_debug_types)
    {
      gdb_assert (dwarf2_per_objfile->types.readin);
      reader->buffer = dwarf2_per_objfile->types.buffer;
    }
  else
    {
      gdb_assert (dwarf2_per_objfile->info.readin);
      reader->buffer = dwarf2_per_objfile->info.buffer;
    }
}

/* Find the base address of the compilation unit for range lists and
   location lists.  It will normally be specified by DW_AT_low_pc.
   In DWARF-3 draft 4, the base address could be overridden by
   DW_AT_entry_pc.  It's been removed, but GCC still uses this for
   compilation units with discontinuous ranges.  */

static void
dwarf2_find_base_address (struct die_info *die, struct dwarf2_cu *cu)
{
  struct attribute *attr;

  cu->base_known = 0;
  cu->base_address = 0;

  attr = dwarf2_attr (die, DW_AT_entry_pc, cu);
  if (attr)
    {
      cu->base_address = DW_ADDR (attr);
      cu->base_known = 1;
    }
  else
    {
      attr = dwarf2_attr (die, DW_AT_low_pc, cu);
      if (attr)
	{
	  cu->base_address = DW_ADDR (attr);
	  cu->base_known = 1;
	}
    }
}

/* Subroutine of process_type_comp_unit and dwarf2_build_psymtabs_hard
   to combine the common parts.
   Process a compilation unit for a psymtab.
   BUFFER is a pointer to the beginning of the dwarf section buffer,
   either .debug_info or debug_types.
   INFO_PTR is a pointer to the start of the CU.
   Returns a pointer to the next CU.  */

static gdb_byte *
process_psymtab_comp_unit (struct objfile *objfile,
			   struct dwarf2_per_cu_data *this_cu,
			   gdb_byte *buffer, gdb_byte *info_ptr,
			   unsigned int buffer_size)
{
  bfd *abfd = objfile->obfd;
  gdb_byte *beg_of_comp_unit = info_ptr;
  struct die_info *comp_unit_die;
  struct partial_symtab *pst;
  CORE_ADDR baseaddr;
  struct cleanup *back_to_inner;
  struct dwarf2_cu cu;
  int has_children, has_pc_info;
  struct attribute *attr;
  CORE_ADDR best_lowpc = 0, best_highpc = 0;
  struct die_reader_specs reader_specs;

  memset (&cu, 0, sizeof (cu));
  cu.objfile = objfile;
  obstack_init (&cu.comp_unit_obstack);

  back_to_inner = make_cleanup (free_stack_comp_unit, &cu);

  info_ptr = partial_read_comp_unit_head (&cu.header, info_ptr,
					  buffer, buffer_size,
					  abfd);

  /* Complete the cu_header.  */
  cu.header.offset = beg_of_comp_unit - buffer;
  cu.header.first_die_offset = info_ptr - beg_of_comp_unit;

  cu.list_in_scope = &file_symbols;

  /* If this compilation unit was already read in, free the
     cached copy in order to read it in again.	This is
     necessary because we skipped some symbols when we first
     read in the compilation unit (see load_partial_dies).
     This problem could be avoided, but the benefit is
     unclear.  */
  if (this_cu->cu != NULL)
    free_one_cached_comp_unit (this_cu->cu);

  /* Note that this is a pointer to our stack frame, being
     added to a global data structure.	It will be cleaned up
     in free_stack_comp_unit when we finish with this
     compilation unit.	*/
  this_cu->cu = &cu;
  cu.per_cu = this_cu;

  /* Read the abbrevs for this compilation unit into a table.  */
  dwarf2_read_abbrevs (abfd, &cu);
  make_cleanup (dwarf2_free_abbrev_table, &cu);

  /* Read the compilation unit die.  */
  if (this_cu->from_debug_types)
    info_ptr += 8 /*signature*/ + cu.header.offset_size;
  init_cu_die_reader (&reader_specs, &cu);
  info_ptr = read_full_die (&reader_specs, &comp_unit_die, info_ptr,
			    &has_children);

  if (this_cu->from_debug_types)
    {
      /* offset,length haven't been set yet for type units.  */
      this_cu->offset = cu.header.offset;
      this_cu->length = cu.header.length + cu.header.initial_length_size;
    }
  else if (comp_unit_die->tag == DW_TAG_partial_unit)
    {
      info_ptr = (beg_of_comp_unit + cu.header.length
		  + cu.header.initial_length_size);
      do_cleanups (back_to_inner);
      return info_ptr;
    }

  /* Set the language we're debugging.  */
  attr = dwarf2_attr (comp_unit_die, DW_AT_language, &cu);
  if (attr)
    set_cu_language (DW_UNSND (attr), &cu);
  else
    set_cu_language (language_minimal, &cu);

  /* Allocate a new partial symbol table structure.  */
  attr = dwarf2_attr (comp_unit_die, DW_AT_name, &cu);
  pst = start_psymtab_common (objfile, objfile->section_offsets,
			      (attr != NULL) ? DW_STRING (attr) : "",
			      /* TEXTLOW and TEXTHIGH are set below.  */
			      0,
			      objfile->global_psymbols.next,
			      objfile->static_psymbols.next);

  attr = dwarf2_attr (comp_unit_die, DW_AT_comp_dir, &cu);
  if (attr != NULL)
    pst->dirname = DW_STRING (attr);

  pst->read_symtab_private = this_cu;

  baseaddr = ANOFFSET (objfile->section_offsets, SECT_OFF_TEXT (objfile));

  /* Store the function that reads in the rest of the symbol table */
  pst->read_symtab = dwarf2_psymtab_to_symtab;

  this_cu->psymtab = pst;

  dwarf2_find_base_address (comp_unit_die, &cu);

  /* Possibly set the default values of LOWPC and HIGHPC from
     `DW_AT_ranges'.  */
  has_pc_info = dwarf2_get_pc_bounds (comp_unit_die, &best_lowpc,
				      &best_highpc, &cu, pst);
  if (has_pc_info == 1 && best_lowpc < best_highpc)
    /* Store the contiguous range if it is not empty; it can be empty for
       CUs with no code.  */
    addrmap_set_empty (objfile->psymtabs_addrmap,
		       best_lowpc + baseaddr,
		       best_highpc + baseaddr - 1, pst);

  /* Check if comp unit has_children.
     If so, read the rest of the partial symbols from this comp unit.
     If not, there's no more debug_info for this comp unit. */
  if (has_children)
    {
      struct partial_die_info *first_die;
      CORE_ADDR lowpc, highpc;

      lowpc = ((CORE_ADDR) -1);
      highpc = ((CORE_ADDR) 0);

      first_die = load_partial_dies (abfd, buffer, info_ptr, 1, &cu);

      scan_partial_symbols (first_die, &lowpc, &highpc,
			    ! has_pc_info, &cu);

      /* If we didn't find a lowpc, set it to highpc to avoid
	 complaints from `maint check'.	 */
      if (lowpc == ((CORE_ADDR) -1))
	lowpc = highpc;

      /* If the compilation unit didn't have an explicit address range,
	 then use the information extracted from its child dies.  */
      if (! has_pc_info)
	{
	  best_lowpc = lowpc;
	  best_highpc = highpc;
	}
    }
  pst->textlow = best_lowpc + baseaddr;
  pst->texthigh = best_highpc + baseaddr;

  pst->n_global_syms = objfile->global_psymbols.next -
    (objfile->global_psymbols.list + pst->globals_offset);
  pst->n_static_syms = objfile->static_psymbols.next -
    (objfile->static_psymbols.list + pst->statics_offset);
  sort_pst_symbols (pst);

  info_ptr = (beg_of_comp_unit + cu.header.length
	      + cu.header.initial_length_size);

  if (this_cu->from_debug_types)
    {
      /* It's not clear we want to do anything with stmt lists here.
	 Waiting to see what gcc ultimately does.  */
    }
  else
    {
      /* Get the list of files included in the current compilation unit,
	 and build a psymtab for each of them.  */
      dwarf2_build_include_psymtabs (&cu, comp_unit_die, pst);
    }

  do_cleanups (back_to_inner);

  return info_ptr;
}

/* Traversal function for htab_traverse_noresize.
   Process one .debug_types comp-unit.	*/

static int
process_type_comp_unit (void **slot, void *info)
{
  struct signatured_type *entry = (struct signatured_type *) *slot;
  struct objfile *objfile = (struct objfile *) info;
  struct dwarf2_per_cu_data *this_cu;

  this_cu = &entry->per_cu;
  this_cu->from_debug_types = 1;

  gdb_assert (dwarf2_per_objfile->types.readin);
  process_psymtab_comp_unit (objfile, this_cu,
			     dwarf2_per_objfile->types.buffer,
			     dwarf2_per_objfile->types.buffer + entry->offset,
			     dwarf2_per_objfile->types.size);

  return 1;
}

/* Subroutine of dwarf2_build_psymtabs_hard to simplify it.
   Build partial symbol tables for the .debug_types comp-units.  */

static void
build_type_psymtabs (struct objfile *objfile)
{
  if (! create_debug_types_hash_table (objfile))
    return;

  htab_traverse_noresize (dwarf2_per_objfile->signatured_types,
			  process_type_comp_unit, objfile);
}

/* A cleanup function that clears objfile's psymtabs_addrmap field.  */

static void
psymtabs_addrmap_cleanup (void *o)
{
  struct objfile *objfile = o;

  objfile->psymtabs_addrmap = NULL;
}

/* Build the partial symbol table by doing a quick pass through the
   .debug_info and .debug_abbrev sections.  */

static void
dwarf2_build_psymtabs_hard (struct objfile *objfile)
{
  gdb_byte *info_ptr;
  struct cleanup *back_to, *addrmap_cleanup;
  struct obstack temp_obstack;

  dwarf2_read_section (objfile, &dwarf2_per_objfile->info);
  info_ptr = dwarf2_per_objfile->info.buffer;

  /* Any cached compilation units will be linked by the per-objfile
     read_in_chain.  Make sure to free them when we're done.  */
  back_to = make_cleanup (free_cached_comp_units, NULL);

  build_type_psymtabs (objfile);

  create_all_comp_units (objfile);

  /* Create a temporary address map on a temporary obstack.  We later
     copy this to the final obstack.  */
  obstack_init (&temp_obstack);
  make_cleanup_obstack_free (&temp_obstack);
  objfile->psymtabs_addrmap = addrmap_create_mutable (&temp_obstack);
  addrmap_cleanup = make_cleanup (psymtabs_addrmap_cleanup, objfile);

  /* Since the objects we're extracting from .debug_info vary in
     length, only the individual functions to extract them (like
     read_comp_unit_head and load_partial_die) can really know whether
     the buffer is large enough to hold another complete object.

     At the moment, they don't actually check that.  If .debug_info
     holds just one extra byte after the last compilation unit's dies,
     then read_comp_unit_head will happily read off the end of the
     buffer.  read_partial_die is similarly casual.  Those functions
     should be fixed.

     For this loop condition, simply checking whether there's any data
     left at all should be sufficient.  */

  while (info_ptr < (dwarf2_per_objfile->info.buffer
		     + dwarf2_per_objfile->info.size))
    {
      struct dwarf2_per_cu_data *this_cu;

      this_cu = dwarf2_find_comp_unit (info_ptr - dwarf2_per_objfile->info.buffer,
				       objfile);

      info_ptr = process_psymtab_comp_unit (objfile, this_cu,
					    dwarf2_per_objfile->info.buffer,
					    info_ptr,
					    dwarf2_per_objfile->info.size);
    }

  objfile->psymtabs_addrmap = addrmap_create_fixed (objfile->psymtabs_addrmap,
						    &objfile->objfile_obstack);
  discard_cleanups (addrmap_cleanup);

  do_cleanups (back_to);
}

/* Load the partial DIEs for a secondary CU into memory.  */

static void
load_partial_comp_unit (struct dwarf2_per_cu_data *this_cu,
			struct objfile *objfile)
{
  bfd *abfd = objfile->obfd;
  gdb_byte *info_ptr, *beg_of_comp_unit;
  struct die_info *comp_unit_die;
  struct dwarf2_cu *cu;
  struct cleanup *back_to;
  struct attribute *attr;
  int has_children;
  struct die_reader_specs reader_specs;

  gdb_assert (! this_cu->from_debug_types);

  gdb_assert (dwarf2_per_objfile->info.readin);
  info_ptr = dwarf2_per_objfile->info.buffer + this_cu->offset;
  beg_of_comp_unit = info_ptr;

  cu = alloc_one_comp_unit (objfile);

  /* ??? Missing cleanup for CU?  */

  /* Link this compilation unit into the compilation unit tree.  */
  this_cu->cu = cu;
  cu->per_cu = this_cu;
  cu->type_hash = this_cu->type_hash;

  info_ptr = partial_read_comp_unit_head (&cu->header, info_ptr,
					  dwarf2_per_objfile->info.buffer,
					  dwarf2_per_objfile->info.size,
					  abfd);

  /* Complete the cu_header.  */
  cu->header.offset = this_cu->offset;
  cu->header.first_die_offset = info_ptr - beg_of_comp_unit;

  /* Read the abbrevs for this compilation unit into a table.  */
  dwarf2_read_abbrevs (abfd, cu);
  back_to = make_cleanup (dwarf2_free_abbrev_table, cu);

  /* Read the compilation unit die.  */
  init_cu_die_reader (&reader_specs, cu);
  info_ptr = read_full_die (&reader_specs, &comp_unit_die, info_ptr,
			    &has_children);

  /* Set the language we're debugging.  */
  attr = dwarf2_attr (comp_unit_die, DW_AT_language, cu);
  if (attr)
    set_cu_language (DW_UNSND (attr), cu);
  else
    set_cu_language (language_minimal, cu);

  /* Check if comp unit has_children.
     If so, read the rest of the partial symbols from this comp unit.
     If not, there's no more debug_info for this comp unit. */
  if (has_children)
    load_partial_dies (abfd, dwarf2_per_objfile->info.buffer, info_ptr, 0, cu);

  do_cleanups (back_to);
}

/* Create a list of all compilation units in OBJFILE.  We do this only
   if an inter-comp-unit reference is found; presumably if there is one,
   there will be many, and one will occur early in the .debug_info section.
   So there's no point in building this list incrementally.  */

static void
create_all_comp_units (struct objfile *objfile)
{
  int n_allocated;
  int n_comp_units;
  struct dwarf2_per_cu_data **all_comp_units;
  gdb_byte *info_ptr;

  dwarf2_read_section (objfile, &dwarf2_per_objfile->info);
  info_ptr = dwarf2_per_objfile->info.buffer;

  n_comp_units = 0;
  n_allocated = 10;
  all_comp_units = xmalloc (n_allocated
			    * sizeof (struct dwarf2_per_cu_data *));

  while (info_ptr < dwarf2_per_objfile->info.buffer + dwarf2_per_objfile->info.size)
    {
      unsigned int length, initial_length_size;
      struct dwarf2_per_cu_data *this_cu;
      unsigned int offset;

      offset = info_ptr - dwarf2_per_objfile->info.buffer;

      /* Read just enough information to find out where the next
	 compilation unit is.  */
      length = read_initial_length (objfile->obfd, info_ptr,
				    &initial_length_size);

      /* Save the compilation unit for later lookup.  */
      this_cu = obstack_alloc (&objfile->objfile_obstack,
			       sizeof (struct dwarf2_per_cu_data));
      memset (this_cu, 0, sizeof (*this_cu));
      this_cu->offset = offset;
      this_cu->length = length + initial_length_size;

      if (n_comp_units == n_allocated)
	{
	  n_allocated *= 2;
	  all_comp_units = xrealloc (all_comp_units,
				     n_allocated
				     * sizeof (struct dwarf2_per_cu_data *));
	}
      all_comp_units[n_comp_units++] = this_cu;

      info_ptr = info_ptr + this_cu->length;
    }

  dwarf2_per_objfile->all_comp_units
    = obstack_alloc (&objfile->objfile_obstack,
		     n_comp_units * sizeof (struct dwarf2_per_cu_data *));
  memcpy (dwarf2_per_objfile->all_comp_units, all_comp_units,
	  n_comp_units * sizeof (struct dwarf2_per_cu_data *));
  xfree (all_comp_units);
  dwarf2_per_objfile->n_comp_units = n_comp_units;
}

/* Process all loaded DIEs for compilation unit CU, starting at
   FIRST_DIE.  The caller should pass NEED_PC == 1 if the compilation
   unit DIE did not have PC info (DW_AT_low_pc and DW_AT_high_pc, or
   DW_AT_ranges).  If NEED_PC is set, then this function will set
   *LOWPC and *HIGHPC to the lowest and highest PC values found in CU
   and record the covered ranges in the addrmap.  */

static void
scan_partial_symbols (struct partial_die_info *first_die, CORE_ADDR *lowpc,
		      CORE_ADDR *highpc, int need_pc, struct dwarf2_cu *cu)
{
  struct partial_die_info *pdi;

  /* Now, march along the PDI's, descending into ones which have
     interesting children but skipping the children of the other ones,
     until we reach the end of the compilation unit.  */

  pdi = first_die;

  while (pdi != NULL)
    {
      fixup_partial_die (pdi, cu);

      /* Anonymous namespaces or modules have no name but have interesting
	 children, so we need to look at them.  Ditto for anonymous
	 enums.  */

      if (pdi->name != NULL || pdi->tag == DW_TAG_namespace
	  || pdi->tag == DW_TAG_module || pdi->tag == DW_TAG_enumeration_type)
	{
	  switch (pdi->tag)
	    {
	    case DW_TAG_subprogram:
	      add_partial_subprogram (pdi, lowpc, highpc, need_pc, cu);
	      break;
	    case DW_TAG_variable:
	    case DW_TAG_typedef:
	    case DW_TAG_union_type:
	      if (!pdi->is_declaration)
		{
		  add_partial_symbol (pdi, cu);
		}
	      break;
	    case DW_TAG_class_type:
	    case DW_TAG_interface_type:
	    case DW_TAG_structure_type:
	      if (!pdi->is_declaration)
		{
		  add_partial_symbol (pdi, cu);
		}
	      break;
	    case DW_TAG_enumeration_type:
	      if (!pdi->is_declaration)
		add_partial_enumeration (pdi, cu);
	      break;
	    case DW_TAG_base_type:
            case DW_TAG_subrange_type:
	      /* File scope base type definitions are added to the partial
	         symbol table.  */
	      add_partial_symbol (pdi, cu);
	      break;
	    case DW_TAG_namespace:
	      add_partial_namespace (pdi, lowpc, highpc, need_pc, cu);
	      break;
	    case DW_TAG_module:
	      add_partial_module (pdi, lowpc, highpc, need_pc, cu);
	      break;
	    default:
	      break;
	    }
	}

      /* If the die has a sibling, skip to the sibling.  */

      pdi = pdi->die_sibling;
    }
}

/* Functions used to compute the fully scoped name of a partial DIE.

   Normally, this is simple.  For C++, the parent DIE's fully scoped
   name is concatenated with "::" and the partial DIE's name.  For
   Java, the same thing occurs except that "." is used instead of "::".
   Enumerators are an exception; they use the scope of their parent
   enumeration type, i.e. the name of the enumeration type is not
   prepended to the enumerator.

   There are two complexities.  One is DW_AT_specification; in this
   case "parent" means the parent of the target of the specification,
   instead of the direct parent of the DIE.  The other is compilers
   which do not emit DW_TAG_namespace; in this case we try to guess
   the fully qualified name of structure types from their members'
   linkage names.  This must be done using the DIE's children rather
   than the children of any DW_AT_specification target.  We only need
   to do this for structures at the top level, i.e. if the target of
   any DW_AT_specification (if any; otherwise the DIE itself) does not
   have a parent.  */

/* Compute the scope prefix associated with PDI's parent, in
   compilation unit CU.  The result will be allocated on CU's
   comp_unit_obstack, or a copy of the already allocated PDI->NAME
   field.  NULL is returned if no prefix is necessary.  */
static char *
partial_die_parent_scope (struct partial_die_info *pdi,
			  struct dwarf2_cu *cu)
{
  char *grandparent_scope;
  struct partial_die_info *parent, *real_pdi;

  /* We need to look at our parent DIE; if we have a DW_AT_specification,
     then this means the parent of the specification DIE.  */

  real_pdi = pdi;
  while (real_pdi->has_specification)
    real_pdi = find_partial_die (real_pdi->spec_offset, cu);

  parent = real_pdi->die_parent;
  if (parent == NULL)
    return NULL;

  if (parent->scope_set)
    return parent->scope;

  fixup_partial_die (parent, cu);

  grandparent_scope = partial_die_parent_scope (parent, cu);

  /* GCC 4.0 and 4.1 had a bug (PR c++/28460) where they generated bogus
     DW_TAG_namespace DIEs with a name of "::" for the global namespace.
     Work around this problem here.  */
  if (cu->language == language_cplus
      && parent->tag == DW_TAG_namespace
      && strcmp (parent->name, "::") == 0
      && grandparent_scope == NULL)
    {
      parent->scope = NULL;
      parent->scope_set = 1;
      return NULL;
    }

  if (parent->tag == DW_TAG_namespace
      || parent->tag == DW_TAG_module
      || parent->tag == DW_TAG_structure_type
      || parent->tag == DW_TAG_class_type
      || parent->tag == DW_TAG_interface_type
      || parent->tag == DW_TAG_union_type
      || parent->tag == DW_TAG_enumeration_type)
    {
      if (grandparent_scope == NULL)
	parent->scope = parent->name;
      else
	parent->scope = typename_concat (&cu->comp_unit_obstack, grandparent_scope,
					 parent->name, 0, cu);
    }
  else if (parent->tag == DW_TAG_enumerator)
    /* Enumerators should not get the name of the enumeration as a prefix.  */
    parent->scope = grandparent_scope;
  else
    {
      /* FIXME drow/2004-04-01: What should we be doing with
	 function-local names?  For partial symbols, we should probably be
	 ignoring them.  */
      complaint (&symfile_complaints,
		 _("unhandled containing DIE tag %d for DIE at %d"),
		 parent->tag, pdi->offset);
      parent->scope = grandparent_scope;
    }

  parent->scope_set = 1;
  return parent->scope;
}

/* Return the fully scoped name associated with PDI, from compilation unit
   CU.  The result will be allocated with malloc.  */
static char *
partial_die_full_name (struct partial_die_info *pdi,
		       struct dwarf2_cu *cu)
{
  char *parent_scope;

  parent_scope = partial_die_parent_scope (pdi, cu);
  if (parent_scope == NULL)
    return NULL;
  else
    return typename_concat (NULL, parent_scope, pdi->name, 0, cu);
}

static void
add_partial_symbol (struct partial_die_info *pdi, struct dwarf2_cu *cu)
{
  struct objfile *objfile = cu->objfile;
  CORE_ADDR addr = 0;
  char *actual_name = NULL;
  const struct partial_symbol *psym = NULL;
  CORE_ADDR baseaddr;
  int built_actual_name = 0;

  baseaddr = ANOFFSET (objfile->section_offsets, SECT_OFF_TEXT (objfile));

  actual_name = partial_die_full_name (pdi, cu);
  if (actual_name)
    built_actual_name = 1;

  if (actual_name == NULL)
    actual_name = pdi->name;

  switch (pdi->tag)
    {
    case DW_TAG_subprogram:
      if (pdi->is_external || cu->language == language_ada)
	{
          /* brobecker/2007-12-26: Normally, only "external" DIEs are part
             of the global scope.  But in Ada, we want to be able to access
             nested procedures globally.  So all Ada subprograms are stored
             in the global scope.  */
	  /*prim_record_minimal_symbol (actual_name, pdi->lowpc + baseaddr,
	     mst_text, objfile); */
	  psym = add_psymbol_to_list (actual_name, strlen (actual_name),
				      built_actual_name,
				      VAR_DOMAIN, LOC_BLOCK,
				      &objfile->global_psymbols,
				      0, pdi->lowpc + baseaddr,
				      cu->language, objfile);
	}
      else
	{
	  /*prim_record_minimal_symbol (actual_name, pdi->lowpc + baseaddr,
	     mst_file_text, objfile); */
	  psym = add_psymbol_to_list (actual_name, strlen (actual_name),
				      built_actual_name,
				      VAR_DOMAIN, LOC_BLOCK,
				      &objfile->static_psymbols,
				      0, pdi->lowpc + baseaddr,
				      cu->language, objfile);
	}
      break;
    case DW_TAG_variable:
      if (pdi->is_external)
	{
	  /* Global Variable.
	     Don't enter into the minimal symbol tables as there is
	     a minimal symbol table entry from the ELF symbols already.
	     Enter into partial symbol table if it has a location
	     descriptor or a type.
	     If the location descriptor is missing, new_symbol will create
	     a LOC_UNRESOLVED symbol, the address of the variable will then
	     be determined from the minimal symbol table whenever the variable
	     is referenced.
	     The address for the partial symbol table entry is not
	     used by GDB, but it comes in handy for debugging partial symbol
	     table building.  */

	  if (pdi->locdesc)
	    addr = decode_locdesc (pdi->locdesc, cu);
	  if (pdi->locdesc || pdi->has_type)
	    psym = add_psymbol_to_list (actual_name, strlen (actual_name),
					built_actual_name,
					VAR_DOMAIN, LOC_STATIC,
					&objfile->global_psymbols,
					0, addr + baseaddr,
					cu->language, objfile);
	}
      else
	{
	  /* Static Variable. Skip symbols without location descriptors.  */
	  if (pdi->locdesc == NULL)
	    {
	      if (built_actual_name)
		xfree (actual_name);
	      return;
	    }
	  addr = decode_locdesc (pdi->locdesc, cu);
	  /*prim_record_minimal_symbol (actual_name, addr + baseaddr,
	     mst_file_data, objfile); */
	  psym = add_psymbol_to_list (actual_name, strlen (actual_name),
				      built_actual_name,
				      VAR_DOMAIN, LOC_STATIC,
				      &objfile->static_psymbols,
				      0, addr + baseaddr,
				      cu->language, objfile);
	}
      break;
    case DW_TAG_typedef:
    case DW_TAG_base_type:
    case DW_TAG_subrange_type:
      add_psymbol_to_list (actual_name, strlen (actual_name),
			   built_actual_name,
			   VAR_DOMAIN, LOC_TYPEDEF,
			   &objfile->static_psymbols,
			   0, (CORE_ADDR) 0, cu->language, objfile);
      break;
    case DW_TAG_namespace:
      add_psymbol_to_list (actual_name, strlen (actual_name),
			   built_actual_name,
			   VAR_DOMAIN, LOC_TYPEDEF,
			   &objfile->global_psymbols,
			   0, (CORE_ADDR) 0, cu->language, objfile);
      break;
    case DW_TAG_class_type:
    case DW_TAG_interface_type:
    case DW_TAG_structure_type:
    case DW_TAG_union_type:
    case DW_TAG_enumeration_type:
      /* Skip external references.  The DWARF standard says in the section
         about "Structure, Union, and Class Type Entries": "An incomplete
         structure, union or class type is represented by a structure,
         union or class entry that does not have a byte size attribute
         and that has a DW_AT_declaration attribute."  */
      if (!pdi->has_byte_size && pdi->is_declaration)
	{
	  if (built_actual_name)
	    xfree (actual_name);
	  return;
	}

      /* NOTE: carlton/2003-10-07: See comment in new_symbol about
	 static vs. global.  */
      add_psymbol_to_list (actual_name, strlen (actual_name),
			   built_actual_name,
			   STRUCT_DOMAIN, LOC_TYPEDEF,
			   (cu->language == language_cplus
			    || cu->language == language_java)
			   ? &objfile->global_psymbols
			   : &objfile->static_psymbols,
			   0, (CORE_ADDR) 0, cu->language, objfile);

      break;
    case DW_TAG_enumerator:
      add_psymbol_to_list (actual_name, strlen (actual_name),
			   built_actual_name,
			   VAR_DOMAIN, LOC_CONST,
			   (cu->language == language_cplus
			    || cu->language == language_java)
			   ? &objfile->global_psymbols
			   : &objfile->static_psymbols,
			   0, (CORE_ADDR) 0, cu->language, objfile);
      break;
    default:
      break;
    }

  if (built_actual_name)
    xfree (actual_name);
}

/* Read a partial die corresponding to a namespace; also, add a symbol
   corresponding to that namespace to the symbol table.  NAMESPACE is
   the name of the enclosing namespace.  */

static void
add_partial_namespace (struct partial_die_info *pdi,
		       CORE_ADDR *lowpc, CORE_ADDR *highpc,
		       int need_pc, struct dwarf2_cu *cu)
{
  /* Add a symbol for the namespace.  */

  add_partial_symbol (pdi, cu);

  /* Now scan partial symbols in that namespace.  */

  if (pdi->has_children)
    scan_partial_symbols (pdi->die_child, lowpc, highpc, need_pc, cu);
}

/* Read a partial die corresponding to a Fortran module.  */

static void
add_partial_module (struct partial_die_info *pdi, CORE_ADDR *lowpc,
		    CORE_ADDR *highpc, int need_pc, struct dwarf2_cu *cu)
{
  /* Now scan partial symbols in that module.  */

  if (pdi->has_children)
    scan_partial_symbols (pdi->die_child, lowpc, highpc, need_pc, cu);
}

/* Read a partial die corresponding to a subprogram and create a partial
   symbol for that subprogram.  When the CU language allows it, this
   routine also defines a partial symbol for each nested subprogram
   that this subprogram contains.

   DIE my also be a lexical block, in which case we simply search
   recursively for suprograms defined inside that lexical block.
   Again, this is only performed when the CU language allows this
   type of definitions.  */

static void
add_partial_subprogram (struct partial_die_info *pdi,
			CORE_ADDR *lowpc, CORE_ADDR *highpc,
			int need_pc, struct dwarf2_cu *cu)
{
  if (pdi->tag == DW_TAG_subprogram)
    {
      if (pdi->has_pc_info)
        {
          if (pdi->lowpc < *lowpc)
            *lowpc = pdi->lowpc;
          if (pdi->highpc > *highpc)
            *highpc = pdi->highpc;
	  if (need_pc)
	    {
	      CORE_ADDR baseaddr;
	      struct objfile *objfile = cu->objfile;

	      baseaddr = ANOFFSET (objfile->section_offsets,
				   SECT_OFF_TEXT (objfile));
	      addrmap_set_empty (objfile->psymtabs_addrmap,
				 pdi->lowpc + baseaddr,
				 pdi->highpc - 1 + baseaddr,
				 cu->per_cu->psymtab);
	    }
          if (!pdi->is_declaration)
	    /* Ignore subprogram DIEs that do not have a name, they are
	       illegal.  Do not emit a complaint at this point, we will
	       do so when we convert this psymtab into a symtab.  */
	    if (pdi->name)
	      add_partial_symbol (pdi, cu);
        }
    }

  if (! pdi->has_children)
    return;

  if (cu->language == language_ada)
    {
      pdi = pdi->die_child;
      while (pdi != NULL)
	{
	  fixup_partial_die (pdi, cu);
	  if (pdi->tag == DW_TAG_subprogram
	      || pdi->tag == DW_TAG_lexical_block)
	    add_partial_subprogram (pdi, lowpc, highpc, need_pc, cu);
	  pdi = pdi->die_sibling;
	}
    }
}

/* See if we can figure out if the class lives in a namespace.  We do
   this by looking for a member function; its demangled name will
   contain namespace info, if there is any.  */

static void
guess_structure_name (struct partial_die_info *struct_pdi,
		      struct dwarf2_cu *cu)
{
  if ((cu->language == language_cplus
       || cu->language == language_java)
      && cu->has_namespace_info == 0
      && struct_pdi->has_children)
    {
      /* NOTE: carlton/2003-10-07: Getting the info this way changes
	 what template types look like, because the demangler
	 frequently doesn't give the same name as the debug info.  We
	 could fix this by only using the demangled name to get the
	 prefix (but see comment in read_structure_type).  */

      struct partial_die_info *real_pdi;

      /* If this DIE (this DIE's specification, if any) has a parent, then
	 we should not do this.  We'll prepend the parent's fully qualified
         name when we create the partial symbol.  */

      real_pdi = struct_pdi;
      while (real_pdi->has_specification)
	real_pdi = find_partial_die (real_pdi->spec_offset, cu);

      if (real_pdi->die_parent != NULL)
	return;
    }
}

/* Read a partial die corresponding to an enumeration type.  */

static void
add_partial_enumeration (struct partial_die_info *enum_pdi,
			 struct dwarf2_cu *cu)
{
  struct partial_die_info *pdi;

  if (enum_pdi->name != NULL)
    add_partial_symbol (enum_pdi, cu);

  pdi = enum_pdi->die_child;
  while (pdi)
    {
      if (pdi->tag != DW_TAG_enumerator || pdi->name == NULL)
	complaint (&symfile_complaints, _("malformed enumerator DIE ignored"));
      else
	add_partial_symbol (pdi, cu);
      pdi = pdi->die_sibling;
    }
}

/* Read the initial uleb128 in the die at INFO_PTR in compilation unit CU.
   Return the corresponding abbrev, or NULL if the number is zero (indicating
   an empty DIE).  In either case *BYTES_READ will be set to the length of
   the initial number.  */

static struct abbrev_info *
peek_die_abbrev (gdb_byte *info_ptr, unsigned int *bytes_read,
		 struct dwarf2_cu *cu)
{
  bfd *abfd = cu->objfile->obfd;
  unsigned int abbrev_number;
  struct abbrev_info *abbrev;

  abbrev_number = read_unsigned_leb128 (abfd, info_ptr, bytes_read);

  if (abbrev_number == 0)
    return NULL;

  abbrev = dwarf2_lookup_abbrev (abbrev_number, cu);
  if (!abbrev)
    {
      error (_("Dwarf Error: Could not find abbrev number %d [in module %s]"), abbrev_number,
		      bfd_get_filename (abfd));
    }

  return abbrev;
}

/* Scan the debug information for CU starting at INFO_PTR in buffer BUFFER.
   Returns a pointer to the end of a series of DIEs, terminated by an empty
   DIE.  Any children of the skipped DIEs will also be skipped.  */

static gdb_byte *
skip_children (gdb_byte *buffer, gdb_byte *info_ptr, struct dwarf2_cu *cu)
{
  struct abbrev_info *abbrev;
  unsigned int bytes_read;

  while (1)
    {
      abbrev = peek_die_abbrev (info_ptr, &bytes_read, cu);
      if (abbrev == NULL)
	return info_ptr + bytes_read;
      else
	info_ptr = skip_one_die (buffer, info_ptr + bytes_read, abbrev, cu);
    }
}

/* Scan the debug information for CU starting at INFO_PTR in buffer BUFFER.
   INFO_PTR should point just after the initial uleb128 of a DIE, and the
   abbrev corresponding to that skipped uleb128 should be passed in
   ABBREV.  Returns a pointer to this DIE's sibling, skipping any
   children.  */

static gdb_byte *
skip_one_die (gdb_byte *buffer, gdb_byte *info_ptr,
	      struct abbrev_info *abbrev, struct dwarf2_cu *cu)
{
  unsigned int bytes_read;
  struct attribute attr;
  bfd *abfd = cu->objfile->obfd;
  unsigned int form, i;

  for (i = 0; i < abbrev->num_attrs; i++)
    {
      /* The only abbrev we care about is DW_AT_sibling.  */
      if (abbrev->attrs[i].name == DW_AT_sibling)
	{
	  read_attribute (&attr, &abbrev->attrs[i],
			  abfd, info_ptr, cu);
	  if (attr.form == DW_FORM_ref_addr)
	    complaint (&symfile_complaints, _("ignoring absolute DW_AT_sibling"));
	  else
	    return buffer + dwarf2_get_ref_die_offset (&attr);
	}

      /* If it isn't DW_AT_sibling, skip this attribute.  */
      form = abbrev->attrs[i].form;
    skip_attribute:
      switch (form)
	{
	case DW_FORM_ref_addr:
	  /* In DWARF 2, DW_FORM_ref_addr is address sized; in DWARF 3
	     and later it is offset sized.  */
	  if (cu->header.version == 2)
	    info_ptr += cu->header.addr_size;
	  else
	    info_ptr += cu->header.offset_size;
	  break;
	case DW_FORM_addr:
	  info_ptr += cu->header.addr_size;
	  break;
	case DW_FORM_data1:
	case DW_FORM_ref1:
	case DW_FORM_flag:
	  info_ptr += 1;
	  break;
	case DW_FORM_flag_present:
	  break;
	case DW_FORM_data2:
	case DW_FORM_ref2:
	  info_ptr += 2;
	  break;
	case DW_FORM_data4:
	case DW_FORM_ref4:
	  info_ptr += 4;
	  break;
	case DW_FORM_data8:
	case DW_FORM_ref8:
	case DW_FORM_sig8:
	  info_ptr += 8;
	  break;
	case DW_FORM_string:
	  read_string (abfd, info_ptr, &bytes_read);
	  info_ptr += bytes_read;
	  break;
	case DW_FORM_sec_offset:
	case DW_FORM_strp:
	  info_ptr += cu->header.offset_size;
	  break;
	case DW_FORM_exprloc:
	case DW_FORM_block:
	  info_ptr += read_unsigned_leb128 (abfd, info_ptr, &bytes_read);
	  info_ptr += bytes_read;
	  break;
	case DW_FORM_block1:
	  info_ptr += 1 + read_1_byte (abfd, info_ptr);
	  break;
	case DW_FORM_block2:
	  info_ptr += 2 + read_2_bytes (abfd, info_ptr);
	  break;
	case DW_FORM_block4:
	  info_ptr += 4 + read_4_bytes (abfd, info_ptr);
	  break;
	case DW_FORM_sdata:
	case DW_FORM_udata:
	case DW_FORM_ref_udata:
	  info_ptr = skip_leb128 (abfd, info_ptr);
	  break;
	case DW_FORM_indirect:
	  form = read_unsigned_leb128 (abfd, info_ptr, &bytes_read);
	  info_ptr += bytes_read;
	  /* We need to continue parsing from here, so just go back to
	     the top.  */
	  goto skip_attribute;

	default:
	  error (_("Dwarf Error: Cannot handle %s in DWARF reader [in module %s]"),
		 dwarf_form_name (form),
		 bfd_get_filename (abfd));
	}
    }

  if (abbrev->has_children)
    return skip_children (buffer, info_ptr, cu);
  else
    return info_ptr;
}

/* Locate ORIG_PDI's sibling.
   INFO_PTR should point to the start of the next DIE after ORIG_PDI
   in BUFFER.  */

static gdb_byte *
locate_pdi_sibling (struct partial_die_info *orig_pdi,
		    gdb_byte *buffer, gdb_byte *info_ptr,
		    bfd *abfd, struct dwarf2_cu *cu)
{
  /* Do we know the sibling already?  */

  if (orig_pdi->sibling)
    return orig_pdi->sibling;

  /* Are there any children to deal with?  */

  if (!orig_pdi->has_children)
    return info_ptr;

  /* Skip the children the long way.  */

  return skip_children (buffer, info_ptr, cu);
}

/* Expand this partial symbol table into a full symbol table.  */

static void
dwarf2_psymtab_to_symtab (struct partial_symtab *pst)
{
  /* FIXME: This is barely more than a stub.  */
  if (pst != NULL)
    {
      if (pst->readin)
	{
	  warning (_("bug: psymtab for %s is already read in."), pst->filename);
	}
      else
	{
	  if (info_verbose)
	    {
	      printf_filtered (_("Reading in symbols for %s..."), pst->filename);
	      gdb_flush (gdb_stdout);
	    }

	  /* Restore our global data.  */
	  dwarf2_per_objfile = objfile_data (pst->objfile,
					     dwarf2_objfile_data_key);

	  /* If this psymtab is constructed from a debug-only objfile, the
	     has_section_at_zero flag will not necessarily be correct.  We
	     can get the correct value for this flag by looking at the data
	     associated with the (presumably stripped) associated objfile.  */
	  if (pst->objfile->separate_debug_objfile_backlink)
	    {
	      struct dwarf2_per_objfile *dpo_backlink
	        = objfile_data (pst->objfile->separate_debug_objfile_backlink,
		                dwarf2_objfile_data_key);

	      dwarf2_per_objfile->has_section_at_zero
		= dpo_backlink->has_section_at_zero;
	    }

	  psymtab_to_symtab_1 (pst);

	  /* Finish up the debug error message.  */
	  if (info_verbose)
	    printf_filtered (_("done.\n"));
	}
    }
}

/* Add PER_CU to the queue.  */

static void
queue_comp_unit (struct dwarf2_per_cu_data *per_cu, struct objfile *objfile)
{
  struct dwarf2_queue_item *item;

  per_cu->queued = 1;
  item = xmalloc (sizeof (*item));
  item->per_cu = per_cu;
  item->next = NULL;

  if (dwarf2_queue == NULL)
    dwarf2_queue = item;
  else
    dwarf2_queue_tail->next = item;

  dwarf2_queue_tail = item;
}

/* Process the queue.  */

static void
process_queue (struct objfile *objfile)
{
  struct dwarf2_queue_item *item, *next_item;

  /* The queue starts out with one item, but following a DIE reference
     may load a new CU, adding it to the end of the queue.  */
  for (item = dwarf2_queue; item != NULL; dwarf2_queue = item = next_item)
    {
      if (item->per_cu->psymtab && !item->per_cu->psymtab->readin)
	process_full_comp_unit (item->per_cu);

      item->per_cu->queued = 0;
      next_item = item->next;
      xfree (item);
    }

  dwarf2_queue_tail = NULL;
}

/* Free all allocated queue entries.  This function only releases anything if
   an error was thrown; if the queue was processed then it would have been
   freed as we went along.  */

static void
dwarf2_release_queue (void *dummy)
{
  struct dwarf2_queue_item *item, *last;

  item = dwarf2_queue;
  while (item)
    {
      /* Anything still marked queued is likely to be in an
	 inconsistent state, so discard it.  */
      if (item->per_cu->queued)
	{
	  if (item->per_cu->cu != NULL)
	    free_one_cached_comp_unit (item->per_cu->cu);
	  item->per_cu->queued = 0;
	}

      last = item;
      item = item->next;
      xfree (last);
    }

  dwarf2_queue = dwarf2_queue_tail = NULL;
}

/* Read in full symbols for PST, and anything it depends on.  */

static void
psymtab_to_symtab_1 (struct partial_symtab *pst)
{
  struct dwarf2_per_cu_data *per_cu;
  struct cleanup *back_to;
  int i;

  for (i = 0; i < pst->number_of_dependencies; i++)
    if (!pst->dependencies[i]->readin)
      {
        /* Inform about additional files that need to be read in.  */
        if (info_verbose)
          {
	    /* FIXME: i18n: Need to make this a single string.  */
            fputs_filtered (" ", gdb_stdout);
            wrap_here ("");
            fputs_filtered ("and ", gdb_stdout);
            wrap_here ("");
            printf_filtered ("%s...", pst->dependencies[i]->filename);
            wrap_here ("");     /* Flush output */
            gdb_flush (gdb_stdout);
          }
        psymtab_to_symtab_1 (pst->dependencies[i]);
      }

  per_cu = pst->read_symtab_private;

  if (per_cu == NULL)
    {
      /* It's an include file, no symbols to read for it.
         Everything is in the parent symtab.  */
      pst->readin = 1;
      return;
    }

  back_to = make_cleanup (dwarf2_release_queue, NULL);

  queue_comp_unit (per_cu, pst->objfile);

  if (per_cu->from_debug_types)
    read_signatured_type_at_offset (pst->objfile, per_cu->offset);
  else
    load_full_comp_unit (per_cu, pst->objfile);

  process_queue (pst->objfile);

  /* Age the cache, releasing compilation units that have not
     been used recently.  */
  age_cached_comp_units ();

  do_cleanups (back_to);
}

/* Load the DIEs associated with PER_CU into memory.  */

static void
load_full_comp_unit (struct dwarf2_per_cu_data *per_cu, struct objfile *objfile)
{
  bfd *abfd = objfile->obfd;
  struct dwarf2_cu *cu;
  unsigned int offset;
  gdb_byte *info_ptr, *beg_of_comp_unit;
  struct cleanup *back_to, *free_cu_cleanup;
  struct attribute *attr;

  gdb_assert (! per_cu->from_debug_types);

  /* Set local variables from the partial symbol table info.  */
  offset = per_cu->offset;

  dwarf2_read_section (objfile, &dwarf2_per_objfile->info);
  info_ptr = dwarf2_per_objfile->info.buffer + offset;
  beg_of_comp_unit = info_ptr;

  cu = alloc_one_comp_unit (objfile);

  /* If an error occurs while loading, release our storage.  */
  free_cu_cleanup = make_cleanup (free_one_comp_unit, cu);

  /* Read in the comp_unit header.  */
  info_ptr = read_comp_unit_head (&cu->header, info_ptr, abfd);

  /* Complete the cu_header.  */
  cu->header.offset = offset;
  cu->header.first_die_offset = info_ptr - beg_of_comp_unit;

  /* Read the abbrevs for this compilation unit.  */
  dwarf2_read_abbrevs (abfd, cu);
  back_to = make_cleanup (dwarf2_free_abbrev_table, cu);

  /* Link this compilation unit into the compilation unit tree.  */
  per_cu->cu = cu;
  cu->per_cu = per_cu;
  cu->type_hash = per_cu->type_hash;

  cu->dies = read_comp_unit (info_ptr, cu);

  /* We try not to read any attributes in this function, because not
     all objfiles needed for references have been loaded yet, and symbol
     table processing isn't initialized.  But we have to set the CU language,
     or we won't be able to build types correctly.  */
  attr = dwarf2_attr (cu->dies, DW_AT_language, cu);
  if (attr)
    set_cu_language (DW_UNSND (attr), cu);
  else
    set_cu_language (language_minimal, cu);

  /* Similarly, if we do not read the producer, we can not apply
     producer-specific interpretation.  */
  attr = dwarf2_attr (cu->dies, DW_AT_producer, cu);
  if (attr)
    cu->producer = DW_STRING (attr);

  /* Link this CU into read_in_chain.  */
  per_cu->cu->read_in_chain = dwarf2_per_objfile->read_in_chain;
  dwarf2_per_objfile->read_in_chain = per_cu;

  do_cleanups (back_to);

  /* We've successfully allocated this compilation unit.  Let our caller
     clean it up when finished with it.  */
  discard_cleanups (free_cu_cleanup);
}

/* Generate full symbol information for PST and CU, whose DIEs have
   already been loaded into memory.  */

static void
process_full_comp_unit (struct dwarf2_per_cu_data *per_cu)
{
  struct partial_symtab *pst = per_cu->psymtab;
  struct dwarf2_cu *cu = per_cu->cu;
  struct objfile *objfile = pst->objfile;
  CORE_ADDR lowpc, highpc;
  struct symtab *symtab;
  struct cleanup *back_to;
  CORE_ADDR baseaddr;

  baseaddr = ANOFFSET (objfile->section_offsets, SECT_OFF_TEXT (objfile));

  buildsym_init ();
  back_to = make_cleanup (really_free_pendings, NULL);

  cu->list_in_scope = &file_symbols;

  dwarf2_find_base_address (cu->dies, cu);

  /* Do line number decoding in read_file_scope () */
  process_die (cu->dies, cu);

  /* Some compilers don't define a DW_AT_high_pc attribute for the
     compilation unit.  If the DW_AT_high_pc is missing, synthesize
     it, by scanning the DIE's below the compilation unit.  */
  get_scope_pc_bounds (cu->dies, &lowpc, &highpc, cu);

  symtab = end_symtab (highpc + baseaddr, objfile, SECT_OFF_TEXT (objfile));

  /* Set symtab language to language from DW_AT_language.
     If the compilation is from a C file generated by language preprocessors,
     do not set the language if it was already deduced by start_subfile.  */
  if (symtab != NULL
      && !(cu->language == language_c && symtab->language != language_c))
    {
      symtab->language = cu->language;
    }
  pst->symtab = symtab;
  pst->readin = 1;

  do_cleanups (back_to);
}

/* Process a die and its children.  */

static void
process_die (struct die_info *die, struct dwarf2_cu *cu)
{
  switch (die->tag)
    {
    case DW_TAG_padding:
      break;
    case DW_TAG_compile_unit:
      read_file_scope (die, cu);
      break;
    case DW_TAG_type_unit:
      read_type_unit_scope (die, cu);
      break;
    case DW_TAG_subprogram:
    case DW_TAG_inlined_subroutine:
      read_func_scope (die, cu);
      break;
    case DW_TAG_lexical_block:
    case DW_TAG_try_block:
    case DW_TAG_catch_block:
      read_lexical_block_scope (die, cu);
      break;
    case DW_TAG_class_type:
    case DW_TAG_interface_type:
    case DW_TAG_structure_type:
    case DW_TAG_union_type:
      process_structure_scope (die, cu);
      break;
    case DW_TAG_enumeration_type:
      process_enumeration_scope (die, cu);
      break;

    /* These dies have a type, but processing them does not create
       a symbol or recurse to process the children.  Therefore we can
       read them on-demand through read_type_die.  */
    case DW_TAG_subroutine_type:
    case DW_TAG_set_type:
    case DW_TAG_array_type:
    case DW_TAG_pointer_type:
    case DW_TAG_ptr_to_member_type:
    case DW_TAG_reference_type:
    case DW_TAG_string_type:
      break;

    case DW_TAG_base_type:
    case DW_TAG_subrange_type:
    case DW_TAG_typedef:
    case DW_TAG_const_type:
    case DW_TAG_volatile_type:
      /* Add a typedef symbol for the type definition, if it has a
         DW_AT_name.  */
      new_symbol (die, read_type_die (die, cu), cu);
      break;
    case DW_TAG_common_block:
      read_common_block (die, cu);
      break;
    case DW_TAG_common_inclusion:
      break;
    case DW_TAG_namespace:
      processing_has_namespace_info = 1;
      read_namespace (die, cu);
      break;
    case DW_TAG_module:
      processing_has_namespace_info = 1;
      read_module (die, cu);
      break;
    case DW_TAG_imported_declaration:
    case DW_TAG_imported_module:
      processing_has_namespace_info = 1;
      if (die->child != NULL && (die->tag == DW_TAG_imported_declaration
				 || cu->language != language_fortran))
	complaint (&symfile_complaints, _("Tag '%s' has unexpected children"),
		   dwarf_tag_name (die->tag));
      read_import_statement (die, cu);
      break;
    default:
      new_symbol (die, NULL, cu);
      break;
    }
}

/* A helper function for dwarf2_compute_name which determines whether DIE
   needs to have the name of the scope prepended to the name listed in the
   die.  */

static int
die_needs_namespace (struct die_info *die, struct dwarf2_cu *cu)
{
  struct attribute *attr;

  switch (die->tag)
    {
    case DW_TAG_namespace:
    case DW_TAG_typedef:
    case DW_TAG_class_type:
    case DW_TAG_interface_type:
    case DW_TAG_structure_type:
    case DW_TAG_union_type:
    case DW_TAG_enumeration_type:
    case DW_TAG_enumerator:
    case DW_TAG_subprogram:
    case DW_TAG_member:
      return 1;

    case DW_TAG_variable:
      /* We only need to prefix "globally" visible variables.  These include
	 any variable marked with DW_AT_external or any variable that
	 lives in a namespace.  [Variables in anonymous namespaces
	 require prefixing, but they are not DW_AT_external.]  */

      if (dwarf2_attr (die, DW_AT_specification, cu))
	{
	  struct dwarf2_cu *spec_cu = cu;

	  return die_needs_namespace (die_specification (die, &spec_cu),
				      spec_cu);
	}

      attr = dwarf2_attr (die, DW_AT_external, cu);
      if (attr == NULL && die->parent->tag != DW_TAG_namespace
	  && die->parent->tag != DW_TAG_module)
	return 0;
      /* A variable in a lexical block of some kind does not need a
	 namespace, even though in C++ such variables may be external
	 and have a mangled name.  */
      if (die->parent->tag ==  DW_TAG_lexical_block
	  || die->parent->tag ==  DW_TAG_try_block
	  || die->parent->tag ==  DW_TAG_catch_block
	  || die->parent->tag == DW_TAG_subprogram)
	return 0;
      return 1;

    default:
      return 0;
    }
}

/* Compute the fully qualified name of DIE in CU.  If PHYSNAME is nonzero,
   compute the physname for the object, which include a method's
   formal parameters (C++/Java) and return type (Java).

   For Ada, return the DIE's linkage name rather than the fully qualified
   name.  PHYSNAME is ignored..

   The result is allocated on the objfile_obstack and canonicalized.  */

static const char *
dwarf2_compute_name (char *name, struct die_info *die, struct dwarf2_cu *cu,
		     int physname)
{
  if (name == NULL)
    name = dwarf2_name (die, cu);

  /* For Fortran GDB prefers DW_AT_*linkage_name if present but otherwise
     compute it by typename_concat inside GDB.  */
  if (cu->language == language_ada
      || (cu->language == language_fortran && physname))
    {
      /* For Ada unit, we prefer the linkage name over the name, as
	 the former contains the exported name, which the user expects
	 to be able to reference.  Ideally, we want the user to be able
	 to reference this entity using either natural or linkage name,
	 but we haven't started looking at this enhancement yet.  */
      struct attribute *attr;

      attr = dwarf2_attr (die, DW_AT_linkage_name, cu);
      if (attr == NULL)
	attr = dwarf2_attr (die, DW_AT_MIPS_linkage_name, cu);
      if (attr && DW_STRING (attr))
	return DW_STRING (attr);
    }

  /* These are the only languages we know how to qualify names in.  */
  if (name != NULL
      && (cu->language == language_cplus || cu->language == language_java
	  || cu->language == language_fortran))
    {
      if (die_needs_namespace (die, cu))
	{
	  long length;
	  char *prefix;
	  struct ui_file *buf;

	  prefix = determine_prefix (die, cu);
	  buf = mem_fileopen ();
	  if (*prefix != '\0')
	    {
	      char *prefixed_name = typename_concat (NULL, prefix, name,
						     physname, cu);

	      fputs_unfiltered (prefixed_name, buf);
	      xfree (prefixed_name);
	    }
	  else
	    fputs_unfiltered (name ? name : "", buf);

	  /* For Java and C++ methods, append formal parameter type
	     information, if PHYSNAME.  */

	  if (physname && die->tag == DW_TAG_subprogram
	      && (cu->language == language_cplus
		  || cu->language == language_java))
	    {
	      struct type *type = read_type_die (die, cu);

	      c_type_print_args (type, buf, 0, cu->language);

	      if (cu->language == language_java)
		{
		  /* For java, we must append the return type to method
		     names. */
		  if (die->tag == DW_TAG_subprogram)
		    java_print_type (TYPE_TARGET_TYPE (type), "", buf,
				     0, 0);
		}
	      else if (cu->language == language_cplus)
		{
		  if (TYPE_NFIELDS (type) > 0
		      && TYPE_FIELD_ARTIFICIAL (type, 0)
		      && TYPE_CONST (TYPE_TARGET_TYPE (TYPE_FIELD_TYPE (type, 0))))
		    fputs_unfiltered (" const", buf);
		}
	    }

	  name = ui_file_obsavestring (buf, &cu->objfile->objfile_obstack,
				       &length);
	  ui_file_delete (buf);

	  if (cu->language == language_cplus)
	    {
	      char *cname
		= dwarf2_canonicalize_name (name, cu,
					    &cu->objfile->objfile_obstack);

	      if (cname != NULL)
		name = cname;
	    }
	}
    }

  return name;
}

/* Return the fully qualified name of DIE, based on its DW_AT_name.
   If scope qualifiers are appropriate they will be added.  The result
   will be allocated on the objfile_obstack, or NULL if the DIE does
   not have a name.  NAME may either be from a previous call to
   dwarf2_name or NULL.

   The output string will be canonicalized (if C++/Java). */

static const char *
dwarf2_full_name (char *name, struct die_info *die, struct dwarf2_cu *cu)
{
  return dwarf2_compute_name (name, die, cu, 0);
}

/* Construct a physname for the given DIE in CU.  NAME may either be
   from a previous call to dwarf2_name or NULL.  The result will be
   allocated on the objfile_objstack or NULL if the DIE does not have a
   name.

   The output string will be canonicalized (if C++/Java).  */

static const char *
dwarf2_physname (char *name, struct die_info *die, struct dwarf2_cu *cu)
{
  return dwarf2_compute_name (name, die, cu, 1);
}

/* Read the import statement specified by the given die and record it.  */

static void
read_import_statement (struct die_info *die, struct dwarf2_cu *cu)
{
  struct attribute *import_attr;
  struct die_info *imported_die;
  struct dwarf2_cu *imported_cu;
  const char *imported_name;
  const char *imported_name_prefix;
  const char *canonical_name;
  const char *import_alias;
  const char *imported_declaration = NULL;
  const char *import_prefix;

  char *temp;

  import_attr = dwarf2_attr (die, DW_AT_import, cu);
  if (import_attr == NULL)
    {
      complaint (&symfile_complaints, _("Tag '%s' has no DW_AT_import"),
		 dwarf_tag_name (die->tag));
      return;
    }

  imported_cu = cu;
  imported_die = follow_die_ref_or_sig (die, import_attr, &imported_cu);
  imported_name = dwarf2_name (imported_die, imported_cu);
  if (imported_name == NULL)
    {
      /* GCC bug: https://bugzilla.redhat.com/show_bug.cgi?id=506524

        The import in the following code:
        namespace A
          {
            typedef int B;
          }

        int main ()
          {
            using A::B;
            B b;
            return b;
          }

        ...
         <2><51>: Abbrev Number: 3 (DW_TAG_imported_declaration)
            <52>   DW_AT_decl_file   : 1
            <53>   DW_AT_decl_line   : 6
            <54>   DW_AT_import      : <0x75>
         <2><58>: Abbrev Number: 4 (DW_TAG_typedef)
            <59>   DW_AT_name        : B
            <5b>   DW_AT_decl_file   : 1
            <5c>   DW_AT_decl_line   : 2
            <5d>   DW_AT_type        : <0x6e>
        ...
         <1><75>: Abbrev Number: 7 (DW_TAG_base_type)
            <76>   DW_AT_byte_size   : 4
            <77>   DW_AT_encoding    : 5        (signed)

        imports the wrong die ( 0x75 instead of 0x58 ).
        This case will be ignored until the gcc bug is fixed.  */
      return;
    }

  /* Figure out the local name after import.  */
  import_alias = dwarf2_name (die, cu);

  /* Figure out where the statement is being imported to.  */
  import_prefix = determine_prefix (die, cu);

  /* Figure out what the scope of the imported die is and prepend it
     to the name of the imported die.  */
  imported_name_prefix = determine_prefix (imported_die, imported_cu);

  if (imported_die->tag != DW_TAG_namespace
      && imported_die->tag != DW_TAG_module)
    {
      imported_declaration = imported_name;
      canonical_name = imported_name_prefix;
    }
  else if (strlen (imported_name_prefix) > 0)
    {
      temp = alloca (strlen (imported_name_prefix)
                     + 2 + strlen (imported_name) + 1);
      strcpy (temp, imported_name_prefix);
      strcat (temp, "::");
      strcat (temp, imported_name);
      canonical_name = temp;
    }
  else
    canonical_name = imported_name;

  cp_add_using_directive (import_prefix,
                          canonical_name,
                          import_alias,
                          imported_declaration,
                          &cu->objfile->objfile_obstack);
}

static void
initialize_cu_func_list (struct dwarf2_cu *cu)
{
  cu->first_fn = cu->last_fn = cu->cached_fn = NULL;
}

static void
free_cu_line_header (void *arg)
{
  struct dwarf2_cu *cu = arg;

  free_line_header (cu->line_header);
  cu->line_header = NULL;
}

static void
read_file_scope (struct die_info *die, struct dwarf2_cu *cu)
{
  struct objfile *objfile = cu->objfile;
  struct cleanup *back_to = make_cleanup (null_cleanup, 0);
  CORE_ADDR lowpc = ((CORE_ADDR) -1);
  CORE_ADDR highpc = ((CORE_ADDR) 0);
  struct attribute *attr;
  char *name = NULL;
  char *comp_dir = NULL;
  struct die_info *child_die;
  bfd *abfd = objfile->obfd;
  struct line_header *line_header = 0;
  CORE_ADDR baseaddr;

  baseaddr = ANOFFSET (objfile->section_offsets, SECT_OFF_TEXT (objfile));

  get_scope_pc_bounds (die, &lowpc, &highpc, cu);

  /* If we didn't find a lowpc, set it to highpc to avoid complaints
     from finish_block.  */
  if (lowpc == ((CORE_ADDR) -1))
    lowpc = highpc;
  lowpc += baseaddr;
  highpc += baseaddr;

  /* Find the filename.  Do not use dwarf2_name here, since the filename
     is not a source language identifier.  */
  attr = dwarf2_attr (die, DW_AT_name, cu);
  if (attr)
    {
      name = DW_STRING (attr);
    }

  attr = dwarf2_attr (die, DW_AT_comp_dir, cu);
  if (attr)
    comp_dir = DW_STRING (attr);
  else if (name != NULL && IS_ABSOLUTE_PATH (name))
    {
      comp_dir = ldirname (name);
      if (comp_dir != NULL)
	make_cleanup (xfree, comp_dir);
    }
  if (comp_dir != NULL)
    {
      /* Irix 6.2 native cc prepends <machine>.: to the compilation
	 directory, get rid of it.  */
      char *cp = strchr (comp_dir, ':');

      if (cp && cp != comp_dir && cp[-1] == '.' && cp[1] == '/')
	comp_dir = cp + 1;
    }

  if (name == NULL)
    name = "<unknown>";

  attr = dwarf2_attr (die, DW_AT_language, cu);
  if (attr)
    {
      set_cu_language (DW_UNSND (attr), cu);
    }

  attr = dwarf2_attr (die, DW_AT_producer, cu);
  if (attr)
    cu->producer = DW_STRING (attr);

  /* We assume that we're processing GCC output. */
  processing_gcc_compilation = 2;

  processing_has_namespace_info = 0;

  start_symtab (name, comp_dir, lowpc);
  record_debugformat ("DWARF 2");
  record_producer (cu->producer);

  initialize_cu_func_list (cu);

  /* Decode line number information if present.  We do this before
     processing child DIEs, so that the line header table is available
     for DW_AT_decl_file.  */
  attr = dwarf2_attr (die, DW_AT_stmt_list, cu);
  if (attr)
    {
      unsigned int line_offset = DW_UNSND (attr);
      line_header = dwarf_decode_line_header (line_offset, abfd, cu);
      if (line_header)
        {
          cu->line_header = line_header;
          make_cleanup (free_cu_line_header, cu);
          dwarf_decode_lines (line_header, comp_dir, abfd, cu, NULL);
        }
    }

  /* Process all dies in compilation unit.  */
  if (die->child != NULL)
    {
      child_die = die->child;
      while (child_die && child_die->tag)
	{
	  process_die (child_die, cu);
	  child_die = sibling_die (child_die);
	}
    }

  /* Decode macro information, if present.  Dwarf 2 macro information
     refers to information in the line number info statement program
     header, so we can only read it if we've read the header
     successfully.  */
  attr = dwarf2_attr (die, DW_AT_macro_info, cu);
  if (attr && line_header)
    {
      unsigned int macro_offset = DW_UNSND (attr);

      dwarf_decode_macros (line_header, macro_offset,
                           comp_dir, abfd, cu);
    }
  do_cleanups (back_to);
}

/* For TUs we want to skip the first top level sibling if it's not the
   actual type being defined by this TU.  In this case the first top
   level sibling is there to provide context only.  */

static void
read_type_unit_scope (struct die_info *die, struct dwarf2_cu *cu)
{
  struct objfile *objfile = cu->objfile;
  struct cleanup *back_to = make_cleanup (null_cleanup, 0);
  CORE_ADDR lowpc;
  struct attribute *attr;
  char *name = NULL;
  char *comp_dir = NULL;
  struct die_info *child_die;
  bfd *abfd = objfile->obfd;

  /* start_symtab needs a low pc, but we don't really have one.
     Do what read_file_scope would do in the absence of such info.  */
  lowpc = ANOFFSET (objfile->section_offsets, SECT_OFF_TEXT (objfile));

  /* Find the filename.  Do not use dwarf2_name here, since the filename
     is not a source language identifier.  */
  attr = dwarf2_attr (die, DW_AT_name, cu);
  if (attr)
    name = DW_STRING (attr);

  attr = dwarf2_attr (die, DW_AT_comp_dir, cu);
  if (attr)
    comp_dir = DW_STRING (attr);
  else if (name != NULL && IS_ABSOLUTE_PATH (name))
    {
      comp_dir = ldirname (name);
      if (comp_dir != NULL)
	make_cleanup (xfree, comp_dir);
    }

  if (name == NULL)
    name = "<unknown>";

  attr = dwarf2_attr (die, DW_AT_language, cu);
  if (attr)
    set_cu_language (DW_UNSND (attr), cu);

  /* This isn't technically needed today.  It is done for symmetry
     with read_file_scope.  */
  attr = dwarf2_attr (die, DW_AT_producer, cu);
  if (attr)
    cu->producer = DW_STRING (attr);

  /* We assume that we're processing GCC output. */
  processing_gcc_compilation = 2;

  processing_has_namespace_info = 0;

  start_symtab (name, comp_dir, lowpc);
  record_debugformat ("DWARF 2");
  record_producer (cu->producer);

  /* Process the dies in the type unit.  */
  if (die->child == NULL)
    {
      dump_die_for_error (die);
      error (_("Dwarf Error: Missing children for type unit [in module %s]"),
	     bfd_get_filename (abfd));
    }

  child_die = die->child;

  while (child_die && child_die->tag)
    {
      process_die (child_die, cu);

      child_die = sibling_die (child_die);
    }

  do_cleanups (back_to);
}

static void
add_to_cu_func_list (const char *name, CORE_ADDR lowpc, CORE_ADDR highpc,
		     struct dwarf2_cu *cu)
{
  struct function_range *thisfn;

  thisfn = (struct function_range *)
    obstack_alloc (&cu->comp_unit_obstack, sizeof (struct function_range));
  thisfn->name = name;
  thisfn->lowpc = lowpc;
  thisfn->highpc = highpc;
  thisfn->seen_line = 0;
  thisfn->next = NULL;

  if (cu->last_fn == NULL)
      cu->first_fn = thisfn;
  else
      cu->last_fn->next = thisfn;

  cu->last_fn = thisfn;
}

/* qsort helper for inherit_abstract_dies.  */

static int
unsigned_int_compar (const void *ap, const void *bp)
{
  unsigned int a = *(unsigned int *) ap;
  unsigned int b = *(unsigned int *) bp;

  return (a > b) - (b > a);
}

/* DW_AT_abstract_origin inherits whole DIEs (not just their attributes).
   Inherit only the children of the DW_AT_abstract_origin DIE not being already
   referenced by DW_AT_abstract_origin from the children of the current DIE.  */

static void
inherit_abstract_dies (struct die_info *die, struct dwarf2_cu *cu)
{
  struct die_info *child_die;
  unsigned die_children_count;
  /* CU offsets which were referenced by children of the current DIE.  */
  unsigned *offsets;
  unsigned *offsets_end, *offsetp;
  /* Parent of DIE - referenced by DW_AT_abstract_origin.  */
  struct die_info *origin_die;
  /* Iterator of the ORIGIN_DIE children.  */
  struct die_info *origin_child_die;
  struct cleanup *cleanups;
  struct attribute *attr;

  attr = dwarf2_attr (die, DW_AT_abstract_origin, cu);
  if (!attr)
    return;

  origin_die = follow_die_ref (die, attr, &cu);
  if (die->tag != origin_die->tag
      && !(die->tag == DW_TAG_inlined_subroutine
	   && origin_die->tag == DW_TAG_subprogram))
    complaint (&symfile_complaints,
	       _("DIE 0x%x and its abstract origin 0x%x have different tags"),
	       die->offset, origin_die->offset);

  child_die = die->child;
  die_children_count = 0;
  while (child_die && child_die->tag)
    {
      child_die = sibling_die (child_die);
      die_children_count++;
    }
  offsets = xmalloc (sizeof (*offsets) * die_children_count);
  cleanups = make_cleanup (xfree, offsets);

  offsets_end = offsets;
  child_die = die->child;
  while (child_die && child_die->tag)
    {
      /* For each CHILD_DIE, find the corresponding child of
	 ORIGIN_DIE.  If there is more than one layer of
	 DW_AT_abstract_origin, follow them all; there shouldn't be,
	 but GCC versions at least through 4.4 generate this (GCC PR
	 40573).  */
      struct die_info *child_origin_die = child_die;

      while (1)
	{
	  attr = dwarf2_attr (child_origin_die, DW_AT_abstract_origin, cu);
	  if (attr == NULL)
	    break;
	  child_origin_die = follow_die_ref (child_origin_die, attr, &cu);
	}

      /* According to DWARF3 3.3.8.2 #3 new entries without their abstract
	 counterpart may exist.  */
      if (child_origin_die != child_die)
	{
	  if (child_die->tag != child_origin_die->tag
	      && !(child_die->tag == DW_TAG_inlined_subroutine
		   && child_origin_die->tag == DW_TAG_subprogram))
	    complaint (&symfile_complaints,
		       _("Child DIE 0x%x and its abstract origin 0x%x have "
			 "different tags"), child_die->offset,
		       child_origin_die->offset);
	  if (child_origin_die->parent != origin_die)
	    complaint (&symfile_complaints,
		       _("Child DIE 0x%x and its abstract origin 0x%x have "
			 "different parents"), child_die->offset,
		       child_origin_die->offset);
	  else
	    *offsets_end++ = child_origin_die->offset;
	}
      child_die = sibling_die (child_die);
    }
  qsort (offsets, offsets_end - offsets, sizeof (*offsets),
	 unsigned_int_compar);
  for (offsetp = offsets + 1; offsetp < offsets_end; offsetp++)
    if (offsetp[-1] == *offsetp)
      complaint (&symfile_complaints, _("Multiple children of DIE 0x%x refer "
					"to DIE 0x%x as their abstract origin"),
		 die->offset, *offsetp);

  offsetp = offsets;
  origin_child_die = origin_die->child;
  while (origin_child_die && origin_child_die->tag)
    {
      /* Is ORIGIN_CHILD_DIE referenced by any of the DIE children?  */
      while (offsetp < offsets_end && *offsetp < origin_child_die->offset)
	offsetp++;
      if (offsetp >= offsets_end || *offsetp > origin_child_die->offset)
	{
	  /* Found that ORIGIN_CHILD_DIE is really not referenced.  */
	  process_die (origin_child_die, cu);
	}
      origin_child_die = sibling_die (origin_child_die);
    }

  do_cleanups (cleanups);
}

static void
read_func_scope (struct die_info *die, struct dwarf2_cu *cu)
{
  struct objfile *objfile = cu->objfile;
  struct context_stack *new;
  CORE_ADDR lowpc;
  CORE_ADDR highpc;
  struct die_info *child_die;
  struct attribute *attr, *call_line, *call_file;
  char *name;
  CORE_ADDR baseaddr;
  struct block *block;
  int inlined_func = (die->tag == DW_TAG_inlined_subroutine);

  if (inlined_func)
    {
      /* If we do not have call site information, we can't show the
	 caller of this inlined function.  That's too confusing, so
	 only use the scope for local variables.  */
      call_line = dwarf2_attr (die, DW_AT_call_line, cu);
      call_file = dwarf2_attr (die, DW_AT_call_file, cu);
      if (call_line == NULL || call_file == NULL)
	{
	  read_lexical_block_scope (die, cu);
	  return;
	}
    }

  baseaddr = ANOFFSET (objfile->section_offsets, SECT_OFF_TEXT (objfile));

  name = dwarf2_name (die, cu);

  /* Ignore functions with missing or empty names.  These are actually
     illegal according to the DWARF standard.  */
  if (name == NULL)
    {
      complaint (&symfile_complaints,
                 _("missing name for subprogram DIE at %d"), die->offset);
      return;
    }

  /* Ignore functions with missing or invalid low and high pc attributes.  */
  if (!dwarf2_get_pc_bounds (die, &lowpc, &highpc, cu, NULL))
    {
      attr = dwarf2_attr (die, DW_AT_external, cu);
      if (!attr || !DW_UNSND (attr))
	complaint (&symfile_complaints,
		   _("cannot get low and high bounds for subprogram DIE at %d"),
		   die->offset);
      return;
    }

  lowpc += baseaddr;
  highpc += baseaddr;

  /* Record the function range for dwarf_decode_lines.  */
  add_to_cu_func_list (name, lowpc, highpc, cu);

  new = push_context (0, lowpc);
  new->name = new_symbol (die, read_type_die (die, cu), cu);

  /* If there is a location expression for DW_AT_frame_base, record
     it.  */
  attr = dwarf2_attr (die, DW_AT_frame_base, cu);
  if (attr)
    /* FIXME: cagney/2004-01-26: The DW_AT_frame_base's location
       expression is being recorded directly in the function's symbol
       and not in a separate frame-base object.  I guess this hack is
       to avoid adding some sort of frame-base adjunct/annex to the
       function's symbol :-(.  The problem with doing this is that it
       results in a function symbol with a location expression that
       has nothing to do with the location of the function, ouch!  The
       relationship should be: a function's symbol has-a frame base; a
       frame-base has-a location expression.  */
    dwarf2_symbol_mark_computed (attr, new->name, cu);

  cu->list_in_scope = &local_symbols;

  if (die->child != NULL)
    {
      child_die = die->child;
      while (child_die && child_die->tag)
	{
	  process_die (child_die, cu);
	  child_die = sibling_die (child_die);
	}
    }

  inherit_abstract_dies (die, cu);

  /* If we have a DW_AT_specification, we might need to import using
     directives from the context of the specification DIE.  See the
     comment in determine_prefix.  */
  if (cu->language == language_cplus
      && dwarf2_attr (die, DW_AT_specification, cu))
    {
      struct dwarf2_cu *spec_cu = cu;
      struct die_info *spec_die = die_specification (die, &spec_cu);

      while (spec_die)
	{
	  child_die = spec_die->child;
	  while (child_die && child_die->tag)
	    {
	      if (child_die->tag == DW_TAG_imported_module)
		process_die (child_die, spec_cu);
	      child_die = sibling_die (child_die);
	    }

	  /* In some cases, GCC generates specification DIEs that
	     themselves contain DW_AT_specification attributes.  */
	  spec_die = die_specification (spec_die, &spec_cu);
	}
    }

  new = pop_context ();
  /* Make a block for the local symbols within.  */
  block = finish_block (new->name, &local_symbols, new->old_blocks,
                        lowpc, highpc, objfile);

  /* For C++, set the block's scope.  */
  if (cu->language == language_cplus || cu->language == language_fortran)
    cp_set_block_scope (new->name, block, &objfile->objfile_obstack,
			determine_prefix (die, cu),
			processing_has_namespace_info);

  /* If we have address ranges, record them.  */
  dwarf2_record_block_ranges (die, block, baseaddr, cu);

  /* In C++, we can have functions nested inside functions (e.g., when
     a function declares a class that has methods).  This means that
     when we finish processing a function scope, we may need to go
     back to building a containing block's symbol lists.  */
  local_symbols = new->locals;
  param_symbols = new->params;
  using_directives = new->using_directives;

  /* If we've finished processing a top-level function, subsequent
     symbols go in the file symbol list.  */
  if (outermost_context_p ())
    cu->list_in_scope = &file_symbols;
}

/* Process all the DIES contained within a lexical block scope.  Start
   a new scope, process the dies, and then close the scope.  */

static void
read_lexical_block_scope (struct die_info *die, struct dwarf2_cu *cu)
{
  struct objfile *objfile = cu->objfile;
  struct context_stack *new;
  CORE_ADDR lowpc, highpc;
  struct die_info *child_die;
  CORE_ADDR baseaddr;

  baseaddr = ANOFFSET (objfile->section_offsets, SECT_OFF_TEXT (objfile));

  /* Ignore blocks with missing or invalid low and high pc attributes.  */
  /* ??? Perhaps consider discontiguous blocks defined by DW_AT_ranges
     as multiple lexical blocks?  Handling children in a sane way would
     be nasty.  Might be easier to properly extend generic blocks to
     describe ranges.  */
  if (!dwarf2_get_pc_bounds (die, &lowpc, &highpc, cu, NULL))
    return;
  lowpc += baseaddr;
  highpc += baseaddr;

  push_context (0, lowpc);
  if (die->child != NULL)
    {
      child_die = die->child;
      while (child_die && child_die->tag)
	{
	  process_die (child_die, cu);
	  child_die = sibling_die (child_die);
	}
    }
  new = pop_context ();

  if (local_symbols != NULL || using_directives != NULL)
    {
      struct block *block
        = finish_block (0, &local_symbols, new->old_blocks, new->start_addr,
                        highpc, objfile);

      /* Note that recording ranges after traversing children, as we
         do here, means that recording a parent's ranges entails
         walking across all its children's ranges as they appear in
         the address map, which is quadratic behavior.

         It would be nicer to record the parent's ranges before
         traversing its children, simply overriding whatever you find
         there.  But since we don't even decide whether to create a
         block until after we've traversed its children, that's hard
         to do.  */
      dwarf2_record_block_ranges (die, block, baseaddr, cu);
    }
  local_symbols = new->locals;
  using_directives = new->using_directives;
}

/* Get low and high pc attributes from DW_AT_ranges attribute value OFFSET.
   Return 1 if the attributes are present and valid, otherwise, return 0.
   If RANGES_PST is not NULL we should setup `objfile->psymtabs_addrmap'.  */

static int
dwarf2_ranges_read (unsigned offset, CORE_ADDR *low_return,
		    CORE_ADDR *high_return, struct dwarf2_cu *cu,
		    struct partial_symtab *ranges_pst)
{
  struct objfile *objfile = cu->objfile;
  struct comp_unit_head *cu_header = &cu->header;
  bfd *obfd = objfile->obfd;
  unsigned int addr_size = cu_header->addr_size;
  CORE_ADDR mask = ~(~(CORE_ADDR)1 << (addr_size * 8 - 1));
  /* Base address selection entry.  */
  CORE_ADDR base;
  int found_base;
  unsigned int dummy;
  gdb_byte *buffer;
  CORE_ADDR marker;
  int low_set;
  CORE_ADDR low = 0;
  CORE_ADDR high = 0;
  CORE_ADDR baseaddr;

  found_base = cu->base_known;
  base = cu->base_address;

  dwarf2_read_section (objfile, &dwarf2_per_objfile->ranges);
  if (offset >= dwarf2_per_objfile->ranges.size)
    {
      complaint (&symfile_complaints,
		 _("Offset %d out of bounds for DW_AT_ranges attribute"),
		 offset);
      return 0;
    }
  buffer = dwarf2_per_objfile->ranges.buffer + offset;

  /* Read in the largest possible address.  */
  marker = read_address (obfd, buffer, cu, &dummy);
  if ((marker & mask) == mask)
    {
      /* If we found the largest possible address, then
	 read the base address.  */
      base = read_address (obfd, buffer + addr_size, cu, &dummy);
      buffer += 2 * addr_size;
      offset += 2 * addr_size;
      found_base = 1;
    }

  low_set = 0;

  baseaddr = ANOFFSET (objfile->section_offsets, SECT_OFF_TEXT (objfile));

  while (1)
    {
      CORE_ADDR range_beginning, range_end;

      range_beginning = read_address (obfd, buffer, cu, &dummy);
      buffer += addr_size;
      range_end = read_address (obfd, buffer, cu, &dummy);
      buffer += addr_size;
      offset += 2 * addr_size;

      /* An end of list marker is a pair of zero addresses.  */
      if (range_beginning == 0 && range_end == 0)
	/* Found the end of list entry.  */
	break;

      /* Each base address selection entry is a pair of 2 values.
	 The first is the largest possible address, the second is
	 the base address.  Check for a base address here.  */
      if ((range_beginning & mask) == mask)
	{
	  /* If we found the largest possible address, then
	     read the base address.  */
	  base = read_address (obfd, buffer + addr_size, cu, &dummy);
	  found_base = 1;
	  continue;
	}

      if (!found_base)
	{
	  /* We have no valid base address for the ranges
	     data.  */
	  complaint (&symfile_complaints,
		     _("Invalid .debug_ranges data (no base address)"));
	  return 0;
	}

      range_beginning += base;
      range_end += base;

      if (ranges_pst != NULL && range_beginning < range_end)
	addrmap_set_empty (objfile->psymtabs_addrmap,
			   range_beginning + baseaddr, range_end - 1 + baseaddr,
			   ranges_pst);

      /* FIXME: This is recording everything as a low-high
	 segment of consecutive addresses.  We should have a
	 data structure for discontiguous block ranges
	 instead.  */
      if (! low_set)
	{
	  low = range_beginning;
	  high = range_end;
	  low_set = 1;
	}
      else
	{
	  if (range_beginning < low)
	    low = range_beginning;
	  if (range_end > high)
	    high = range_end;
	}
    }

  if (! low_set)
    /* If the first entry is an end-of-list marker, the range
       describes an empty scope, i.e. no instructions.  */
    return 0;

  if (low_return)
    *low_return = low;
  if (high_return)
    *high_return = high;
  return 1;
}

/* Get low and high pc attributes from a die.  Return 1 if the attributes
   are present and valid, otherwise, return 0.  Return -1 if the range is
   discontinuous, i.e. derived from DW_AT_ranges information.  */
static int
dwarf2_get_pc_bounds (struct die_info *die, CORE_ADDR *lowpc,
		      CORE_ADDR *highpc, struct dwarf2_cu *cu,
		      struct partial_symtab *pst)
{
  struct attribute *attr;
  CORE_ADDR low = 0;
  CORE_ADDR high = 0;
  int ret = 0;

  attr = dwarf2_attr (die, DW_AT_high_pc, cu);
  if (attr)
    {
      high = DW_ADDR (attr);
      attr = dwarf2_attr (die, DW_AT_low_pc, cu);
      if (attr)
	low = DW_ADDR (attr);
      else
	/* Found high w/o low attribute.  */
	return 0;

      /* Found consecutive range of addresses.  */
      ret = 1;
    }
  else
    {
      attr = dwarf2_attr (die, DW_AT_ranges, cu);
      if (attr != NULL)
	{
	  /* Value of the DW_AT_ranges attribute is the offset in the
	     .debug_ranges section.  */
	  if (!dwarf2_ranges_read (DW_UNSND (attr), &low, &high, cu, pst))
	    return 0;
	  /* Found discontinuous range of addresses.  */
	  ret = -1;
	}
    }

  if (high < low)
    return 0;

  /* When using the GNU linker, .gnu.linkonce. sections are used to
     eliminate duplicate copies of functions and vtables and such.
     The linker will arbitrarily choose one and discard the others.
     The AT_*_pc values for such functions refer to local labels in
     these sections.  If the section from that file was discarded, the
     labels are not in the output, so the relocs get a value of 0.
     If this is a discarded function, mark the pc bounds as invalid,
     so that GDB will ignore it.  */
  if (low == 0 && !dwarf2_per_objfile->has_section_at_zero)
    return 0;

  *lowpc = low;
  *highpc = high;
  return ret;
}

/* Assuming that DIE represents a subprogram DIE or a lexical block, get
   its low and high PC addresses.  Do nothing if these addresses could not
   be determined.  Otherwise, set LOWPC to the low address if it is smaller,
   and HIGHPC to the high address if greater than HIGHPC.  */

static void
dwarf2_get_subprogram_pc_bounds (struct die_info *die,
                                 CORE_ADDR *lowpc, CORE_ADDR *highpc,
                                 struct dwarf2_cu *cu)
{
  CORE_ADDR low, high;
  struct die_info *child = die->child;

  if (dwarf2_get_pc_bounds (die, &low, &high, cu, NULL))
    {
      *lowpc = min (*lowpc, low);
      *highpc = max (*highpc, high);
    }

  /* If the language does not allow nested subprograms (either inside
     subprograms or lexical blocks), we're done.  */
  if (cu->language != language_ada)
    return;

  /* Check all the children of the given DIE.  If it contains nested
     subprograms, then check their pc bounds.  Likewise, we need to
     check lexical blocks as well, as they may also contain subprogram
     definitions.  */
  while (child && child->tag)
    {
      if (child->tag == DW_TAG_subprogram
          || child->tag == DW_TAG_lexical_block)
        dwarf2_get_subprogram_pc_bounds (child, lowpc, highpc, cu);
      child = sibling_die (child);
    }
}

/* Get the low and high pc's represented by the scope DIE, and store
   them in *LOWPC and *HIGHPC.  If the correct values can't be
   determined, set *LOWPC to -1 and *HIGHPC to 0.  */

static void
get_scope_pc_bounds (struct die_info *die,
		     CORE_ADDR *lowpc, CORE_ADDR *highpc,
		     struct dwarf2_cu *cu)
{
  CORE_ADDR best_low = (CORE_ADDR) -1;
  CORE_ADDR best_high = (CORE_ADDR) 0;
  CORE_ADDR current_low, current_high;

  if (dwarf2_get_pc_bounds (die, &current_low, &current_high, cu, NULL))
    {
      best_low = current_low;
      best_high = current_high;
    }
  else
    {
      struct die_info *child = die->child;

      while (child && child->tag)
	{
	  switch (child->tag) {
	  case DW_TAG_subprogram:
            dwarf2_get_subprogram_pc_bounds (child, &best_low, &best_high, cu);
	    break;
	  case DW_TAG_namespace:
	  case DW_TAG_module:
	    /* FIXME: carlton/2004-01-16: Should we do this for
	       DW_TAG_class_type/DW_TAG_structure_type, too?  I think
	       that current GCC's always emit the DIEs corresponding
	       to definitions of methods of classes as children of a
	       DW_TAG_compile_unit or DW_TAG_namespace (as opposed to
	       the DIEs giving the declarations, which could be
	       anywhere).  But I don't see any reason why the
	       standards says that they have to be there.  */
	    get_scope_pc_bounds (child, &current_low, &current_high, cu);

	    if (current_low != ((CORE_ADDR) -1))
	      {
		best_low = min (best_low, current_low);
		best_high = max (best_high, current_high);
	      }
	    break;
	  default:
	    /* Ignore. */
	    break;
	  }

	  child = sibling_die (child);
	}
    }

  *lowpc = best_low;
  *highpc = best_high;
}

/* Record the address ranges for BLOCK, offset by BASEADDR, as given
   in DIE.  */
static void
dwarf2_record_block_ranges (struct die_info *die, struct block *block,
                            CORE_ADDR baseaddr, struct dwarf2_cu *cu)
{
  struct attribute *attr;

  attr = dwarf2_attr (die, DW_AT_high_pc, cu);
  if (attr)
    {
      CORE_ADDR high = DW_ADDR (attr);

      attr = dwarf2_attr (die, DW_AT_low_pc, cu);
      if (attr)
        {
          CORE_ADDR low = DW_ADDR (attr);

          record_block_range (block, baseaddr + low, baseaddr + high - 1);
        }
    }

  attr = dwarf2_attr (die, DW_AT_ranges, cu);
  if (attr)
    {
      bfd *obfd = cu->objfile->obfd;

      /* The value of the DW_AT_ranges attribute is the offset of the
         address range list in the .debug_ranges section.  */
      unsigned long offset = DW_UNSND (attr);
      gdb_byte *buffer = dwarf2_per_objfile->ranges.buffer + offset;

      /* For some target architectures, but not others, the
         read_address function sign-extends the addresses it returns.
         To recognize base address selection entries, we need a
         mask.  */
      unsigned int addr_size = cu->header.addr_size;
      CORE_ADDR base_select_mask = ~(~(CORE_ADDR)1 << (addr_size * 8 - 1));

      /* The base address, to which the next pair is relative.  Note
         that this 'base' is a DWARF concept: most entries in a range
         list are relative, to reduce the number of relocs against the
         debugging information.  This is separate from this function's
         'baseaddr' argument, which GDB uses to relocate debugging
         information from a shared library based on the address at
         which the library was loaded.  */
      CORE_ADDR base = cu->base_address;
      int base_known = cu->base_known;

      gdb_assert (dwarf2_per_objfile->ranges.readin);
      if (offset >= dwarf2_per_objfile->ranges.size)
        {
          complaint (&symfile_complaints,
                     _("Offset %lu out of bounds for DW_AT_ranges attribute"),
                     offset);
          return;
        }

      for (;;)
        {
          unsigned int bytes_read;
          CORE_ADDR start, end;

          start = read_address (obfd, buffer, cu, &bytes_read);
          buffer += bytes_read;
          end = read_address (obfd, buffer, cu, &bytes_read);
          buffer += bytes_read;

          /* Did we find the end of the range list?  */
          if (start == 0 && end == 0)
            break;

          /* Did we find a base address selection entry?  */
          else if ((start & base_select_mask) == base_select_mask)
            {
              base = end;
              base_known = 1;
            }

          /* We found an ordinary address range.  */
          else
            {
              if (!base_known)
                {
                  complaint (&symfile_complaints,
                             _("Invalid .debug_ranges data (no base address)"));
                  return;
                }

              record_block_range (block,
                                  baseaddr + base + start,
                                  baseaddr + base + end - 1);
            }
        }
    }
}

/* Add an aggregate field to the field list.  */

static void
dwarf2_add_field (struct field_info *fip, struct die_info *die,
		  struct dwarf2_cu *cu)
{
  struct objfile *objfile = cu->objfile;
  struct gdbarch *gdbarch = get_objfile_arch (objfile);
  struct nextfield *new_field;
  struct attribute *attr;
  struct field *fp;
  char *fieldname = "";

  /* Allocate a new field list entry and link it in.  */
  new_field = (struct nextfield *) xmalloc (sizeof (struct nextfield));
  make_cleanup (xfree, new_field);
  memset (new_field, 0, sizeof (struct nextfield));

  if (die->tag == DW_TAG_inheritance)
    {
      new_field->next = fip->baseclasses;
      fip->baseclasses = new_field;
    }
  else
    {
      new_field->next = fip->fields;
      fip->fields = new_field;
    }
  fip->nfields++;

  /* Handle accessibility and virtuality of field.
     The default accessibility for members is public, the default
     accessibility for inheritance is private.  */
  if (die->tag != DW_TAG_inheritance)
    new_field->accessibility = DW_ACCESS_public;
  else
    new_field->accessibility = DW_ACCESS_private;
  new_field->virtuality = DW_VIRTUALITY_none;

  attr = dwarf2_attr (die, DW_AT_accessibility, cu);
  if (attr)
    new_field->accessibility = DW_UNSND (attr);
  if (new_field->accessibility != DW_ACCESS_public)
    fip->non_public_fields = 1;
  attr = dwarf2_attr (die, DW_AT_virtuality, cu);
  if (attr)
    new_field->virtuality = DW_UNSND (attr);

  fp = &new_field->field;

  if (die->tag == DW_TAG_member && ! die_is_declaration (die, cu))
    {
      /* Data member other than a C++ static data member.  */

      /* Get type of field.  */
      fp->type = die_type (die, cu);

      SET_FIELD_BITPOS (*fp, 0);

      /* Get bit size of field (zero if none).  */
      attr = dwarf2_attr (die, DW_AT_bit_size, cu);
      if (attr)
	{
	  FIELD_BITSIZE (*fp) = DW_UNSND (attr);
	}
      else
	{
	  FIELD_BITSIZE (*fp) = 0;
	}

      /* Get bit offset of field.  */
      attr = dwarf2_attr (die, DW_AT_data_member_location, cu);
      if (attr)
	{
          int byte_offset = 0;

          if (attr_form_is_section_offset (attr))
	    dwarf2_complex_location_expr_complaint ();
          else if (attr_form_is_constant (attr))
            byte_offset = dwarf2_get_attr_constant_value (attr, 0);
          else if (attr_form_is_block (attr))
            byte_offset = decode_locdesc (DW_BLOCK (attr), cu);
	  else
	    dwarf2_complex_location_expr_complaint ();

          SET_FIELD_BITPOS (*fp, byte_offset * bits_per_byte);
	}
      attr = dwarf2_attr (die, DW_AT_bit_offset, cu);
      if (attr)
	{
	  if (gdbarch_bits_big_endian (gdbarch))
	    {
	      /* For big endian bits, the DW_AT_bit_offset gives the
	         additional bit offset from the MSB of the containing
	         anonymous object to the MSB of the field.  We don't
	         have to do anything special since we don't need to
	         know the size of the anonymous object.  */
	      FIELD_BITPOS (*fp) += DW_UNSND (attr);
	    }
	  else
	    {
	      /* For little endian bits, compute the bit offset to the
	         MSB of the anonymous object, subtract off the number of
	         bits from the MSB of the field to the MSB of the
	         object, and then subtract off the number of bits of
	         the field itself.  The result is the bit offset of
	         the LSB of the field.  */
	      int anonymous_size;
	      int bit_offset = DW_UNSND (attr);

	      attr = dwarf2_attr (die, DW_AT_byte_size, cu);
	      if (attr)
		{
		  /* The size of the anonymous object containing
		     the bit field is explicit, so use the
		     indicated size (in bytes).  */
		  anonymous_size = DW_UNSND (attr);
		}
	      else
		{
		  /* The size of the anonymous object containing
		     the bit field must be inferred from the type
		     attribute of the data member containing the
		     bit field.  */
		  anonymous_size = TYPE_LENGTH (fp->type);
		}
	      FIELD_BITPOS (*fp) += anonymous_size * bits_per_byte
		- bit_offset - FIELD_BITSIZE (*fp);
	    }
	}

      /* Get name of field.  */
      fieldname = dwarf2_name (die, cu);
      if (fieldname == NULL)
	fieldname = "";

      /* The name is already allocated along with this objfile, so we don't
	 need to duplicate it for the type.  */
      fp->name = fieldname;

      /* Change accessibility for artificial fields (e.g. virtual table
         pointer or virtual base class pointer) to private.  */
      if (dwarf2_attr (die, DW_AT_artificial, cu))
	{
	  FIELD_ARTIFICIAL (*fp) = 1;
	  new_field->accessibility = DW_ACCESS_private;
	  fip->non_public_fields = 1;
	}
    }
  else if (die->tag == DW_TAG_member || die->tag == DW_TAG_variable)
    {
      /* C++ static member.  */

      /* NOTE: carlton/2002-11-05: It should be a DW_TAG_member that
	 is a declaration, but all versions of G++ as of this writing
	 (so through at least 3.2.1) incorrectly generate
	 DW_TAG_variable tags.  */

      char *physname;

      /* Get name of field.  */
      fieldname = dwarf2_name (die, cu);
      if (fieldname == NULL)
	return;

      attr = dwarf2_attr (die, DW_AT_const_value, cu);
      if (attr
	  /* Only create a symbol if this is an external value.
	     new_symbol checks this and puts the value in the global symbol
	     table, which we want.  If it is not external, new_symbol
	     will try to put the value in cu->list_in_scope which is wrong.  */
	  && dwarf2_flag_true_p (die, DW_AT_external, cu))
	{
	  /* A static const member, not much different than an enum as far as
	     we're concerned, except that we can support more types.  */
	  new_symbol (die, NULL, cu);
	}

      /* Get physical name.  */
      physname = (char *) dwarf2_physname (fieldname, die, cu);

      /* The name is already allocated along with this objfile, so we don't
	 need to duplicate it for the type.  */
      SET_FIELD_PHYSNAME (*fp, physname ? physname : "");
      FIELD_TYPE (*fp) = die_type (die, cu);
      FIELD_NAME (*fp) = fieldname;
    }
  else if (die->tag == DW_TAG_inheritance)
    {
      /* C++ base class field.  */
      attr = dwarf2_attr (die, DW_AT_data_member_location, cu);
      if (attr)
	{
          int byte_offset = 0;

          if (attr_form_is_section_offset (attr))
	    dwarf2_complex_location_expr_complaint ();
          else if (attr_form_is_constant (attr))
            byte_offset = dwarf2_get_attr_constant_value (attr, 0);
          else if (attr_form_is_block (attr))
            byte_offset = decode_locdesc (DW_BLOCK (attr), cu);
	  else
	    dwarf2_complex_location_expr_complaint ();

          SET_FIELD_BITPOS (*fp, byte_offset * bits_per_byte);
	}
      FIELD_BITSIZE (*fp) = 0;
      FIELD_TYPE (*fp) = die_type (die, cu);
      FIELD_NAME (*fp) = type_name_no_tag (fp->type);
      fip->nbaseclasses++;
    }
}

/* Add a typedef defined in the scope of the FIP's class.  */

static void
dwarf2_add_typedef (struct field_info *fip, struct die_info *die,
		    struct dwarf2_cu *cu)
{
  struct objfile *objfile = cu->objfile;
  struct gdbarch *gdbarch = get_objfile_arch (objfile);
  struct typedef_field_list *new_field;
  struct attribute *attr;
  struct typedef_field *fp;
  char *fieldname = "";

  /* Allocate a new field list entry and link it in.  */
  new_field = xzalloc (sizeof (*new_field));
  make_cleanup (xfree, new_field);

  gdb_assert (die->tag == DW_TAG_typedef);

  fp = &new_field->field;

  /* Get name of field.  */
  fp->name = dwarf2_name (die, cu);
  if (fp->name == NULL)
    return;

  fp->type = read_type_die (die, cu);

  new_field->next = fip->typedef_field_list;
  fip->typedef_field_list = new_field;
  fip->typedef_field_list_count++;
}

/* Create the vector of fields, and attach it to the type.  */

static void
dwarf2_attach_fields_to_type (struct field_info *fip, struct type *type,
			      struct dwarf2_cu *cu)
{
  int nfields = fip->nfields;

  /* Record the field count, allocate space for the array of fields,
     and create blank accessibility bitfields if necessary.  */
  TYPE_NFIELDS (type) = nfields;
  TYPE_FIELDS (type) = (struct field *)
    TYPE_ALLOC (type, sizeof (struct field) * nfields);
  memset (TYPE_FIELDS (type), 0, sizeof (struct field) * nfields);

  if (fip->non_public_fields && cu->language != language_ada)
    {
      ALLOCATE_CPLUS_STRUCT_TYPE (type);

      TYPE_FIELD_PRIVATE_BITS (type) =
	(B_TYPE *) TYPE_ALLOC (type, B_BYTES (nfields));
      B_CLRALL (TYPE_FIELD_PRIVATE_BITS (type), nfields);

      TYPE_FIELD_PROTECTED_BITS (type) =
	(B_TYPE *) TYPE_ALLOC (type, B_BYTES (nfields));
      B_CLRALL (TYPE_FIELD_PROTECTED_BITS (type), nfields);

      TYPE_FIELD_IGNORE_BITS (type) =
	(B_TYPE *) TYPE_ALLOC (type, B_BYTES (nfields));
      B_CLRALL (TYPE_FIELD_IGNORE_BITS (type), nfields);
    }

  /* If the type has baseclasses, allocate and clear a bit vector for
     TYPE_FIELD_VIRTUAL_BITS.  */
  if (fip->nbaseclasses && cu->language != language_ada)
    {
      int num_bytes = B_BYTES (fip->nbaseclasses);
      unsigned char *pointer;

      ALLOCATE_CPLUS_STRUCT_TYPE (type);
      pointer = TYPE_ALLOC (type, num_bytes);
      TYPE_FIELD_VIRTUAL_BITS (type) = pointer;
      B_CLRALL (TYPE_FIELD_VIRTUAL_BITS (type), fip->nbaseclasses);
      TYPE_N_BASECLASSES (type) = fip->nbaseclasses;
    }

  /* Copy the saved-up fields into the field vector.  Start from the head
     of the list, adding to the tail of the field array, so that they end
     up in the same order in the array in which they were added to the list.  */
  while (nfields-- > 0)
    {
      struct nextfield *fieldp;

      if (fip->fields)
	{
	  fieldp = fip->fields;
	  fip->fields = fieldp->next;
	}
      else
	{
	  fieldp = fip->baseclasses;
	  fip->baseclasses = fieldp->next;
	}

      TYPE_FIELD (type, nfields) = fieldp->field;
      switch (fieldp->accessibility)
	{
	case DW_ACCESS_private:
	  if (cu->language != language_ada)
	    SET_TYPE_FIELD_PRIVATE (type, nfields);
	  break;

	case DW_ACCESS_protected:
	  if (cu->language != language_ada)
	    SET_TYPE_FIELD_PROTECTED (type, nfields);
	  break;

	case DW_ACCESS_public:
	  break;

	default:
	  /* Unknown accessibility.  Complain and treat it as public.  */
	  {
	    complaint (&symfile_complaints, _("unsupported accessibility %d"),
		       fieldp->accessibility);
	  }
	  break;
	}
      if (nfields < fip->nbaseclasses)
	{
	  switch (fieldp->virtuality)
	    {
	    case DW_VIRTUALITY_virtual:
	    case DW_VIRTUALITY_pure_virtual:
	      if (cu->language == language_ada)
		error ("unexpected virtuality in component of Ada type");
	      SET_TYPE_FIELD_VIRTUAL (type, nfields);
	      break;
	    }
	}
    }
}

/* Add a member function to the proper fieldlist.  */

static void
dwarf2_add_member_fn (struct field_info *fip, struct die_info *die,
		      struct type *type, struct dwarf2_cu *cu)
{
  struct objfile *objfile = cu->objfile;
  struct attribute *attr;
  struct fnfieldlist *flp;
  int i;
  struct fn_field *fnp;
  char *fieldname;
  char *physname;
  struct nextfnfield *new_fnfield;
  struct type *this_type;

  if (cu->language == language_ada)
    error ("unexpected member function in Ada type");

  /* Get name of member function.  */
  fieldname = dwarf2_name (die, cu);
  if (fieldname == NULL)
    return;

  /* Get the mangled name.  */
  physname = (char *) dwarf2_physname (fieldname, die, cu);

  /* Look up member function name in fieldlist.  */
  for (i = 0; i < fip->nfnfields; i++)
    {
      if (strcmp (fip->fnfieldlists[i].name, fieldname) == 0)
	break;
    }

  /* Create new list element if necessary.  */
  if (i < fip->nfnfields)
    flp = &fip->fnfieldlists[i];
  else
    {
      if ((fip->nfnfields % DW_FIELD_ALLOC_CHUNK) == 0)
	{
	  fip->fnfieldlists = (struct fnfieldlist *)
	    xrealloc (fip->fnfieldlists,
		      (fip->nfnfields + DW_FIELD_ALLOC_CHUNK)
		      * sizeof (struct fnfieldlist));
	  if (fip->nfnfields == 0)
	    make_cleanup (free_current_contents, &fip->fnfieldlists);
	}
      flp = &fip->fnfieldlists[fip->nfnfields];
      flp->name = fieldname;
      flp->length = 0;
      flp->head = NULL;
      fip->nfnfields++;
    }

  /* Create a new member function field and chain it to the field list
     entry. */
  new_fnfield = (struct nextfnfield *) xmalloc (sizeof (struct nextfnfield));
  make_cleanup (xfree, new_fnfield);
  memset (new_fnfield, 0, sizeof (struct nextfnfield));
  new_fnfield->next = flp->head;
  flp->head = new_fnfield;
  flp->length++;

  /* Fill in the member function field info.  */
  fnp = &new_fnfield->fnfield;
  /* The name is already allocated along with this objfile, so we don't
     need to duplicate it for the type.  */
  fnp->physname = physname ? physname : "";
  fnp->type = alloc_type (objfile);
  this_type = read_type_die (die, cu);
  if (this_type && TYPE_CODE (this_type) == TYPE_CODE_FUNC)
    {
      int nparams = TYPE_NFIELDS (this_type);

      /* TYPE is the domain of this method, and THIS_TYPE is the type
	   of the method itself (TYPE_CODE_METHOD).  */
      smash_to_method_type (fnp->type, type,
			    TYPE_TARGET_TYPE (this_type),
			    TYPE_FIELDS (this_type),
			    TYPE_NFIELDS (this_type),
			    TYPE_VARARGS (this_type));

      /* Handle static member functions.
         Dwarf2 has no clean way to discern C++ static and non-static
         member functions. G++ helps GDB by marking the first
         parameter for non-static member functions (which is the
         this pointer) as artificial. We obtain this information
         from read_subroutine_type via TYPE_FIELD_ARTIFICIAL.  */
      if (nparams == 0 || TYPE_FIELD_ARTIFICIAL (this_type, 0) == 0)
	fnp->voffset = VOFFSET_STATIC;
    }
  else
    complaint (&symfile_complaints, _("member function type missing for '%s'"),
	       physname);

  /* Get fcontext from DW_AT_containing_type if present.  */
  if (dwarf2_attr (die, DW_AT_containing_type, cu) != NULL)
    fnp->fcontext = die_containing_type (die, cu);

  /* dwarf2 doesn't have stubbed physical names, so the setting of is_const
     and is_volatile is irrelevant, as it is needed by gdb_mangle_name only.  */

  /* Get accessibility.  */
  attr = dwarf2_attr (die, DW_AT_accessibility, cu);
  if (attr)
    {
      switch (DW_UNSND (attr))
	{
	case DW_ACCESS_private:
	  fnp->is_private = 1;
	  break;
	case DW_ACCESS_protected:
	  fnp->is_protected = 1;
	  break;
	}
    }

  /* Check for artificial methods.  */
  attr = dwarf2_attr (die, DW_AT_artificial, cu);
  if (attr && DW_UNSND (attr) != 0)
    fnp->is_artificial = 1;

  /* Get index in virtual function table if it is a virtual member
     function.  For older versions of GCC, this is an offset in the
     appropriate virtual table, as specified by DW_AT_containing_type.
     For everyone else, it is an expression to be evaluated relative
     to the object address.  */

  attr = dwarf2_attr (die, DW_AT_vtable_elem_location, cu);
  if (attr)
    {
      if (attr_form_is_block (attr) && DW_BLOCK (attr)->size > 0)
        {
	  if (DW_BLOCK (attr)->data[0] == DW_OP_constu)
	    {
	      /* Old-style GCC.  */
	      fnp->voffset = decode_locdesc (DW_BLOCK (attr), cu) + 2;
	    }
	  else if (DW_BLOCK (attr)->data[0] == DW_OP_deref
		   || (DW_BLOCK (attr)->size > 1
		       && DW_BLOCK (attr)->data[0] == DW_OP_deref_size
		       && DW_BLOCK (attr)->data[1] == cu->header.addr_size))
	    {
	      struct dwarf_block blk;
	      int offset;

	      offset = (DW_BLOCK (attr)->data[0] == DW_OP_deref
			? 1 : 2);
	      blk.size = DW_BLOCK (attr)->size - offset;
	      blk.data = DW_BLOCK (attr)->data + offset;
	      fnp->voffset = decode_locdesc (DW_BLOCK (attr), cu);
	      if ((fnp->voffset % cu->header.addr_size) != 0)
		dwarf2_complex_location_expr_complaint ();
	      else
		fnp->voffset /= cu->header.addr_size;
	      fnp->voffset += 2;
	    }
	  else
	    dwarf2_complex_location_expr_complaint ();

	  if (!fnp->fcontext)
	    fnp->fcontext = TYPE_TARGET_TYPE (TYPE_FIELD_TYPE (this_type, 0));
	}
      else if (attr_form_is_section_offset (attr))
        {
	  dwarf2_complex_location_expr_complaint ();
        }
      else
        {
	  dwarf2_invalid_attrib_class_complaint ("DW_AT_vtable_elem_location",
						 fieldname);
        }
    }
  else
    {
      attr = dwarf2_attr (die, DW_AT_virtuality, cu);
      if (attr && DW_UNSND (attr))
	{
	  /* GCC does this, as of 2008-08-25; PR debug/37237.  */
	  complaint (&symfile_complaints,
		     _("Member function \"%s\" (offset %d) is virtual but the vtable offset is not specified"),
		     fieldname, die->offset);
	  ALLOCATE_CPLUS_STRUCT_TYPE (type);
	  TYPE_CPLUS_DYNAMIC (type) = 1;
	}
    }
}

/* Create the vector of member function fields, and attach it to the type.  */

static void
dwarf2_attach_fn_fields_to_type (struct field_info *fip, struct type *type,
				 struct dwarf2_cu *cu)
{
  struct fnfieldlist *flp;
  int total_length = 0;
  int i;

  if (cu->language == language_ada)
    error ("unexpected member functions in Ada type");

  ALLOCATE_CPLUS_STRUCT_TYPE (type);
  TYPE_FN_FIELDLISTS (type) = (struct fn_fieldlist *)
    TYPE_ALLOC (type, sizeof (struct fn_fieldlist) * fip->nfnfields);

  for (i = 0, flp = fip->fnfieldlists; i < fip->nfnfields; i++, flp++)
    {
      struct nextfnfield *nfp = flp->head;
      struct fn_fieldlist *fn_flp = &TYPE_FN_FIELDLIST (type, i);
      int k;

      TYPE_FN_FIELDLIST_NAME (type, i) = flp->name;
      TYPE_FN_FIELDLIST_LENGTH (type, i) = flp->length;
      fn_flp->fn_fields = (struct fn_field *)
	TYPE_ALLOC (type, sizeof (struct fn_field) * flp->length);
      for (k = flp->length; (k--, nfp); nfp = nfp->next)
	fn_flp->fn_fields[k] = nfp->fnfield;

      total_length += flp->length;
    }

  TYPE_NFN_FIELDS (type) = fip->nfnfields;
  TYPE_NFN_FIELDS_TOTAL (type) = total_length;
}

/* Returns non-zero if NAME is the name of a vtable member in CU's
   language, zero otherwise.  */
static int
is_vtable_name (const char *name, struct dwarf2_cu *cu)
{
  static const char vptr[] = "_vptr";
  static const char vtable[] = "vtable";

  /* Look for the C++ and Java forms of the vtable.  */
  if ((cu->language == language_java
       && strncmp (name, vtable, sizeof (vtable) - 1) == 0)
       || (strncmp (name, vptr, sizeof (vptr) - 1) == 0
       && is_cplus_marker (name[sizeof (vptr) - 1])))
    return 1;

  return 0;
}

/* GCC outputs unnamed structures that are really pointers to member
   functions, with the ABI-specified layout.  If TYPE describes
   such a structure, smash it into a member function type.

   GCC shouldn't do this; it should just output pointer to member DIEs.
   This is GCC PR debug/28767.  */

static void
quirk_gcc_member_function_pointer (struct type *type, struct objfile *objfile)
{
  struct type *pfn_type, *domain_type, *new_type;

  /* Check for a structure with no name and two children.  */
  if (TYPE_CODE (type) != TYPE_CODE_STRUCT || TYPE_NFIELDS (type) != 2)
    return;

  /* Check for __pfn and __delta members.  */
  if (TYPE_FIELD_NAME (type, 0) == NULL
      || strcmp (TYPE_FIELD_NAME (type, 0), "__pfn") != 0
      || TYPE_FIELD_NAME (type, 1) == NULL
      || strcmp (TYPE_FIELD_NAME (type, 1), "__delta") != 0)
    return;

  /* Find the type of the method.  */
  pfn_type = TYPE_FIELD_TYPE (type, 0);
  if (pfn_type == NULL
      || TYPE_CODE (pfn_type) != TYPE_CODE_PTR
      || TYPE_CODE (TYPE_TARGET_TYPE (pfn_type)) != TYPE_CODE_FUNC)
    return;

  /* Look for the "this" argument.  */
  pfn_type = TYPE_TARGET_TYPE (pfn_type);
  if (TYPE_NFIELDS (pfn_type) == 0
      /* || TYPE_FIELD_TYPE (pfn_type, 0) == NULL */
      || TYPE_CODE (TYPE_FIELD_TYPE (pfn_type, 0)) != TYPE_CODE_PTR)
    return;

  domain_type = TYPE_TARGET_TYPE (TYPE_FIELD_TYPE (pfn_type, 0));
  new_type = alloc_type (objfile);
  smash_to_method_type (new_type, domain_type, TYPE_TARGET_TYPE (pfn_type),
			TYPE_FIELDS (pfn_type), TYPE_NFIELDS (pfn_type),
			TYPE_VARARGS (pfn_type));
  smash_to_methodptr_type (type, new_type);
}

/* Called when we find the DIE that starts a structure or union scope
   (definition) to process all dies that define the members of the
   structure or union.

   NOTE: we need to call struct_type regardless of whether or not the
   DIE has an at_name attribute, since it might be an anonymous
   structure or union.  This gets the type entered into our set of
   user defined types.

   However, if the structure is incomplete (an opaque struct/union)
   then suppress creating a symbol table entry for it since gdb only
   wants to find the one with the complete definition.  Note that if
   it is complete, we just call new_symbol, which does it's own
   checking about whether the struct/union is anonymous or not (and
   suppresses creating a symbol table entry itself).  */

static struct type *
read_structure_type (struct die_info *die, struct dwarf2_cu *cu)
{
  struct objfile *objfile = cu->objfile;
  struct type *type;
  struct attribute *attr;
  char *name;
  struct cleanup *back_to;

  /* If the definition of this type lives in .debug_types, read that type.
     Don't follow DW_AT_specification though, that will take us back up
     the chain and we want to go down.  */
  attr = dwarf2_attr_no_follow (die, DW_AT_signature, cu);
  if (attr)
    {
      struct dwarf2_cu *type_cu = cu;
      struct die_info *type_die = follow_die_ref_or_sig (die, attr, &type_cu);

      /* We could just recurse on read_structure_type, but we need to call
	 get_die_type to ensure only one type for this DIE is created.
	 This is important, for example, because for c++ classes we need
	 TYPE_NAME set which is only done by new_symbol.  Blech.  */
      type = read_type_die (type_die, type_cu);
      return set_die_type (die, type, cu);
    }

  back_to = make_cleanup (null_cleanup, 0);

  type = alloc_type (objfile);
  INIT_CPLUS_SPECIFIC (type);

  name = dwarf2_name (die, cu);
  if (name != NULL)
    {
      if (cu->language == language_cplus
	  || cu->language == language_java)
	{
	  TYPE_TAG_NAME (type) = (char *) dwarf2_full_name (name, die, cu);
	  if (die->tag == DW_TAG_structure_type
	      || die->tag == DW_TAG_class_type)
	    TYPE_NAME (type) = TYPE_TAG_NAME (type);
	}
      else
	{
	  /* The name is already allocated along with this objfile, so
	     we don't need to duplicate it for the type.  */
	  TYPE_TAG_NAME (type) = (char *) name;
	  if (die->tag == DW_TAG_class_type)
	    TYPE_NAME (type) = TYPE_TAG_NAME (type);
	}
    }

  if (die->tag == DW_TAG_structure_type)
    {
      TYPE_CODE (type) = TYPE_CODE_STRUCT;
    }
  else if (die->tag == DW_TAG_union_type)
    {
      TYPE_CODE (type) = TYPE_CODE_UNION;
    }
  else
    {
      TYPE_CODE (type) = TYPE_CODE_CLASS;
    }

  if (cu->language == language_cplus && die->tag == DW_TAG_class_type)
    TYPE_DECLARED_CLASS (type) = 1;

  attr = dwarf2_attr (die, DW_AT_byte_size, cu);
  if (attr)
    {
      TYPE_LENGTH (type) = DW_UNSND (attr);
    }
  else
    {
      TYPE_LENGTH (type) = 0;
    }

  TYPE_STUB_SUPPORTED (type) = 1;
  if (die_is_declaration (die, cu))
    TYPE_STUB (type) = 1;
  else if (attr == NULL && die->child == NULL
	   && producer_is_realview (cu->producer))
    /* RealView does not output the required DW_AT_declaration
       on incomplete types.  */
    TYPE_STUB (type) = 1;

  /* We need to add the type field to the die immediately so we don't
     infinitely recurse when dealing with pointers to the structure
     type within the structure itself. */
  set_die_type (die, type, cu);

  /* set_die_type should be already done.  */
  set_descriptive_type (type, die, cu);

  if (die->child != NULL && ! die_is_declaration (die, cu))
    {
      struct field_info fi;
      struct die_info *child_die;

      memset (&fi, 0, sizeof (struct field_info));

      child_die = die->child;

      while (child_die && child_die->tag)
	{
	  if (child_die->tag == DW_TAG_member
	      || child_die->tag == DW_TAG_variable)
	    {
	      /* NOTE: carlton/2002-11-05: A C++ static data member
		 should be a DW_TAG_member that is a declaration, but
		 all versions of G++ as of this writing (so through at
		 least 3.2.1) incorrectly generate DW_TAG_variable
		 tags for them instead.  */
	      dwarf2_add_field (&fi, child_die, cu);
	    }
	  else if (child_die->tag == DW_TAG_subprogram)
	    {
	      /* C++ member function. */
	      dwarf2_add_member_fn (&fi, child_die, type, cu);
	    }
	  else if (child_die->tag == DW_TAG_inheritance)
	    {
	      /* C++ base class field.  */
	      dwarf2_add_field (&fi, child_die, cu);
	    }
	  else if (child_die->tag == DW_TAG_typedef)
	    dwarf2_add_typedef (&fi, child_die, cu);
	  child_die = sibling_die (child_die);
	}

      /* Attach fields and member functions to the type.  */
      if (fi.nfields)
	dwarf2_attach_fields_to_type (&fi, type, cu);
      if (fi.nfnfields)
	{
	  dwarf2_attach_fn_fields_to_type (&fi, type, cu);

	  /* Get the type which refers to the base class (possibly this
	     class itself) which contains the vtable pointer for the current
	     class from the DW_AT_containing_type attribute.  This use of
	     DW_AT_containing_type is a GNU extension.  */

	  if (dwarf2_attr (die, DW_AT_containing_type, cu) != NULL)
	    {
	      struct type *t = die_containing_type (die, cu);

	      TYPE_VPTR_BASETYPE (type) = t;
	      if (type == t)
		{
		  int i;

		  /* Our own class provides vtbl ptr.  */
		  for (i = TYPE_NFIELDS (t) - 1;
		       i >= TYPE_N_BASECLASSES (t);
		       --i)
		    {
		      char *fieldname = TYPE_FIELD_NAME (t, i);

                      if (is_vtable_name (fieldname, cu))
			{
			  TYPE_VPTR_FIELDNO (type) = i;
			  break;
			}
		    }

		  /* Complain if virtual function table field not found.  */
		  if (i < TYPE_N_BASECLASSES (t))
		    complaint (&symfile_complaints,
			       _("virtual function table pointer not found when defining class '%s'"),
			       TYPE_TAG_NAME (type) ? TYPE_TAG_NAME (type) :
			       "");
		}
	      else
		{
		  TYPE_VPTR_FIELDNO (type) = TYPE_VPTR_FIELDNO (t);
		}
	    }
	  else if (cu->producer
		   && strncmp (cu->producer,
			       "IBM(R) XL C/C++ Advanced Edition", 32) == 0)
	    {
	      /* The IBM XLC compiler does not provide direct indication
	         of the containing type, but the vtable pointer is
	         always named __vfp.  */

	      int i;

	      for (i = TYPE_NFIELDS (type) - 1;
		   i >= TYPE_N_BASECLASSES (type);
		   --i)
		{
		  if (strcmp (TYPE_FIELD_NAME (type, i), "__vfp") == 0)
		    {
		      TYPE_VPTR_FIELDNO (type) = i;
		      TYPE_VPTR_BASETYPE (type) = type;
		      break;
		    }
		}
	    }
	}

      /* Copy fi.typedef_field_list linked list elements content into the
	 allocated array TYPE_TYPEDEF_FIELD_ARRAY (type).  */
      if (fi.typedef_field_list)
	{
	  int i = fi.typedef_field_list_count;

	  ALLOCATE_CPLUS_STRUCT_TYPE (type);
	  TYPE_TYPEDEF_FIELD_ARRAY (type)
	    = TYPE_ALLOC (type, sizeof (TYPE_TYPEDEF_FIELD (type, 0)) * i);
	  TYPE_TYPEDEF_FIELD_COUNT (type) = i;

	  /* Reverse the list order to keep the debug info elements order.  */
	  while (--i >= 0)
	    {
	      struct typedef_field *dest, *src;

	      dest = &TYPE_TYPEDEF_FIELD (type, i);
	      src = &fi.typedef_field_list->field;
	      fi.typedef_field_list = fi.typedef_field_list->next;
	      *dest = *src;
	    }
	}
    }

  quirk_gcc_member_function_pointer (type, cu->objfile);

  do_cleanups (back_to);
  return type;
}

static void
process_structure_scope (struct die_info *die, struct dwarf2_cu *cu)
{
  struct die_info *child_die = die->child;
  struct type *this_type;

  this_type = get_die_type (die, cu);
  if (this_type == NULL)
    this_type = read_structure_type (die, cu);

  /* NOTE: carlton/2004-03-16: GCC 3.4 (or at least one of its
     snapshots) has been known to create a die giving a declaration
     for a class that has, as a child, a die giving a definition for a
     nested class.  So we have to process our children even if the
     current die is a declaration.  Normally, of course, a declaration
     won't have any children at all.  */

  while (child_die != NULL && child_die->tag)
    {
      if (child_die->tag == DW_TAG_member
	  || child_die->tag == DW_TAG_variable
	  || child_die->tag == DW_TAG_inheritance)
	{
	  /* Do nothing.  */
	}
      else
	process_die (child_die, cu);

      child_die = sibling_die (child_die);
    }

  /* Do not consider external references.  According to the DWARF standard,
     these DIEs are identified by the fact that they have no byte_size
     attribute, and a declaration attribute.  */
  if (dwarf2_attr (die, DW_AT_byte_size, cu) != NULL
      || !die_is_declaration (die, cu))
    new_symbol (die, this_type, cu);
}

/* Given a DW_AT_enumeration_type die, set its type.  We do not
   complete the type's fields yet, or create any symbols.  */

static struct type *
read_enumeration_type (struct die_info *die, struct dwarf2_cu *cu)
{
  struct objfile *objfile = cu->objfile;
  struct type *type;
  struct attribute *attr;
  const char *name;

  /* If the definition of this type lives in .debug_types, read that type.
     Don't follow DW_AT_specification though, that will take us back up
     the chain and we want to go down.  */
  attr = dwarf2_attr_no_follow (die, DW_AT_signature, cu);
  if (attr)
    {
      struct dwarf2_cu *type_cu = cu;
      struct die_info *type_die = follow_die_ref_or_sig (die, attr, &type_cu);

      type = read_type_die (type_die, type_cu);
      return set_die_type (die, type, cu);
    }

  type = alloc_type (objfile);

  TYPE_CODE (type) = TYPE_CODE_ENUM;
  name = dwarf2_full_name (NULL, die, cu);
  if (name != NULL)
    TYPE_TAG_NAME (type) = (char *) name;

  attr = dwarf2_attr (die, DW_AT_byte_size, cu);
  if (attr)
    {
      TYPE_LENGTH (type) = DW_UNSND (attr);
    }
  else
    {
      TYPE_LENGTH (type) = 0;
    }

  /* The enumeration DIE can be incomplete.  In Ada, any type can be
     declared as private in the package spec, and then defined only
     inside the package body.  Such types are known as Taft Amendment
     Types.  When another package uses such a type, an incomplete DIE
     may be generated by the compiler.  */
  if (die_is_declaration (die, cu))
    TYPE_STUB (type) = 1;

  return set_die_type (die, type, cu);
}

/* Given a pointer to a die which begins an enumeration, process all
   the dies that define the members of the enumeration, and create the
   symbol for the enumeration type.

   NOTE: We reverse the order of the element list.  */

static void
process_enumeration_scope (struct die_info *die, struct dwarf2_cu *cu)
{
  struct die_info *child_die;
  struct field *fields;
  struct symbol *sym;
  int num_fields;
  int unsigned_enum = 1;
  char *name;
  struct type *this_type;

  num_fields = 0;
  fields = NULL;
  this_type = get_die_type (die, cu);
  if (this_type == NULL)
    this_type = read_enumeration_type (die, cu);
  if (die->child != NULL)
    {
      child_die = die->child;
      while (child_die && child_die->tag)
	{
	  if (child_die->tag != DW_TAG_enumerator)
	    {
	      process_die (child_die, cu);
	    }
	  else
	    {
	      name = dwarf2_name (child_die, cu);
	      if (name)
		{
		  sym = new_symbol (child_die, this_type, cu);
		  if (SYMBOL_VALUE (sym) < 0)
		    unsigned_enum = 0;

		  if ((num_fields % DW_FIELD_ALLOC_CHUNK) == 0)
		    {
		      fields = (struct field *)
			xrealloc (fields,
				  (num_fields + DW_FIELD_ALLOC_CHUNK)
				  * sizeof (struct field));
		    }

		  FIELD_NAME (fields[num_fields]) = SYMBOL_LINKAGE_NAME (sym);
		  FIELD_TYPE (fields[num_fields]) = NULL;
		  SET_FIELD_BITPOS (fields[num_fields], SYMBOL_VALUE (sym));
		  FIELD_BITSIZE (fields[num_fields]) = 0;

		  num_fields++;
		}
	    }

	  child_die = sibling_die (child_die);
	}

      if (num_fields)
	{
	  TYPE_NFIELDS (this_type) = num_fields;
	  TYPE_FIELDS (this_type) = (struct field *)
	    TYPE_ALLOC (this_type, sizeof (struct field) * num_fields);
	  memcpy (TYPE_FIELDS (this_type), fields,
		  sizeof (struct field) * num_fields);
	  xfree (fields);
	}
      if (unsigned_enum)
	TYPE_UNSIGNED (this_type) = 1;
    }

  new_symbol (die, this_type, cu);
}

/* Create a new array dimension referencing its target type TYPE.

   Multidimensional arrays are internally represented as a stack of
   singledimensional arrays being referenced by their TYPE_TARGET_TYPE.  */

static struct type *
create_single_array_dimension (struct type *type, struct type *range_type,
			       struct die_info *die, struct dwarf2_cu *cu)
{
  type = create_array_type (NULL, type, range_type);

  /* These generic type attributes need to be fetched by
     evaluate_subexp_standard <multi_f77_subscript>'s call of
     value_subscripted_rvalue only for the innermost array type.  */
  fetch_die_type_attrs (die, type, cu);

  /* These generic type attributes are checked for allocated/associated
     validity while accessing FIELD_LOC_KIND_DWARF_BLOCK.  */
  fetch_die_type_attrs (die, range_type, cu);

  return type;
}

/* Extract all information from a DW_TAG_array_type DIE and put it in
   the DIE's type field.  For now, this only handles one dimensional
   arrays.  */

static struct type *
read_array_type (struct die_info *die, struct dwarf2_cu *cu)
{
  struct objfile *objfile = cu->objfile;
  struct die_info *child_die;
  struct type *type;
  struct type *element_type, *range_type, *index_type;
  struct type **range_types = NULL;
  struct attribute *attr;
  int ndim = 0, i;
  struct cleanup *back_to;
  char *name;

  element_type = die_type (die, cu);

  /* The die_type call above may have already set the type for this DIE.  */
  type = get_die_type (die, cu);
  if (type)
    return type;

  /* Irix 6.2 native cc creates array types without children for
     arrays with unspecified length.  */
  if (die->child == NULL)
    {
      index_type = objfile_type (objfile)->builtin_int;
      range_type = create_range_type (NULL, index_type, 0, -1);
      type = create_array_type (NULL, element_type, range_type);
      return set_die_type (die, type, cu);
    }

  back_to = make_cleanup (null_cleanup, NULL);
  child_die = die->child;
  while (child_die && child_die->tag)
    {
      if (child_die->tag == DW_TAG_subrange_type)
	{
	  struct type *child_type = read_type_die (child_die, cu);

          if (child_type != NULL)
            {
	      /* The range type was succesfully read. Save it for
                 the array type creation.  */
              if ((ndim % DW_FIELD_ALLOC_CHUNK) == 0)
                {
                  range_types = (struct type **)
                    xrealloc (range_types, (ndim + DW_FIELD_ALLOC_CHUNK)
                              * sizeof (struct type *));
                  if (ndim == 0)
                    make_cleanup (free_current_contents, &range_types);
	        }
	      range_types[ndim++] = child_type;
            }
	}
      child_die = sibling_die (child_die);
    }

  /* Dwarf2 dimensions are output from left to right, create the
     necessary array types in backwards order.  */

  type = element_type;

  if (read_array_order (die, cu) == DW_ORD_col_major)
<<<<<<< HEAD
    for (i = 0; i < ndim; i++)
      type = create_single_array_dimension (type, range_types[i], die, cu);
  else /* (read_array_order (die, cu) == DW_ORD_row_major) */
    for (i = ndim - 1; i >= 0; i--)
      type = create_single_array_dimension (type, range_types[i], die, cu);
=======
    {
      int i = 0;

      while (i < ndim)
	type = create_array_type (NULL, type, range_types[i++]);
    }
  else
    {
      while (ndim-- > 0)
	type = create_array_type (NULL, type, range_types[ndim]);
    }
>>>>>>> cd4c6c46

  /* Understand Dwarf2 support for vector types (like they occur on
     the PowerPC w/ AltiVec).  Gcc just adds another attribute to the
     array type.  This is not part of the Dwarf2/3 standard yet, but a
     custom vendor extension.  The main difference between a regular
     array and the vector variant is that vectors are passed by value
     to functions.  */
  attr = dwarf2_attr (die, DW_AT_GNU_vector, cu);
  if (attr)
    make_vector_type (type);

  name = dwarf2_name (die, cu);
  if (name)
    TYPE_NAME (type) = name;

  /* Install the type in the die. */
  set_die_type (die, type, cu);

  /* set_die_type should be already done.  */
  set_descriptive_type (type, die, cu);

  do_cleanups (back_to);

  return type;
}

static enum dwarf_array_dim_ordering
read_array_order (struct die_info *die, struct dwarf2_cu *cu)
{
  struct attribute *attr;

  attr = dwarf2_attr (die, DW_AT_ordering, cu);

  if (attr) return DW_SND (attr);

  /*
    GNU F77 is a special case, as at 08/2004 array type info is the
    opposite order to the dwarf2 specification, but data is still
    laid out as per normal fortran.

    FIXME: dsl/2004-8-20: If G77 is ever fixed, this will also need
    version checking.
  */

  if (cu->language == language_fortran
      && cu->producer && strstr (cu->producer, "GNU F77"))
    {
      return DW_ORD_row_major;
    }

  switch (cu->language_defn->la_array_ordering)
    {
    case array_column_major:
      return DW_ORD_col_major;
    case array_row_major:
    default:
      return DW_ORD_row_major;
    };
}

/* Extract all information from a DW_TAG_set_type DIE and put it in
   the DIE's type field. */

static struct type *
read_set_type (struct die_info *die, struct dwarf2_cu *cu)
{
  struct type *domain_type, *set_type;
  struct attribute *attr;

  domain_type = die_type (die, cu);

  /* The die_type call above may have already set the type for this DIE.  */
  set_type = get_die_type (die, cu);
  if (set_type)
    return set_type;

  set_type = create_set_type (NULL, domain_type);

  attr = dwarf2_attr (die, DW_AT_byte_size, cu);
  if (attr)
    TYPE_LENGTH (set_type) = DW_UNSND (attr);

  return set_die_type (die, set_type, cu);
}

/* First cut: install each common block member as a global variable.  */

static void
read_common_block (struct die_info *die, struct dwarf2_cu *cu)
{
  struct die_info *child_die;
  struct attribute *attr;
  struct symbol *sym;
  CORE_ADDR base = (CORE_ADDR) 0;

  attr = dwarf2_attr (die, DW_AT_location, cu);
  if (attr)
    {
      /* Support the .debug_loc offsets */
      if (attr_form_is_block (attr))
        {
          base = decode_locdesc (DW_BLOCK (attr), cu);
        }
      else if (attr_form_is_section_offset (attr))
        {
	  dwarf2_complex_location_expr_complaint ();
        }
      else
        {
	  dwarf2_invalid_attrib_class_complaint ("DW_AT_location",
						 "common block member");
        }
    }
  if (die->child != NULL)
    {
      child_die = die->child;
      while (child_die && child_die->tag)
	{
	  sym = new_symbol (child_die, NULL, cu);
	  attr = dwarf2_attr (child_die, DW_AT_data_member_location, cu);
	  if (attr)
	    {
	      CORE_ADDR byte_offset = 0;

	      if (attr_form_is_section_offset (attr))
		dwarf2_complex_location_expr_complaint ();
	      else if (attr_form_is_constant (attr))
		byte_offset = dwarf2_get_attr_constant_value (attr, 0);
	      else if (attr_form_is_block (attr))
		byte_offset = decode_locdesc (DW_BLOCK (attr), cu);
	      else
		dwarf2_complex_location_expr_complaint ();

	      SYMBOL_VALUE_ADDRESS (sym) = base + byte_offset;
	      add_symbol_to_list (sym, &global_symbols);
	    }
	  child_die = sibling_die (child_die);
	}
    }
}

/* Create a type for a C++ namespace.  */

static struct type *
read_namespace_type (struct die_info *die, struct dwarf2_cu *cu)
{
  struct objfile *objfile = cu->objfile;
  const char *previous_prefix, *name;
  int is_anonymous;
  struct type *type;

  /* For extensions, reuse the type of the original namespace.  */
  if (dwarf2_attr (die, DW_AT_extension, cu) != NULL)
    {
      struct die_info *ext_die;
      struct dwarf2_cu *ext_cu = cu;

      ext_die = dwarf2_extension (die, &ext_cu);
      type = read_type_die (ext_die, ext_cu);
      return set_die_type (die, type, cu);
    }

  name = namespace_name (die, &is_anonymous, cu);

  /* Now build the name of the current namespace.  */

  previous_prefix = determine_prefix (die, cu);
  if (previous_prefix[0] != '\0')
    name = typename_concat (&objfile->objfile_obstack,
			    previous_prefix, name, 0, cu);

  /* Create the type.  */
  type = init_type (TYPE_CODE_NAMESPACE, 0, 0, NULL,
		    objfile);
  TYPE_NAME (type) = (char *) name;
  TYPE_TAG_NAME (type) = TYPE_NAME (type);

  return set_die_type (die, type, cu);
}

/* Read a C++ namespace.  */

static void
read_namespace (struct die_info *die, struct dwarf2_cu *cu)
{
  struct objfile *objfile = cu->objfile;
  const char *name;
  int is_anonymous;

  /* Add a symbol associated to this if we haven't seen the namespace
     before.  Also, add a using directive if it's an anonymous
     namespace.  */

  if (dwarf2_attr (die, DW_AT_extension, cu) == NULL)
    {
      struct type *type;

      type = read_type_die (die, cu);
      new_symbol (die, type, cu);

      name = namespace_name (die, &is_anonymous, cu);
      if (is_anonymous)
	{
	  const char *previous_prefix = determine_prefix (die, cu);

	  cp_add_using_directive (previous_prefix, TYPE_NAME (type), NULL,
	                          NULL, &objfile->objfile_obstack);
	}
    }

  if (die->child != NULL)
    {
      struct die_info *child_die = die->child;

      while (child_die && child_die->tag)
	{
	  process_die (child_die, cu);
	  child_die = sibling_die (child_die);
	}
    }
}

/* Read a Fortran module as type.  This DIE can be only a declaration used for
   imported module.  Still we need that type as local Fortran "use ... only"
   declaration imports depend on the created type in determine_prefix.  */

static struct type *
read_module_type (struct die_info *die, struct dwarf2_cu *cu)
{
  struct objfile *objfile = cu->objfile;
  char *module_name;
  struct type *type;

  module_name = dwarf2_name (die, cu);
  if (!module_name)
    complaint (&symfile_complaints, _("DW_TAG_module has no name, offset 0x%x"),
               die->offset);
  type = init_type (TYPE_CODE_MODULE, 0, 0, module_name, objfile);

  /* determine_prefix uses TYPE_TAG_NAME.  */
  TYPE_TAG_NAME (type) = TYPE_NAME (type);

  return set_die_type (die, type, cu);
}

/* Read a Fortran module.  */

static void
read_module (struct die_info *die, struct dwarf2_cu *cu)
{
  struct die_info *child_die = die->child;

  while (child_die && child_die->tag)
    {
      process_die (child_die, cu);
      child_die = sibling_die (child_die);
    }
}

/* Return the name of the namespace represented by DIE.  Set
   *IS_ANONYMOUS to tell whether or not the namespace is an anonymous
   namespace.  */

static const char *
namespace_name (struct die_info *die, int *is_anonymous, struct dwarf2_cu *cu)
{
  struct die_info *current_die;
  const char *name = NULL;

  /* Loop through the extensions until we find a name.  */

  for (current_die = die;
       current_die != NULL;
       current_die = dwarf2_extension (die, &cu))
    {
      name = dwarf2_name (current_die, cu);
      if (name != NULL)
	break;
    }

  /* Is it an anonymous namespace?  */

  *is_anonymous = (name == NULL);
  if (*is_anonymous)
    name = "(anonymous namespace)";

  return name;
}

/* Extract all information from a DW_TAG_pointer_type DIE and add to
   the user defined type vector.  */

static struct type *
read_tag_pointer_type (struct die_info *die, struct dwarf2_cu *cu)
{
  struct gdbarch *gdbarch = get_objfile_arch (cu->objfile);
  struct comp_unit_head *cu_header = &cu->header;
  struct type *type;
  struct attribute *attr_byte_size;
  struct attribute *attr_address_class;
  int byte_size, addr_class;
  struct type *target_type;

  target_type = die_type (die, cu);

  /* The die_type call above may have already set the type for this DIE.  */
  type = get_die_type (die, cu);
  if (type)
    return type;

  type = lookup_pointer_type (target_type);

  attr_byte_size = dwarf2_attr (die, DW_AT_byte_size, cu);
  if (attr_byte_size)
    byte_size = DW_UNSND (attr_byte_size);
  else
    byte_size = cu_header->addr_size;

  attr_address_class = dwarf2_attr (die, DW_AT_address_class, cu);
  if (attr_address_class)
    addr_class = DW_UNSND (attr_address_class);
  else
    addr_class = DW_ADDR_none;

  /* If the pointer size or address class is different than the
     default, create a type variant marked as such and set the
     length accordingly.  */
  if (TYPE_LENGTH (type) != byte_size || addr_class != DW_ADDR_none)
    {
      if (gdbarch_address_class_type_flags_p (gdbarch))
	{
	  int type_flags;

	  type_flags = gdbarch_address_class_type_flags
			 (gdbarch, byte_size, addr_class);
	  gdb_assert ((type_flags & ~TYPE_INSTANCE_FLAG_ADDRESS_CLASS_ALL)
		      == 0);
	  type = make_type_with_address_space (type, type_flags);
	}
      else if (TYPE_LENGTH (type) != byte_size)
	{
	  complaint (&symfile_complaints, _("invalid pointer size %d"), byte_size);
	}
      else
	{
	  /* Should we also complain about unhandled address classes?  */
	}
    }

  TYPE_LENGTH (type) = byte_size;
  return set_die_type (die, type, cu);
}

/* Extract all information from a DW_TAG_ptr_to_member_type DIE and add to
   the user defined type vector.  */

static struct type *
read_tag_ptr_to_member_type (struct die_info *die, struct dwarf2_cu *cu)
{
  struct type *type;
  struct type *to_type;
  struct type *domain;

  to_type = die_type (die, cu);
  domain = die_containing_type (die, cu);

  /* The calls above may have already set the type for this DIE.  */
  type = get_die_type (die, cu);
  if (type)
    return type;

  if (TYPE_CODE (check_typedef (to_type)) == TYPE_CODE_METHOD)
    type = lookup_methodptr_type (to_type);
  else
    type = lookup_memberptr_type (to_type, domain);

  return set_die_type (die, type, cu);
}

/* Extract all information from a DW_TAG_reference_type DIE and add to
   the user defined type vector.  */

static struct type *
read_tag_reference_type (struct die_info *die, struct dwarf2_cu *cu)
{
  struct comp_unit_head *cu_header = &cu->header;
  struct type *type, *target_type;
  struct attribute *attr;

  target_type = die_type (die, cu);

  /* The die_type call above may have already set the type for this DIE.  */
  type = get_die_type (die, cu);
  if (type)
    return type;

  type = lookup_reference_type (target_type);
  attr = dwarf2_attr (die, DW_AT_byte_size, cu);
  if (attr)
    {
      TYPE_LENGTH (type) = DW_UNSND (attr);
    }
  else
    {
      TYPE_LENGTH (type) = cu_header->addr_size;
    }
  return set_die_type (die, type, cu);
}

static struct type *
read_tag_const_type (struct die_info *die, struct dwarf2_cu *cu)
{
  struct type *base_type, *cv_type;

  base_type = die_type (die, cu);

  /* The die_type call above may have already set the type for this DIE.  */
  cv_type = get_die_type (die, cu);
  if (cv_type)
    return cv_type;

  cv_type = make_cv_type (1, TYPE_VOLATILE (base_type), base_type, 0);
  return set_die_type (die, cv_type, cu);
}

static struct type *
read_tag_volatile_type (struct die_info *die, struct dwarf2_cu *cu)
{
  struct type *base_type, *cv_type;

  base_type = die_type (die, cu);

  /* The die_type call above may have already set the type for this DIE.  */
  cv_type = get_die_type (die, cu);
  if (cv_type)
    return cv_type;

  cv_type = make_cv_type (TYPE_CONST (base_type), 1, base_type, 0);
  return set_die_type (die, cv_type, cu);
}

/* Extract all information from a DW_TAG_string_type DIE and add to
   the user defined type vector.  It isn't really a user defined type,
   but it behaves like one, with other DIE's using an AT_user_def_type
   attribute to reference it.  */

static struct type *
read_tag_string_type (struct die_info *die, struct dwarf2_cu *cu)
{
  struct objfile *objfile = cu->objfile;
  struct gdbarch *gdbarch = get_objfile_arch (objfile);
  struct type *type, *range_type, *index_type, *char_type;
  struct attribute *attr;
  int length;

  index_type = objfile_type (objfile)->builtin_int;
  /* RANGE_TYPE is allocated from OBJFILE, not as a permanent type.  */
  range_type = alloc_type (objfile);
  /* LOW_BOUND and HIGH_BOUND are set for real below.  */
  range_type = create_range_type (range_type, index_type, 0, -1);

  /* C/C++ should probably have the low bound 0 but C/C++ does not use
     DW_TAG_string_type.  */
  TYPE_LOW_BOUND (range_type) = 1;

  attr = dwarf2_attr (die, DW_AT_string_length, cu);
  if (attr && attr_form_is_block (attr))
    {
      /* Security check for a size overflow.  */
      if (DW_BLOCK (attr)->size + 2 < DW_BLOCK (attr)->size)
	TYPE_HIGH_BOUND (range_type) = 1;
      /* Extend the DWARF block by a new DW_OP_deref/DW_OP_deref_size
	 instruction as DW_AT_string_length specifies the length location, not
	 its value.  */
      else
	{
	  struct dwarf2_locexpr_baton *length_baton = NULL;
	  struct dwarf_block *blk = DW_BLOCK (attr);

	  /* Turn any single DW_OP_reg* into DW_OP_breg*(0) but clearing
	     DW_OP_deref* in such case.  */

	  if (blk->size == 1 && blk->data[0] >= DW_OP_reg0
	      && blk->data[0] <= DW_OP_reg31)
	    length_baton = dwarf2_attr_to_locexpr_baton (attr, cu);
	  else if (blk->size > 1 && blk->data[0] == DW_OP_regx)
	    {
	      ULONGEST ulongest;
	      gdb_byte *end;

	      end = read_uleb128 (&blk->data[1], &blk->data[blk->size],
				  &ulongest);
	      if (end == &blk->data[blk->size])
		length_baton = dwarf2_attr_to_locexpr_baton (attr, cu);
	    }

	  if (length_baton == NULL)
	    {
	      struct attribute *size_attr;

	      length_baton = obstack_alloc (&cu->comp_unit_obstack,
					    sizeof (*length_baton));
	      length_baton->per_cu = cu->per_cu;
	      length_baton->size = DW_BLOCK (attr)->size + 2;
	      length_baton->data = obstack_alloc (&cu->comp_unit_obstack,
						  length_baton->size);
	      memcpy (length_baton->data, DW_BLOCK (attr)->data,
		      DW_BLOCK (attr)->size);

	      /* DW_AT_BYTE_SIZE existing together with DW_AT_STRING_LENGTH
		 specifies the size of an integer to fetch.  */
	      size_attr = dwarf2_attr (die, DW_AT_byte_size, cu);
	      if (size_attr)
		{
		  length_baton->data[DW_BLOCK (attr)->size] = DW_OP_deref_size;
		  length_baton->data[DW_BLOCK (attr)->size + 1] =
							   DW_UNSND (size_attr);
		  if (length_baton->data[DW_BLOCK (attr)->size + 1]
		      != DW_UNSND (size_attr))
		    complaint (&symfile_complaints,
			       _("DW_AT_string_length's DW_AT_byte_size "
				 "integer exceeds the byte size storage"));
		}
	      else
		{
		  length_baton->data[DW_BLOCK (attr)->size] = DW_OP_deref;
		  length_baton->data[DW_BLOCK (attr)->size + 1] = DW_OP_nop;
		}
	    }

	  TYPE_RANGE_DATA (range_type)->high.kind
	    = RANGE_BOUND_KIND_DWARF_BLOCK;
	  TYPE_RANGE_DATA (range_type)->high.u.dwarf_block = length_baton;
	  TYPE_DYNAMIC (range_type) = 1;
	}
    }
  else
    {
      if (attr && attr_form_is_constant (attr))
	{
	  /* We currently do not support a constant address where the location
	     should be read from - attr_form_is_block is expected instead.  See
	     DWARF for the DW_AT_STRING_LENGTH vs. DW_AT_BYTE_SIZE difference.
	     */
	  /* PASSTHRU */
	}

      attr = dwarf2_attr (die, DW_AT_byte_size, cu);
      if (attr && attr_form_is_block (attr))
	{
	  TYPE_RANGE_DATA (range_type)->high.kind
	    = RANGE_BOUND_KIND_DWARF_BLOCK;
	  TYPE_RANGE_DATA (range_type)->high.u.dwarf_block =
					dwarf2_attr_to_locexpr_baton (attr, cu);
	  TYPE_DYNAMIC (range_type) = 1;
	}
      else if (attr && attr_form_is_constant (attr))
	TYPE_HIGH_BOUND (range_type) = dwarf2_get_attr_constant_value (attr, 0);
      else
	TYPE_HIGH_BOUND (range_type) = 1;
    }

  char_type = language_string_char_type (cu->language_defn, gdbarch);
  type = create_string_type (NULL, char_type, range_type);

  return set_die_type (die, type, cu);
}

/* Handle DIES due to C code like:

   struct foo
   {
   int (*funcp)(int a, long l);
   int b;
   };

   ('funcp' generates a DW_TAG_subroutine_type DIE)
 */

static struct type *
read_subroutine_type (struct die_info *die, struct dwarf2_cu *cu)
{
  struct type *type;		/* Type that this function returns */
  struct type *ftype;		/* Function that returns above type */
  struct attribute *attr;

  type = die_type (die, cu);

  /* The die_type call above may have already set the type for this DIE.  */
  ftype = get_die_type (die, cu);
  if (ftype)
    return ftype;

  ftype = lookup_function_type (type);

  /* All functions in C++, Pascal and Java have prototypes.  */
  attr = dwarf2_attr (die, DW_AT_prototyped, cu);
  if ((attr && (DW_UNSND (attr) != 0))
      || cu->language == language_cplus
      || cu->language == language_java
      || cu->language == language_pascal)
    TYPE_PROTOTYPED (ftype) = 1;
  else if (producer_is_realview (cu->producer))
    /* RealView does not emit DW_AT_prototyped.  We can not
       distinguish prototyped and unprototyped functions; default to
       prototyped, since that is more common in modern code (and
       RealView warns about unprototyped functions).  */
    TYPE_PROTOTYPED (ftype) = 1;

  /* Store the calling convention in the type if it's available in
     the subroutine die.  Otherwise set the calling convention to
     the default value DW_CC_normal.  */
  attr = dwarf2_attr (die, DW_AT_calling_convention, cu);
  TYPE_CALLING_CONVENTION (ftype) = attr ? DW_UNSND (attr) : DW_CC_normal;

  /* We need to add the subroutine type to the die immediately so
     we don't infinitely recurse when dealing with parameters
     declared as the same subroutine type. */
  set_die_type (die, ftype, cu);

  if (die->child != NULL)
    {
      struct type *void_type = objfile_type (cu->objfile)->builtin_void;
      struct die_info *child_die;
      int nparams, iparams;

      /* Count the number of parameters.
         FIXME: GDB currently ignores vararg functions, but knows about
         vararg member functions.  */
      nparams = 0;
      child_die = die->child;
      while (child_die && child_die->tag)
	{
	  if (child_die->tag == DW_TAG_formal_parameter)
	    nparams++;
	  else if (child_die->tag == DW_TAG_unspecified_parameters)
	    TYPE_VARARGS (ftype) = 1;
	  child_die = sibling_die (child_die);
	}

      /* Allocate storage for parameters and fill them in.  */
      TYPE_NFIELDS (ftype) = nparams;
      TYPE_FIELDS (ftype) = (struct field *)
	TYPE_ZALLOC (ftype, nparams * sizeof (struct field));

      /* TYPE_FIELD_TYPE must never be NULL.  Pre-fill the array to ensure it
	 even if we error out during the parameters reading below.  */
      for (iparams = 0; iparams < nparams; iparams++)
	TYPE_FIELD_TYPE (ftype, iparams) = void_type;

      iparams = 0;
      child_die = die->child;
      while (child_die && child_die->tag)
	{
	  if (child_die->tag == DW_TAG_formal_parameter)
	    {
	      /* Dwarf2 has no clean way to discern C++ static and non-static
	         member functions. G++ helps GDB by marking the first
	         parameter for non-static member functions (which is the
	         this pointer) as artificial. We pass this information
	         to dwarf2_add_member_fn via TYPE_FIELD_ARTIFICIAL.  */
	      attr = dwarf2_attr (child_die, DW_AT_artificial, cu);
	      if (attr)
		TYPE_FIELD_ARTIFICIAL (ftype, iparams) = DW_UNSND (attr);
	      else
		{
		  TYPE_FIELD_ARTIFICIAL (ftype, iparams) = 0;

		  /* GCC/43521: In java, the formal parameter
		     "this" is sometimes not marked with DW_AT_artificial.  */
		  if (cu->language == language_java)
		    {
		      const char *name = dwarf2_name (child_die, cu);

		      if (name && !strcmp (name, "this"))
			TYPE_FIELD_ARTIFICIAL (ftype, iparams) = 1;
		    }
		}
	      TYPE_FIELD_TYPE (ftype, iparams) = die_type (child_die, cu);
	      iparams++;
	    }
	  child_die = sibling_die (child_die);
	}
    }

  return ftype;
}

static struct type *
read_typedef (struct die_info *die, struct dwarf2_cu *cu)
{
  struct objfile *objfile = cu->objfile;
  const char *name = NULL;
  struct type *this_type;

  name = dwarf2_full_name (NULL, die, cu);
  this_type = init_type (TYPE_CODE_TYPEDEF, 0,
			 TYPE_FLAG_TARGET_STUB, NULL, objfile);
  TYPE_NAME (this_type) = (char *) name;
  set_die_type (die, this_type, cu);
  TYPE_TARGET_TYPE (this_type) = die_type (die, cu);
  return this_type;
}

/* Find a representation of a given base type and install
   it in the TYPE field of the die.  */

static struct type *
read_base_type (struct die_info *die, struct dwarf2_cu *cu)
{
  struct objfile *objfile = cu->objfile;
  struct type *type;
  struct attribute *attr;
  int encoding = 0, size = 0;
  char *name;
  enum type_code code = TYPE_CODE_INT;
  int type_flags = 0;
  struct type *target_type = NULL;

  attr = dwarf2_attr (die, DW_AT_encoding, cu);
  if (attr)
    {
      encoding = DW_UNSND (attr);
    }
  attr = dwarf2_attr (die, DW_AT_byte_size, cu);
  if (attr)
    {
      size = DW_UNSND (attr);
    }
  name = dwarf2_name (die, cu);
  if (!name)
    {
      complaint (&symfile_complaints,
		 _("DW_AT_name missing from DW_TAG_base_type"));
    }

  switch (encoding)
    {
      case DW_ATE_address:
	/* Turn DW_ATE_address into a void * pointer.  */
	code = TYPE_CODE_PTR;
	type_flags |= TYPE_FLAG_UNSIGNED;
	target_type = init_type (TYPE_CODE_VOID, 1, 0, NULL, objfile);
	break;
      case DW_ATE_boolean:
	code = TYPE_CODE_BOOL;
	type_flags |= TYPE_FLAG_UNSIGNED;
	break;
      case DW_ATE_complex_float:
	code = TYPE_CODE_COMPLEX;
	target_type = init_type (TYPE_CODE_FLT, size / 2, 0, NULL, objfile);
	break;
      case DW_ATE_decimal_float:
	code = TYPE_CODE_DECFLOAT;
	break;
      case DW_ATE_float:
	code = TYPE_CODE_FLT;
	break;
      case DW_ATE_signed:
	break;
      case DW_ATE_unsigned:
	type_flags |= TYPE_FLAG_UNSIGNED;
	break;
      case DW_ATE_signed_char:
	if (cu->language == language_ada || cu->language == language_m2
	    || cu->language == language_pascal)
	  code = TYPE_CODE_CHAR;
	break;
      case DW_ATE_unsigned_char:
	if (cu->language == language_ada || cu->language == language_m2
	    || cu->language == language_pascal)
	  code = TYPE_CODE_CHAR;
	type_flags |= TYPE_FLAG_UNSIGNED;
	break;
      case DW_ATE_UTF:
	/* We just treat this as an integer and then recognize the
	   type by name elsewhere.  */
	break;

      default:
	complaint (&symfile_complaints, _("unsupported DW_AT_encoding: '%s'"),
		   dwarf_type_encoding_name (encoding));
	break;
    }

  type = init_type (code, size, type_flags, NULL, objfile);
  TYPE_NAME (type) = name;
  TYPE_TARGET_TYPE (type) = target_type;

  if (name && strcmp (name, "char") == 0)
    TYPE_NOSIGN (type) = 1;

  return set_die_type (die, type, cu);
}

/* Read the given DW_AT_subrange DIE.  */

static struct type *
read_subrange_type (struct die_info *die, struct dwarf2_cu *cu)
{
  struct gdbarch *gdbarch = get_objfile_arch (cu->objfile);
  struct type *base_type;
  struct type *range_type;
  struct attribute *attr;
  LONGEST low;
  char *name;
  LONGEST negative_mask;

  base_type = die_type (die, cu);

  /* The die_type call above may have already set the type for this DIE.  */
  range_type = get_die_type (die, cu);
  if (range_type)
    return range_type;

<<<<<<< HEAD
  /* LOW_BOUND and HIGH_BOUND are set for real below.  */
  range_type = create_range_type (NULL, base_type, 0, -1);

  negative_mask = 
    (LONGEST) -1 << (TYPE_LENGTH (base_type) * TARGET_CHAR_BIT - 1);
=======
  if (cu->language == language_fortran)
    {
      /* FORTRAN implies a lower bound of 1, if not given.  */
      low = 1;
    }
>>>>>>> cd4c6c46

  attr = dwarf2_attr (die, DW_AT_lower_bound, cu);
  if (attr && attr_form_is_block (attr))
    {
      TYPE_RANGE_DATA (range_type)->low.kind = RANGE_BOUND_KIND_DWARF_BLOCK;
      TYPE_RANGE_DATA (range_type)->low.u.dwarf_block =
					dwarf2_attr_to_locexpr_baton (attr, cu);
      TYPE_DYNAMIC (range_type) = 1;
      /* For setting a default if DW_AT_UPPER_BOUND would be missing.  */
      low = 0;
    }
  else if (attr && is_ref_attr (attr))
    {
      struct die_info *target_die;
      struct dwarf2_cu *target_cu = cu;
      struct attribute *target_loc_attr;

      target_die = follow_die_ref_or_sig (die, attr, &target_cu);
      gdb_assert (target_cu->objfile == cu->objfile);
      target_loc_attr = dwarf2_attr (target_die, DW_AT_location, target_cu);

      TYPE_RANGE_DATA (range_type)->low.kind = RANGE_BOUND_KIND_DWARF_LOCLIST;
      TYPE_RANGE_DATA (range_type)->low.u.dwarf_loclist.loclist
        = dwarf2_attr_to_loclist_baton (target_loc_attr, target_cu);
      TYPE_RANGE_DATA (range_type)->low.u.dwarf_loclist.type
        = die_type (target_die, target_cu);
      TYPE_DYNAMIC (range_type) = 1;
      /* For setting a default if DW_AT_UPPER_BOUND would be missing.  */
      low = 0;
    }
  else
    {
      if (attr && attr_form_is_constant (attr))
	low = dwarf2_get_attr_constant_value (attr, 0);
      else
	{
	  if (cu->language == language_fortran)
	    {
	      /* FORTRAN implies a lower bound of 1, if not given.  */
	      low = 1;
	    }
	  else
	    {
	      /* According to DWARF we should assume the value 0 only for
		 LANGUAGE_C and LANGUAGE_CPLUS.  */
	      low = 0;
	    }
	}
      if (!TYPE_UNSIGNED (base_type) && (low & negative_mask))
	low |= negative_mask;
      TYPE_LOW_BOUND (range_type) = low;
      if (low >= 0)
	TYPE_UNSIGNED (range_type) = 1;
    }

  attr = dwarf2_attr (die, DW_AT_upper_bound, cu);
<<<<<<< HEAD
  if (!attr || (!attr_form_is_block (attr) && !attr_form_is_constant (attr)
		&& !is_ref_attr (attr)))
    {
      attr = dwarf2_attr (die, DW_AT_count, cu);
      /* It does not hurt but it is needlessly ineffective in check_typedef.  */
      if (attr && (attr_form_is_block (attr) || attr_form_is_constant (attr)))
      	{
	  TYPE_RANGE_HIGH_BOUND_IS_COUNT (range_type) = 1;
	  TYPE_DYNAMIC (range_type) = 1;
	}
      /* Pass it now as the regular DW_AT_upper_bound.  */
    }

  if (attr && attr_form_is_block (attr))
    {
      TYPE_RANGE_DATA (range_type)->high.kind = RANGE_BOUND_KIND_DWARF_BLOCK;
      TYPE_RANGE_DATA (range_type)->high.u.dwarf_block =
					dwarf2_attr_to_locexpr_baton (attr, cu);
      TYPE_DYNAMIC (range_type) = 1;
    }
  else if (attr && is_ref_attr (attr))
    {
      struct die_info *target_die;
      struct dwarf2_cu *target_cu = cu;
      struct attribute *target_loc_attr;

      target_die = follow_die_ref_or_sig (die, attr, &target_cu);
      gdb_assert (target_cu->objfile == cu->objfile);
      target_loc_attr = dwarf2_attr (target_die, DW_AT_location, target_cu);

      TYPE_RANGE_DATA (range_type)->high.kind = RANGE_BOUND_KIND_DWARF_LOCLIST;
      TYPE_RANGE_DATA (range_type)->high.u.dwarf_loclist.loclist
        = dwarf2_attr_to_loclist_baton (target_loc_attr, target_cu);
      TYPE_RANGE_DATA (range_type)->high.u.dwarf_loclist.type
        = die_type (target_die, target_cu);
      TYPE_DYNAMIC (range_type) = 1;
    }
  else
    {
      if (attr && attr_form_is_constant (attr))
	{
	  LONGEST high;

	  high = dwarf2_get_attr_constant_value (attr, 0);
	  if (!TYPE_UNSIGNED (base_type) && (high & negative_mask))
	    high |= negative_mask;
	  TYPE_HIGH_BOUND (range_type) = high;
	}
=======
  if (attr)
    {
      if (attr->form == DW_FORM_block1 || is_ref_attr (attr))
        {
          /* GCC encodes arrays with unspecified or dynamic length
             with a DW_FORM_block1 attribute or a reference attribute.
             FIXME: GDB does not yet know how to handle dynamic
             arrays properly, treat them as arrays with unspecified
             length for now.

             FIXME: jimb/2003-09-22: GDB does not really know
             how to handle arrays of unspecified length
             either; we just represent them as zero-length
             arrays.  Choose an appropriate upper bound given
             the lower bound we've computed above.  */
          high = low - 1;
        }
>>>>>>> cd4c6c46
      else
	{
	  TYPE_HIGH_BOUND_UNDEFINED (range_type) = 1;
	  TYPE_HIGH_BOUND (range_type) = low - 1;
	}
    }
  else
    {
      attr = dwarf2_attr (die, DW_AT_count, cu);
      if (attr)
	{
	  int count = dwarf2_get_attr_constant_value (attr, 1);
	  high = low + count - 1;
	}
    }

  /* Dwarf-2 specifications explicitly allows to create subrange types
     without specifying a base type.
     In that case, the base type must be set to the type of
     the lower bound, upper bound or count, in that order, if any of these
     three attributes references an object that has a type.
     If no base type is found, the Dwarf-2 specifications say that
     a signed integer type of size equal to the size of an address should
     be used.
     For the following C code: `extern char gdb_int [];'
     GCC produces an empty range DIE.
     FIXME: muller/2010-05-28: Possible references to object for low bound,
     high bound or count are not yet handled by this code.
  */
  if (TYPE_CODE (base_type) == TYPE_CODE_VOID)
    {
      struct objfile *objfile = cu->objfile;
      struct gdbarch *gdbarch = get_objfile_arch (objfile);
      int addr_size = gdbarch_addr_bit (gdbarch) /8;
      struct type *int_type = objfile_type (objfile)->builtin_int;

      /* Test "int", "long int", and "long long int" objfile types,
	 and select the first one having a size above or equal to the
	 architecture address size.  */
      if (int_type && TYPE_LENGTH (int_type) >= addr_size)
	base_type = int_type;
      else
	{
	  int_type = objfile_type (objfile)->builtin_long;
	  if (int_type && TYPE_LENGTH (int_type) >= addr_size)
	    base_type = int_type;
	  else
	    {
	      int_type = objfile_type (objfile)->builtin_long_long;
	      if (int_type && TYPE_LENGTH (int_type) >= addr_size)
		base_type = int_type;
	    }
	}
    }

<<<<<<< HEAD
  /* DW_AT_bit_stride is currently unsupported as we count in bytes.  */
  attr = dwarf2_attr (die, DW_AT_byte_stride, cu);
  if (attr && attr_form_is_block (attr))
    {
      TYPE_RANGE_DATA (range_type)->byte_stride.kind
        = RANGE_BOUND_KIND_DWARF_BLOCK;
      TYPE_RANGE_DATA (range_type)->byte_stride.u.dwarf_block =
					dwarf2_attr_to_locexpr_baton (attr, cu);
      TYPE_DYNAMIC (range_type) = 1;
    }
  else if (attr && is_ref_attr (attr))
    {
      struct die_info *target_die;
      struct dwarf2_cu *target_cu = cu;
      struct attribute *target_loc_attr;

      target_die = follow_die_ref_or_sig (die, attr, &target_cu);
      gdb_assert (target_cu->objfile == cu->objfile);
      target_loc_attr = dwarf2_attr (target_die, DW_AT_location, target_cu);
=======
  negative_mask =
    (LONGEST) -1 << (TYPE_LENGTH (base_type) * TARGET_CHAR_BIT - 1);
  if (!TYPE_UNSIGNED (base_type) && (low & negative_mask))
    low |= negative_mask;
  if (!TYPE_UNSIGNED (base_type) && (high & negative_mask))
    high |= negative_mask;
>>>>>>> cd4c6c46

      TYPE_RANGE_DATA (range_type)->byte_stride.kind
        = RANGE_BOUND_KIND_DWARF_LOCLIST;
      TYPE_RANGE_DATA (range_type)->byte_stride.u.dwarf_loclist.loclist
        = dwarf2_attr_to_loclist_baton (target_loc_attr, target_cu);
      TYPE_RANGE_DATA (range_type)->byte_stride.u.dwarf_loclist.type
        = die_type (target_die, target_cu);
      TYPE_DYNAMIC (range_type) = 1;
    }
  else if (attr && attr_form_is_constant (attr))
    {
      TYPE_BYTE_STRIDE (range_type) = dwarf2_get_attr_constant_value (attr, 0);
      if (TYPE_BYTE_STRIDE (range_type) == 0)
	complaint (&symfile_complaints,
		   _("Found DW_AT_byte_stride with unsupported value 0"));
    }

  /* Mark arrays with dynamic length at least as an array of unspecified
     length.  GDB could check the boundary but before it gets implemented at
     least allow accessing the array elements.  */
  if (attr && attr->form == DW_FORM_block1)
    TYPE_HIGH_BOUND_UNDEFINED (range_type) = 1;

  name = dwarf2_name (die, cu);
  if (name)
    TYPE_NAME (range_type) = name;

  attr = dwarf2_attr (die, DW_AT_byte_size, cu);
  if (attr)
    TYPE_LENGTH (range_type) = DW_UNSND (attr);

  set_die_type (die, range_type, cu);

  /* set_die_type should be already done.  */
  set_descriptive_type (range_type, die, cu);

  return range_type;
}

static struct type *
read_unspecified_type (struct die_info *die, struct dwarf2_cu *cu)
{
  struct type *type;

  /* For now, we only support the C meaning of an unspecified type: void.  */

  type = init_type (TYPE_CODE_VOID, 0, 0, NULL, cu->objfile);
  TYPE_NAME (type) = dwarf2_name (die, cu);

  return set_die_type (die, type, cu);
}

/* Trivial hash function for die_info: the hash value of a DIE
   is its offset in .debug_info for this objfile.  */

static hashval_t
die_hash (const void *item)
{
  const struct die_info *die = item;

  return die->offset;
}

/* Trivial comparison function for die_info structures: two DIEs
   are equal if they have the same offset.  */

static int
die_eq (const void *item_lhs, const void *item_rhs)
{
  const struct die_info *die_lhs = item_lhs;
  const struct die_info *die_rhs = item_rhs;

  return die_lhs->offset == die_rhs->offset;
}

/* Read a whole compilation unit into a linked list of dies.  */

static struct die_info *
read_comp_unit (gdb_byte *info_ptr, struct dwarf2_cu *cu)
{
  struct die_reader_specs reader_specs;

  gdb_assert (cu->die_hash == NULL);
  cu->die_hash
    = htab_create_alloc_ex (cu->header.length / 12,
			    die_hash,
			    die_eq,
			    NULL,
			    &cu->comp_unit_obstack,
			    hashtab_obstack_allocate,
			    dummy_obstack_deallocate);

  init_cu_die_reader (&reader_specs, cu);

  return read_die_and_children (&reader_specs, info_ptr, &info_ptr, NULL);
}

/* Main entry point for reading a DIE and all children.
   Read the DIE and dump it if requested.  */

static struct die_info *
read_die_and_children (const struct die_reader_specs *reader,
		       gdb_byte *info_ptr,
		       gdb_byte **new_info_ptr,
		       struct die_info *parent)
{
  struct die_info *result = read_die_and_children_1 (reader, info_ptr,
						     new_info_ptr, parent);

  if (dwarf2_die_debug)
    {
      fprintf_unfiltered (gdb_stdlog,
			  "\nRead die from %s of %s:\n",
			  reader->buffer == dwarf2_per_objfile->info.buffer
			  ? ".debug_info"
			  : reader->buffer == dwarf2_per_objfile->types.buffer
			  ? ".debug_types"
			  : "unknown section",
			  reader->abfd->filename);
      dump_die (result, dwarf2_die_debug);
    }

  return result;
}

/* Read a single die and all its descendents.  Set the die's sibling
   field to NULL; set other fields in the die correctly, and set all
   of the descendents' fields correctly.  Set *NEW_INFO_PTR to the
   location of the info_ptr after reading all of those dies.  PARENT
   is the parent of the die in question.  */

static struct die_info *
read_die_and_children_1 (const struct die_reader_specs *reader,
			 gdb_byte *info_ptr,
			 gdb_byte **new_info_ptr,
			 struct die_info *parent)
{
  struct die_info *die;
  gdb_byte *cur_ptr;
  int has_children;

  cur_ptr = read_full_die (reader, &die, info_ptr, &has_children);
  if (die == NULL)
    {
      *new_info_ptr = cur_ptr;
      return NULL;
    }
  store_in_ref_table (die, reader->cu);

  if (has_children)
    die->child = read_die_and_siblings (reader, cur_ptr, new_info_ptr, die);
  else
    {
      die->child = NULL;
      *new_info_ptr = cur_ptr;
    }

  die->sibling = NULL;
  die->parent = parent;
  return die;
}

/* Read a die, all of its descendents, and all of its siblings; set
   all of the fields of all of the dies correctly.  Arguments are as
   in read_die_and_children.  */

static struct die_info *
read_die_and_siblings (const struct die_reader_specs *reader,
		       gdb_byte *info_ptr,
		       gdb_byte **new_info_ptr,
		       struct die_info *parent)
{
  struct die_info *first_die, *last_sibling;
  gdb_byte *cur_ptr;

  cur_ptr = info_ptr;
  first_die = last_sibling = NULL;

  while (1)
    {
      struct die_info *die
	= read_die_and_children_1 (reader, cur_ptr, &cur_ptr, parent);

      if (die == NULL)
	{
	  *new_info_ptr = cur_ptr;
	  return first_die;
	}

      if (!first_die)
	first_die = die;
      else
	last_sibling->sibling = die;

      last_sibling = die;
    }
}

/* Read the die from the .debug_info section buffer.  Set DIEP to
   point to a newly allocated die with its information, except for its
   child, sibling, and parent fields.  Set HAS_CHILDREN to tell
   whether the die has children or not.  */

static gdb_byte *
read_full_die (const struct die_reader_specs *reader,
	       struct die_info **diep, gdb_byte *info_ptr,
	       int *has_children)
{
  unsigned int abbrev_number, bytes_read, i, offset;
  struct abbrev_info *abbrev;
  struct die_info *die;
  struct dwarf2_cu *cu = reader->cu;
  bfd *abfd = reader->abfd;

  offset = info_ptr - reader->buffer;
  abbrev_number = read_unsigned_leb128 (abfd, info_ptr, &bytes_read);
  info_ptr += bytes_read;
  if (!abbrev_number)
    {
      *diep = NULL;
      *has_children = 0;
      return info_ptr;
    }

  abbrev = dwarf2_lookup_abbrev (abbrev_number, cu);
  if (!abbrev)
    error (_("Dwarf Error: could not find abbrev number %d [in module %s]"),
	   abbrev_number,
	   bfd_get_filename (abfd));

  die = dwarf_alloc_die (cu, abbrev->num_attrs);
  die->offset = offset;
  die->tag = abbrev->tag;
  die->abbrev = abbrev_number;

  die->num_attrs = abbrev->num_attrs;

  for (i = 0; i < abbrev->num_attrs; ++i)
    info_ptr = read_attribute (&die->attrs[i], &abbrev->attrs[i],
			       abfd, info_ptr, cu);

  *diep = die;
  *has_children = abbrev->has_children;
  return info_ptr;
}

/* In DWARF version 2, the description of the debugging information is
   stored in a separate .debug_abbrev section.  Before we read any
   dies from a section we read in all abbreviations and install them
   in a hash table.  This function also sets flags in CU describing
   the data found in the abbrev table.  */

static void
dwarf2_read_abbrevs (bfd *abfd, struct dwarf2_cu *cu)
{
  struct comp_unit_head *cu_header = &cu->header;
  gdb_byte *abbrev_ptr;
  struct abbrev_info *cur_abbrev;
  unsigned int abbrev_number, bytes_read, abbrev_name;
  unsigned int abbrev_form, hash_number;
  struct attr_abbrev *cur_attrs;
  unsigned int allocated_attrs;

  /* Initialize dwarf2 abbrevs */
  obstack_init (&cu->abbrev_obstack);
  cu->dwarf2_abbrevs = obstack_alloc (&cu->abbrev_obstack,
				      (ABBREV_HASH_SIZE
				       * sizeof (struct abbrev_info *)));
  memset (cu->dwarf2_abbrevs, 0,
          ABBREV_HASH_SIZE * sizeof (struct abbrev_info *));

  dwarf2_read_section (dwarf2_per_objfile->objfile,
		       &dwarf2_per_objfile->abbrev);
  abbrev_ptr = dwarf2_per_objfile->abbrev.buffer + cu_header->abbrev_offset;
  abbrev_number = read_unsigned_leb128 (abfd, abbrev_ptr, &bytes_read);
  abbrev_ptr += bytes_read;

  allocated_attrs = ATTR_ALLOC_CHUNK;
  cur_attrs = xmalloc (allocated_attrs * sizeof (struct attr_abbrev));

  /* loop until we reach an abbrev number of 0 */
  while (abbrev_number)
    {
      cur_abbrev = dwarf_alloc_abbrev (cu);

      /* read in abbrev header */
      cur_abbrev->number = abbrev_number;
      cur_abbrev->tag = read_unsigned_leb128 (abfd, abbrev_ptr, &bytes_read);
      abbrev_ptr += bytes_read;
      cur_abbrev->has_children = read_1_byte (abfd, abbrev_ptr);
      abbrev_ptr += 1;

      if (cur_abbrev->tag == DW_TAG_namespace)
	cu->has_namespace_info = 1;

      /* now read in declarations */
      abbrev_name = read_unsigned_leb128 (abfd, abbrev_ptr, &bytes_read);
      abbrev_ptr += bytes_read;
      abbrev_form = read_unsigned_leb128 (abfd, abbrev_ptr, &bytes_read);
      abbrev_ptr += bytes_read;
      while (abbrev_name)
	{
	  if (cur_abbrev->num_attrs == allocated_attrs)
	    {
	      allocated_attrs += ATTR_ALLOC_CHUNK;
	      cur_attrs
		= xrealloc (cur_attrs, (allocated_attrs
					* sizeof (struct attr_abbrev)));
	    }

	  /* Record whether this compilation unit might have
	     inter-compilation-unit references.  If we don't know what form
	     this attribute will have, then it might potentially be a
	     DW_FORM_ref_addr, so we conservatively expect inter-CU
	     references.  */

	  if (abbrev_form == DW_FORM_ref_addr
	      || abbrev_form == DW_FORM_indirect)
	    cu->has_form_ref_addr = 1;

	  cur_attrs[cur_abbrev->num_attrs].name = abbrev_name;
	  cur_attrs[cur_abbrev->num_attrs++].form = abbrev_form;
	  abbrev_name = read_unsigned_leb128 (abfd, abbrev_ptr, &bytes_read);
	  abbrev_ptr += bytes_read;
	  abbrev_form = read_unsigned_leb128 (abfd, abbrev_ptr, &bytes_read);
	  abbrev_ptr += bytes_read;
	}

      cur_abbrev->attrs = obstack_alloc (&cu->abbrev_obstack,
					 (cur_abbrev->num_attrs
					  * sizeof (struct attr_abbrev)));
      memcpy (cur_abbrev->attrs, cur_attrs,
	      cur_abbrev->num_attrs * sizeof (struct attr_abbrev));

      hash_number = abbrev_number % ABBREV_HASH_SIZE;
      cur_abbrev->next = cu->dwarf2_abbrevs[hash_number];
      cu->dwarf2_abbrevs[hash_number] = cur_abbrev;

      /* Get next abbreviation.
         Under Irix6 the abbreviations for a compilation unit are not
         always properly terminated with an abbrev number of 0.
         Exit loop if we encounter an abbreviation which we have
         already read (which means we are about to read the abbreviations
         for the next compile unit) or if the end of the abbreviation
         table is reached.  */
      if ((unsigned int) (abbrev_ptr - dwarf2_per_objfile->abbrev.buffer)
	  >= dwarf2_per_objfile->abbrev.size)
	break;
      abbrev_number = read_unsigned_leb128 (abfd, abbrev_ptr, &bytes_read);
      abbrev_ptr += bytes_read;
      if (dwarf2_lookup_abbrev (abbrev_number, cu) != NULL)
	break;
    }

  xfree (cur_attrs);
}

/* Release the memory used by the abbrev table for a compilation unit.  */

static void
dwarf2_free_abbrev_table (void *ptr_to_cu)
{
  struct dwarf2_cu *cu = ptr_to_cu;

  obstack_free (&cu->abbrev_obstack, NULL);
  cu->dwarf2_abbrevs = NULL;
}

/* Lookup an abbrev_info structure in the abbrev hash table.  */

static struct abbrev_info *
dwarf2_lookup_abbrev (unsigned int number, struct dwarf2_cu *cu)
{
  unsigned int hash_number;
  struct abbrev_info *abbrev;

  hash_number = number % ABBREV_HASH_SIZE;
  abbrev = cu->dwarf2_abbrevs[hash_number];

  while (abbrev)
    {
      if (abbrev->number == number)
	return abbrev;
      else
	abbrev = abbrev->next;
    }
  return NULL;
}

/* Returns nonzero if TAG represents a type that we might generate a partial
   symbol for.  */

static int
is_type_tag_for_partial (int tag)
{
  switch (tag)
    {
#if 0
    /* Some types that would be reasonable to generate partial symbols for,
       that we don't at present.  */
    case DW_TAG_array_type:
    case DW_TAG_file_type:
    case DW_TAG_ptr_to_member_type:
    case DW_TAG_set_type:
    case DW_TAG_string_type:
    case DW_TAG_subroutine_type:
#endif
    case DW_TAG_base_type:
    case DW_TAG_class_type:
    case DW_TAG_interface_type:
    case DW_TAG_enumeration_type:
    case DW_TAG_structure_type:
    case DW_TAG_subrange_type:
    case DW_TAG_typedef:
    case DW_TAG_union_type:
      return 1;
    default:
      return 0;
    }
}

/* Load all DIEs that are interesting for partial symbols into memory.  */

static struct partial_die_info *
load_partial_dies (bfd *abfd, gdb_byte *buffer, gdb_byte *info_ptr,
		   int building_psymtab, struct dwarf2_cu *cu)
{
  struct partial_die_info *part_die;
  struct partial_die_info *parent_die, *last_die, *first_die = NULL;
  struct abbrev_info *abbrev;
  unsigned int bytes_read;
  unsigned int load_all = 0;

  int nesting_level = 1;

  parent_die = NULL;
  last_die = NULL;

  if (cu->per_cu && cu->per_cu->load_all_dies)
    load_all = 1;

  cu->partial_dies
    = htab_create_alloc_ex (cu->header.length / 12,
			    partial_die_hash,
			    partial_die_eq,
			    NULL,
			    &cu->comp_unit_obstack,
			    hashtab_obstack_allocate,
			    dummy_obstack_deallocate);

  part_die = obstack_alloc (&cu->comp_unit_obstack,
			    sizeof (struct partial_die_info));

  while (1)
    {
      abbrev = peek_die_abbrev (info_ptr, &bytes_read, cu);

      /* A NULL abbrev means the end of a series of children.  */
      if (abbrev == NULL)
	{
	  if (--nesting_level == 0)
	    {
	      /* PART_DIE was probably the last thing allocated on the
		 comp_unit_obstack, so we could call obstack_free
		 here.  We don't do that because the waste is small,
		 and will be cleaned up when we're done with this
		 compilation unit.  This way, we're also more robust
		 against other users of the comp_unit_obstack.  */
	      return first_die;
	    }
	  info_ptr += bytes_read;
	  last_die = parent_die;
	  parent_die = parent_die->die_parent;
	  continue;
	}

      /* Check whether this DIE is interesting enough to save.  Normally
	 we would not be interested in members here, but there may be
	 later variables referencing them via DW_AT_specification (for
	 static members).  */
      if (!load_all
	  && !is_type_tag_for_partial (abbrev->tag)
	  && abbrev->tag != DW_TAG_enumerator
	  && abbrev->tag != DW_TAG_subprogram
	  && abbrev->tag != DW_TAG_lexical_block
	  && abbrev->tag != DW_TAG_variable
	  && abbrev->tag != DW_TAG_namespace
	  && abbrev->tag != DW_TAG_module
	  && abbrev->tag != DW_TAG_member)
	{
	  /* Otherwise we skip to the next sibling, if any.  */
	  info_ptr = skip_one_die (buffer, info_ptr + bytes_read, abbrev, cu);
	  continue;
	}

      info_ptr = read_partial_die (part_die, abbrev, bytes_read, abfd,
				   buffer, info_ptr, cu);

      /* This two-pass algorithm for processing partial symbols has a
	 high cost in cache pressure.  Thus, handle some simple cases
	 here which cover the majority of C partial symbols.  DIEs
	 which neither have specification tags in them, nor could have
	 specification tags elsewhere pointing at them, can simply be
	 processed and discarded.

	 This segment is also optional; scan_partial_symbols and
	 add_partial_symbol will handle these DIEs if we chain
	 them in normally.  When compilers which do not emit large
	 quantities of duplicate debug information are more common,
	 this code can probably be removed.  */

      /* Any complete simple types at the top level (pretty much all
	 of them, for a language without namespaces), can be processed
	 directly.  */
      if (parent_die == NULL
	  && part_die->has_specification == 0
	  && part_die->is_declaration == 0
	  && (part_die->tag == DW_TAG_typedef
	      || part_die->tag == DW_TAG_base_type
	      || part_die->tag == DW_TAG_subrange_type))
	{
	  if (building_psymtab && part_die->name != NULL)
	    add_psymbol_to_list (part_die->name, strlen (part_die->name), 0,
				 VAR_DOMAIN, LOC_TYPEDEF,
				 &cu->objfile->static_psymbols,
				 0, (CORE_ADDR) 0, cu->language, cu->objfile);
	  info_ptr = locate_pdi_sibling (part_die, buffer, info_ptr, abfd, cu);
	  continue;
	}

      /* If we're at the second level, and we're an enumerator, and
	 our parent has no specification (meaning possibly lives in a
	 namespace elsewhere), then we can add the partial symbol now
	 instead of queueing it.  */
      if (part_die->tag == DW_TAG_enumerator
	  && parent_die != NULL
	  && parent_die->die_parent == NULL
	  && parent_die->tag == DW_TAG_enumeration_type
	  && parent_die->has_specification == 0)
	{
	  if (part_die->name == NULL)
	    complaint (&symfile_complaints, _("malformed enumerator DIE ignored"));
	  else if (building_psymtab)
	    add_psymbol_to_list (part_die->name, strlen (part_die->name), 0,
				 VAR_DOMAIN, LOC_CONST,
				 (cu->language == language_cplus
				  || cu->language == language_java)
				 ? &cu->objfile->global_psymbols
				 : &cu->objfile->static_psymbols,
				 0, (CORE_ADDR) 0, cu->language, cu->objfile);

	  info_ptr = locate_pdi_sibling (part_die, buffer, info_ptr, abfd, cu);
	  continue;
	}

      /* We'll save this DIE so link it in.  */
      part_die->die_parent = parent_die;
      part_die->die_sibling = NULL;
      part_die->die_child = NULL;

      if (last_die && last_die == parent_die)
	last_die->die_child = part_die;
      else if (last_die)
	last_die->die_sibling = part_die;

      last_die = part_die;

      if (first_die == NULL)
	first_die = part_die;

      /* Maybe add the DIE to the hash table.  Not all DIEs that we
	 find interesting need to be in the hash table, because we
	 also have the parent/sibling/child chains; only those that we
	 might refer to by offset later during partial symbol reading.

	 For now this means things that might have be the target of a
	 DW_AT_specification, DW_AT_abstract_origin, or
	 DW_AT_extension.  DW_AT_extension will refer only to
	 namespaces; DW_AT_abstract_origin refers to functions (and
	 many things under the function DIE, but we do not recurse
	 into function DIEs during partial symbol reading) and
	 possibly variables as well; DW_AT_specification refers to
	 declarations.  Declarations ought to have the DW_AT_declaration
	 flag.  It happens that GCC forgets to put it in sometimes, but
	 only for functions, not for types.

	 Adding more things than necessary to the hash table is harmless
	 except for the performance cost.  Adding too few will result in
	 wasted time in find_partial_die, when we reread the compilation
	 unit with load_all_dies set.  */

      if (load_all
	  || abbrev->tag == DW_TAG_subprogram
	  || abbrev->tag == DW_TAG_variable
	  || abbrev->tag == DW_TAG_namespace
	  || part_die->is_declaration)
	{
	  void **slot;

	  slot = htab_find_slot_with_hash (cu->partial_dies, part_die,
					   part_die->offset, INSERT);
	  *slot = part_die;
	}

      part_die = obstack_alloc (&cu->comp_unit_obstack,
				sizeof (struct partial_die_info));

      /* For some DIEs we want to follow their children (if any).  For C
	 we have no reason to follow the children of structures; for other
	 languages we have to, both so that we can get at method physnames
	 to infer fully qualified class names, and for DW_AT_specification.

	 For Ada, we need to scan the children of subprograms and lexical
	 blocks as well because Ada allows the definition of nested
	 entities that could be interesting for the debugger, such as
	 nested subprograms for instance.  */
      if (last_die->has_children
	  && (load_all
	      || last_die->tag == DW_TAG_namespace
	      || last_die->tag == DW_TAG_module
	      || last_die->tag == DW_TAG_enumeration_type
	      || (cu->language != language_c
		  && (last_die->tag == DW_TAG_class_type
		      || last_die->tag == DW_TAG_interface_type
		      || last_die->tag == DW_TAG_structure_type
		      || last_die->tag == DW_TAG_union_type))
	      || (cu->language == language_ada
		  && (last_die->tag == DW_TAG_subprogram
		      || last_die->tag == DW_TAG_lexical_block))))
	{
	  nesting_level++;
	  parent_die = last_die;
	  continue;
	}

      /* Otherwise we skip to the next sibling, if any.  */
      info_ptr = locate_pdi_sibling (last_die, buffer, info_ptr, abfd, cu);

      /* Back to the top, do it again.  */
    }
}

/* Read a minimal amount of information into the minimal die structure.  */

static gdb_byte *
read_partial_die (struct partial_die_info *part_die,
		  struct abbrev_info *abbrev,
		  unsigned int abbrev_len, bfd *abfd,
		  gdb_byte *buffer, gdb_byte *info_ptr,
		  struct dwarf2_cu *cu)
{
  unsigned int i;
  struct attribute attr;
  int has_low_pc_attr = 0;
  int has_high_pc_attr = 0;

  memset (part_die, 0, sizeof (struct partial_die_info));

  part_die->offset = info_ptr - buffer;

  info_ptr += abbrev_len;

  if (abbrev == NULL)
    return info_ptr;

  part_die->tag = abbrev->tag;
  part_die->has_children = abbrev->has_children;

  for (i = 0; i < abbrev->num_attrs; ++i)
    {
      info_ptr = read_attribute (&attr, &abbrev->attrs[i], abfd, info_ptr, cu);

      /* Store the data if it is of an attribute we want to keep in a
         partial symbol table.  */
      switch (attr.name)
	{
	case DW_AT_name:
	  switch (part_die->tag)
	    {
	    case DW_TAG_compile_unit:
	    case DW_TAG_type_unit:
	      /* Compilation units have a DW_AT_name that is a filename, not
		 a source language identifier.  */
	    case DW_TAG_enumeration_type:
	    case DW_TAG_enumerator:
	      /* These tags always have simple identifiers already; no need
		 to canonicalize them.  */
	      part_die->name = DW_STRING (&attr);
	      break;
	    default:
	      part_die->name
		= dwarf2_canonicalize_name (DW_STRING (&attr), cu,
					    &cu->objfile->objfile_obstack);
	      break;
	    }
	  break;
	case DW_AT_linkage_name:
	case DW_AT_MIPS_linkage_name:
	  /* Note that both forms of linkage name might appear.  We
	     assume they will be the same, and we only store the last
	     one we see.  */
	  if (cu->language == language_ada)
	    part_die->name = DW_STRING (&attr);
	  break;
	case DW_AT_low_pc:
	  has_low_pc_attr = 1;
	  part_die->lowpc = DW_ADDR (&attr);
	  break;
	case DW_AT_high_pc:
	  has_high_pc_attr = 1;
	  part_die->highpc = DW_ADDR (&attr);
	  break;
	case DW_AT_location:
          /* Support the .debug_loc offsets */
          if (attr_form_is_block (&attr))
            {
	       part_die->locdesc = DW_BLOCK (&attr);
            }
          else if (attr_form_is_section_offset (&attr))
            {
	      dwarf2_complex_location_expr_complaint ();
            }
          else
            {
	      dwarf2_invalid_attrib_class_complaint ("DW_AT_location",
						     "partial symbol information");
            }
	  break;
	case DW_AT_external:
	  part_die->is_external = DW_UNSND (&attr);
	  break;
	case DW_AT_declaration:
	  part_die->is_declaration = DW_UNSND (&attr);
	  break;
	case DW_AT_type:
	  part_die->has_type = 1;
	  break;
	case DW_AT_abstract_origin:
	case DW_AT_specification:
	case DW_AT_extension:
	  part_die->has_specification = 1;
	  part_die->spec_offset = dwarf2_get_ref_die_offset (&attr);
	  break;
	case DW_AT_sibling:
	  /* Ignore absolute siblings, they might point outside of
	     the current compile unit.  */
	  if (attr.form == DW_FORM_ref_addr)
	    complaint (&symfile_complaints, _("ignoring absolute DW_AT_sibling"));
	  else
	    part_die->sibling = buffer + dwarf2_get_ref_die_offset (&attr);
	  break;
        case DW_AT_byte_size:
          part_die->has_byte_size = 1;
          break;
	case DW_AT_calling_convention:
	  /* DWARF doesn't provide a way to identify a program's source-level
	     entry point.  DW_AT_calling_convention attributes are only meant
	     to describe functions' calling conventions.

	     However, because it's a necessary piece of information in
	     Fortran, and because DW_CC_program is the only piece of debugging
	     information whose definition refers to a 'main program' at all,
	     several compilers have begun marking Fortran main programs with
	     DW_CC_program --- even when those functions use the standard
	     calling conventions.

	     So until DWARF specifies a way to provide this information and
	     compilers pick up the new representation, we'll support this
	     practice.  */
	  if (DW_UNSND (&attr) == DW_CC_program
	      && cu->language == language_fortran)
	    set_main_name (part_die->name);
	  break;
	default:
	  break;
	}
    }

  /* When using the GNU linker, .gnu.linkonce. sections are used to
     eliminate duplicate copies of functions and vtables and such.
     The linker will arbitrarily choose one and discard the others.
     The AT_*_pc values for such functions refer to local labels in
     these sections.  If the section from that file was discarded, the
     labels are not in the output, so the relocs get a value of 0.
     If this is a discarded function, mark the pc bounds as invalid,
     so that GDB will ignore it.  */
  if (has_low_pc_attr && has_high_pc_attr
      && part_die->lowpc < part_die->highpc
      && (part_die->lowpc != 0
	  || dwarf2_per_objfile->has_section_at_zero))
    part_die->has_pc_info = 1;

  return info_ptr;
}

/* Find a cached partial DIE at OFFSET in CU.  */

static struct partial_die_info *
find_partial_die_in_comp_unit (unsigned int offset, struct dwarf2_cu *cu)
{
  struct partial_die_info *lookup_die = NULL;
  struct partial_die_info part_die;

  part_die.offset = offset;
  lookup_die = htab_find_with_hash (cu->partial_dies, &part_die, offset);

  return lookup_die;
}

/* Find a partial DIE at OFFSET, which may or may not be in CU,
   except in the case of .debug_types DIEs which do not reference
   outside their CU (they do however referencing other types via
   DW_FORM_sig8).  */

static struct partial_die_info *
find_partial_die (unsigned int offset, struct dwarf2_cu *cu)
{
  struct dwarf2_per_cu_data *per_cu = NULL;
  struct partial_die_info *pd = NULL;

  if (cu->per_cu->from_debug_types)
    {
      pd = find_partial_die_in_comp_unit (offset, cu);
      if (pd != NULL)
	return pd;
      goto not_found;
    }

  if (offset_in_cu_p (&cu->header, offset))
    {
      pd = find_partial_die_in_comp_unit (offset, cu);
      if (pd != NULL)
	return pd;
    }

  per_cu = dwarf2_find_containing_comp_unit (offset, cu->objfile);

  if (per_cu->cu == NULL)
    {
      load_partial_comp_unit (per_cu, cu->objfile);
      per_cu->cu->read_in_chain = dwarf2_per_objfile->read_in_chain;
      dwarf2_per_objfile->read_in_chain = per_cu;
    }

  per_cu->cu->last_used = 0;
  pd = find_partial_die_in_comp_unit (offset, per_cu->cu);

  if (pd == NULL && per_cu->load_all_dies == 0)
    {
      struct cleanup *back_to;
      struct partial_die_info comp_unit_die;
      struct abbrev_info *abbrev;
      unsigned int bytes_read;
      char *info_ptr;

      per_cu->load_all_dies = 1;

      /* Re-read the DIEs.  */
      back_to = make_cleanup (null_cleanup, 0);
      if (per_cu->cu->dwarf2_abbrevs == NULL)
	{
	  dwarf2_read_abbrevs (per_cu->cu->objfile->obfd, per_cu->cu);
	  make_cleanup (dwarf2_free_abbrev_table, per_cu->cu);
	}
      info_ptr = (dwarf2_per_objfile->info.buffer
		  + per_cu->cu->header.offset
		  + per_cu->cu->header.first_die_offset);
      abbrev = peek_die_abbrev (info_ptr, &bytes_read, per_cu->cu);
      info_ptr = read_partial_die (&comp_unit_die, abbrev, bytes_read,
				   per_cu->cu->objfile->obfd,
				   dwarf2_per_objfile->info.buffer, info_ptr,
				   per_cu->cu);
      if (comp_unit_die.has_children)
	load_partial_dies (per_cu->cu->objfile->obfd,
			   dwarf2_per_objfile->info.buffer, info_ptr,
			   0, per_cu->cu);
      do_cleanups (back_to);

      pd = find_partial_die_in_comp_unit (offset, per_cu->cu);
    }

 not_found:

  if (pd == NULL)
    internal_error (__FILE__, __LINE__,
		    _("could not find partial DIE 0x%x in cache [from module %s]\n"),
		    offset, bfd_get_filename (cu->objfile->obfd));
  return pd;
}

/* Adjust PART_DIE before generating a symbol for it.  This function
   may set the is_external flag or change the DIE's name.  */

static void
fixup_partial_die (struct partial_die_info *part_die,
		   struct dwarf2_cu *cu)
{
  /* If we found a reference attribute and the DIE has no name, try
     to find a name in the referred to DIE.  */

  if (part_die->name == NULL && part_die->has_specification)
    {
      struct partial_die_info *spec_die;

      spec_die = find_partial_die (part_die->spec_offset, cu);

      fixup_partial_die (spec_die, cu);

      if (spec_die->name)
	{
	  part_die->name = spec_die->name;

	  /* Copy DW_AT_external attribute if it is set.  */
	  if (spec_die->is_external)
	    part_die->is_external = spec_die->is_external;
	}
    }

  /* Set default names for some unnamed DIEs.  */
  if (part_die->name == NULL && (part_die->tag == DW_TAG_structure_type
				 || part_die->tag == DW_TAG_class_type))
    part_die->name = "(anonymous class)";

  if (part_die->name == NULL && part_die->tag == DW_TAG_namespace)
    part_die->name = "(anonymous namespace)";

  if (part_die->tag == DW_TAG_structure_type
      || part_die->tag == DW_TAG_class_type
      || part_die->tag == DW_TAG_union_type)
    guess_structure_name (part_die, cu);
}

/* Read an attribute value described by an attribute form.  */

static gdb_byte *
read_attribute_value (struct attribute *attr, unsigned form,
		      bfd *abfd, gdb_byte *info_ptr,
		      struct dwarf2_cu *cu)
{
  struct comp_unit_head *cu_header = &cu->header;
  unsigned int bytes_read;
  struct dwarf_block *blk;

  attr->form = form;
  switch (form)
    {
    case DW_FORM_ref_addr:
      if (cu->header.version == 2)
	DW_ADDR (attr) = read_address (abfd, info_ptr, cu, &bytes_read);
      else
	DW_ADDR (attr) = read_offset (abfd, info_ptr, &cu->header, &bytes_read);
      info_ptr += bytes_read;
      break;
    case DW_FORM_addr:
      DW_ADDR (attr) = read_address (abfd, info_ptr, cu, &bytes_read);
      info_ptr += bytes_read;
      break;
    case DW_FORM_block2:
      blk = dwarf_alloc_block (cu);
      blk->size = read_2_bytes (abfd, info_ptr);
      info_ptr += 2;
      blk->data = read_n_bytes (abfd, info_ptr, blk->size);
      info_ptr += blk->size;
      DW_BLOCK (attr) = blk;
      break;
    case DW_FORM_block4:
      blk = dwarf_alloc_block (cu);
      blk->size = read_4_bytes (abfd, info_ptr);
      info_ptr += 4;
      blk->data = read_n_bytes (abfd, info_ptr, blk->size);
      info_ptr += blk->size;
      DW_BLOCK (attr) = blk;
      break;
    case DW_FORM_data2:
      DW_UNSND (attr) = read_2_bytes (abfd, info_ptr);
      info_ptr += 2;
      break;
    case DW_FORM_data4:
      DW_UNSND (attr) = read_4_bytes (abfd, info_ptr);
      info_ptr += 4;
      break;
    case DW_FORM_data8:
      DW_UNSND (attr) = read_8_bytes (abfd, info_ptr);
      info_ptr += 8;
      break;
    case DW_FORM_sec_offset:
      DW_UNSND (attr) = read_offset (abfd, info_ptr, &cu->header, &bytes_read);
      info_ptr += bytes_read;
      break;
    case DW_FORM_string:
      DW_STRING (attr) = read_string (abfd, info_ptr, &bytes_read);
      DW_STRING_IS_CANONICAL (attr) = 0;
      info_ptr += bytes_read;
      break;
    case DW_FORM_strp:
      DW_STRING (attr) = read_indirect_string (abfd, info_ptr, cu_header,
					       &bytes_read);
      DW_STRING_IS_CANONICAL (attr) = 0;
      info_ptr += bytes_read;
      break;
    case DW_FORM_exprloc:
    case DW_FORM_block:
      blk = dwarf_alloc_block (cu);
      blk->size = read_unsigned_leb128 (abfd, info_ptr, &bytes_read);
      info_ptr += bytes_read;
      blk->data = read_n_bytes (abfd, info_ptr, blk->size);
      info_ptr += blk->size;
      DW_BLOCK (attr) = blk;
      break;
    case DW_FORM_block1:
      blk = dwarf_alloc_block (cu);
      blk->size = read_1_byte (abfd, info_ptr);
      info_ptr += 1;
      blk->data = read_n_bytes (abfd, info_ptr, blk->size);
      info_ptr += blk->size;
      DW_BLOCK (attr) = blk;
      break;
    case DW_FORM_data1:
      DW_UNSND (attr) = read_1_byte (abfd, info_ptr);
      info_ptr += 1;
      break;
    case DW_FORM_flag:
      DW_UNSND (attr) = read_1_byte (abfd, info_ptr);
      info_ptr += 1;
      break;
    case DW_FORM_flag_present:
      DW_UNSND (attr) = 1;
      break;
    case DW_FORM_sdata:
      DW_SND (attr) = read_signed_leb128 (abfd, info_ptr, &bytes_read);
      info_ptr += bytes_read;
      break;
    case DW_FORM_udata:
      DW_UNSND (attr) = read_unsigned_leb128 (abfd, info_ptr, &bytes_read);
      info_ptr += bytes_read;
      break;
    case DW_FORM_ref1:
      DW_ADDR (attr) = cu->header.offset + read_1_byte (abfd, info_ptr);
      info_ptr += 1;
      break;
    case DW_FORM_ref2:
      DW_ADDR (attr) = cu->header.offset + read_2_bytes (abfd, info_ptr);
      info_ptr += 2;
      break;
    case DW_FORM_ref4:
      DW_ADDR (attr) = cu->header.offset + read_4_bytes (abfd, info_ptr);
      info_ptr += 4;
      break;
    case DW_FORM_ref8:
      DW_ADDR (attr) = cu->header.offset + read_8_bytes (abfd, info_ptr);
      info_ptr += 8;
      break;
    case DW_FORM_sig8:
      /* Convert the signature to something we can record in DW_UNSND
	 for later lookup.
         NOTE: This is NULL if the type wasn't found.  */
      DW_SIGNATURED_TYPE (attr) =
	lookup_signatured_type (cu->objfile, read_8_bytes (abfd, info_ptr));
      info_ptr += 8;
      break;
    case DW_FORM_ref_udata:
      DW_ADDR (attr) = (cu->header.offset
			+ read_unsigned_leb128 (abfd, info_ptr, &bytes_read));
      info_ptr += bytes_read;
      break;
    case DW_FORM_indirect:
      form = read_unsigned_leb128 (abfd, info_ptr, &bytes_read);
      info_ptr += bytes_read;
      info_ptr = read_attribute_value (attr, form, abfd, info_ptr, cu);
      break;
    default:
      error (_("Dwarf Error: Cannot handle %s in DWARF reader [in module %s]"),
	     dwarf_form_name (form),
	     bfd_get_filename (abfd));
    }

  /* We have seen instances where the compiler tried to emit a byte
     size attribute of -1 which ended up being encoded as an unsigned
     0xffffffff.  Although 0xffffffff is technically a valid size value,
     an object of this size seems pretty unlikely so we can relatively
     safely treat these cases as if the size attribute was invalid and
     treat them as zero by default.  */
  if (attr->name == DW_AT_byte_size
      && form == DW_FORM_data4
      && DW_UNSND (attr) >= 0xffffffff)
    {
      complaint
        (&symfile_complaints,
         _("Suspicious DW_AT_byte_size value treated as zero instead of %s"),
         hex_string (DW_UNSND (attr)));
      DW_UNSND (attr) = 0;
    }

  return info_ptr;
}

/* Read an attribute described by an abbreviated attribute.  */

static gdb_byte *
read_attribute (struct attribute *attr, struct attr_abbrev *abbrev,
		bfd *abfd, gdb_byte *info_ptr, struct dwarf2_cu *cu)
{
  attr->name = abbrev->name;
  return read_attribute_value (attr, abbrev->form, abfd, info_ptr, cu);
}

/* read dwarf information from a buffer */

static unsigned int
read_1_byte (bfd *abfd, gdb_byte *buf)
{
  return bfd_get_8 (abfd, buf);
}

static int
read_1_signed_byte (bfd *abfd, gdb_byte *buf)
{
  return bfd_get_signed_8 (abfd, buf);
}

static unsigned int
read_2_bytes (bfd *abfd, gdb_byte *buf)
{
  return bfd_get_16 (abfd, buf);
}

static int
read_2_signed_bytes (bfd *abfd, gdb_byte *buf)
{
  return bfd_get_signed_16 (abfd, buf);
}

static unsigned int
read_4_bytes (bfd *abfd, gdb_byte *buf)
{
  return bfd_get_32 (abfd, buf);
}

static int
read_4_signed_bytes (bfd *abfd, gdb_byte *buf)
{
  return bfd_get_signed_32 (abfd, buf);
}

static ULONGEST
read_8_bytes (bfd *abfd, gdb_byte *buf)
{
  return bfd_get_64 (abfd, buf);
}

static CORE_ADDR
read_address (bfd *abfd, gdb_byte *buf, struct dwarf2_cu *cu,
	      unsigned int *bytes_read)
{
  struct comp_unit_head *cu_header = &cu->header;
  CORE_ADDR retval = 0;

  if (cu_header->signed_addr_p)
    {
      switch (cu_header->addr_size)
	{
	case 2:
	  retval = bfd_get_signed_16 (abfd, buf);
	  break;
	case 4:
	  retval = bfd_get_signed_32 (abfd, buf);
	  break;
	case 8:
	  retval = bfd_get_signed_64 (abfd, buf);
	  break;
	default:
	  internal_error (__FILE__, __LINE__,
			  _("read_address: bad switch, signed [in module %s]"),
			  bfd_get_filename (abfd));
	}
    }
  else
    {
      switch (cu_header->addr_size)
	{
	case 2:
	  retval = bfd_get_16 (abfd, buf);
	  break;
	case 4:
	  retval = bfd_get_32 (abfd, buf);
	  break;
	case 8:
	  retval = bfd_get_64 (abfd, buf);
	  break;
	default:
	  internal_error (__FILE__, __LINE__,
			  _("read_address: bad switch, unsigned [in module %s]"),
			  bfd_get_filename (abfd));
	}
    }

  *bytes_read = cu_header->addr_size;
  return retval;
}

/* Read the initial length from a section.  The (draft) DWARF 3
   specification allows the initial length to take up either 4 bytes
   or 12 bytes.  If the first 4 bytes are 0xffffffff, then the next 8
   bytes describe the length and all offsets will be 8 bytes in length
   instead of 4.

   An older, non-standard 64-bit format is also handled by this
   function.  The older format in question stores the initial length
   as an 8-byte quantity without an escape value.  Lengths greater
   than 2^32 aren't very common which means that the initial 4 bytes
   is almost always zero.  Since a length value of zero doesn't make
   sense for the 32-bit format, this initial zero can be considered to
   be an escape value which indicates the presence of the older 64-bit
   format.  As written, the code can't detect (old format) lengths
   greater than 4GB.  If it becomes necessary to handle lengths
   somewhat larger than 4GB, we could allow other small values (such
   as the non-sensical values of 1, 2, and 3) to also be used as
   escape values indicating the presence of the old format.

   The value returned via bytes_read should be used to increment the
   relevant pointer after calling read_initial_length().

   [ Note:  read_initial_length() and read_offset() are based on the
     document entitled "DWARF Debugging Information Format", revision
     3, draft 8, dated November 19, 2001.  This document was obtained
     from:

	http://reality.sgiweb.org/davea/dwarf3-draft8-011125.pdf

     This document is only a draft and is subject to change.  (So beware.)

     Details regarding the older, non-standard 64-bit format were
     determined empirically by examining 64-bit ELF files produced by
     the SGI toolchain on an IRIX 6.5 machine.

     - Kevin, July 16, 2002
   ] */

static LONGEST
read_initial_length (bfd *abfd, gdb_byte *buf, unsigned int *bytes_read)
{
  LONGEST length = bfd_get_32 (abfd, buf);

  if (length == 0xffffffff)
    {
      length = bfd_get_64 (abfd, buf + 4);
      *bytes_read = 12;
    }
  else if (length == 0)
    {
      /* Handle the (non-standard) 64-bit DWARF2 format used by IRIX.  */
      length = bfd_get_64 (abfd, buf);
      *bytes_read = 8;
    }
  else
    {
      *bytes_read = 4;
    }

  return length;
}

/* Cover function for read_initial_length.
   Returns the length of the object at BUF, and stores the size of the
   initial length in *BYTES_READ and stores the size that offsets will be in
   *OFFSET_SIZE.
   If the initial length size is not equivalent to that specified in
   CU_HEADER then issue a complaint.
   This is useful when reading non-comp-unit headers.  */

static LONGEST
read_checked_initial_length_and_offset (bfd *abfd, gdb_byte *buf,
					const struct comp_unit_head *cu_header,
					unsigned int *bytes_read,
					unsigned int *offset_size)
{
  LONGEST length = read_initial_length (abfd, buf, bytes_read);

  gdb_assert (cu_header->initial_length_size == 4
	      || cu_header->initial_length_size == 8
	      || cu_header->initial_length_size == 12);

  if (cu_header->initial_length_size != *bytes_read)
    complaint (&symfile_complaints,
	       _("intermixed 32-bit and 64-bit DWARF sections"));

  *offset_size = (*bytes_read == 4) ? 4 : 8;
  return length;
}

/* Read an offset from the data stream.  The size of the offset is
   given by cu_header->offset_size.  */

static LONGEST
read_offset (bfd *abfd, gdb_byte *buf, const struct comp_unit_head *cu_header,
             unsigned int *bytes_read)
{
  LONGEST offset = read_offset_1 (abfd, buf, cu_header->offset_size);

  *bytes_read = cu_header->offset_size;
  return offset;
}

/* Read an offset from the data stream.  */

static LONGEST
read_offset_1 (bfd *abfd, gdb_byte *buf, unsigned int offset_size)
{
  LONGEST retval = 0;

  switch (offset_size)
    {
    case 4:
      retval = bfd_get_32 (abfd, buf);
      break;
    case 8:
      retval = bfd_get_64 (abfd, buf);
      break;
    default:
      internal_error (__FILE__, __LINE__,
		      _("read_offset_1: bad switch [in module %s]"),
		      bfd_get_filename (abfd));
    }

  return retval;
}

static gdb_byte *
read_n_bytes (bfd *abfd, gdb_byte *buf, unsigned int size)
{
  /* If the size of a host char is 8 bits, we can return a pointer
     to the buffer, otherwise we have to copy the data to a buffer
     allocated on the temporary obstack.  */
  gdb_assert (HOST_CHAR_BIT == 8);
  return buf;
}

static char *
read_string (bfd *abfd, gdb_byte *buf, unsigned int *bytes_read_ptr)
{
  /* If the size of a host char is 8 bits, we can return a pointer
     to the string, otherwise we have to copy the string to a buffer
     allocated on the temporary obstack.  */
  gdb_assert (HOST_CHAR_BIT == 8);
  if (*buf == '\0')
    {
      *bytes_read_ptr = 1;
      return NULL;
    }
  *bytes_read_ptr = strlen ((char *) buf) + 1;
  return (char *) buf;
}

static char *
read_indirect_string (bfd *abfd, gdb_byte *buf,
		      const struct comp_unit_head *cu_header,
		      unsigned int *bytes_read_ptr)
{
  LONGEST str_offset = read_offset (abfd, buf, cu_header, bytes_read_ptr);

  dwarf2_read_section (dwarf2_per_objfile->objfile, &dwarf2_per_objfile->str);
  if (dwarf2_per_objfile->str.buffer == NULL)
    {
      error (_("DW_FORM_strp used without .debug_str section [in module %s]"),
		      bfd_get_filename (abfd));
      return NULL;
    }
  if (str_offset >= dwarf2_per_objfile->str.size)
    {
      error (_("DW_FORM_strp pointing outside of .debug_str section [in module %s]"),
		      bfd_get_filename (abfd));
      return NULL;
    }
  gdb_assert (HOST_CHAR_BIT == 8);
  if (dwarf2_per_objfile->str.buffer[str_offset] == '\0')
    return NULL;
  return (char *) (dwarf2_per_objfile->str.buffer + str_offset);
}

static unsigned long
read_unsigned_leb128 (bfd *abfd, gdb_byte *buf, unsigned int *bytes_read_ptr)
{
  unsigned long result;
  unsigned int num_read;
  int i, shift;
  unsigned char byte;

  result = 0;
  shift = 0;
  num_read = 0;
  i = 0;
  while (1)
    {
      byte = bfd_get_8 (abfd, buf);
      buf++;
      num_read++;
      result |= ((unsigned long)(byte & 127) << shift);
      if ((byte & 128) == 0)
	{
	  break;
	}
      shift += 7;
    }
  *bytes_read_ptr = num_read;
  return result;
}

static long
read_signed_leb128 (bfd *abfd, gdb_byte *buf, unsigned int *bytes_read_ptr)
{
  long result;
  int i, shift, num_read;
  unsigned char byte;

  result = 0;
  shift = 0;
  num_read = 0;
  i = 0;
  while (1)
    {
      byte = bfd_get_8 (abfd, buf);
      buf++;
      num_read++;
      result |= ((long)(byte & 127) << shift);
      shift += 7;
      if ((byte & 128) == 0)
	{
	  break;
	}
    }
  if ((shift < 8 * sizeof (result)) && (byte & 0x40))
    result |= -(((long)1) << shift);
  *bytes_read_ptr = num_read;
  return result;
}

/* Return a pointer to just past the end of an LEB128 number in BUF.  */

static gdb_byte *
skip_leb128 (bfd *abfd, gdb_byte *buf)
{
  int byte;

  while (1)
    {
      byte = bfd_get_8 (abfd, buf);
      buf++;
      if ((byte & 128) == 0)
	return buf;
    }
}

static void
set_cu_language (unsigned int lang, struct dwarf2_cu *cu)
{
  switch (lang)
    {
    case DW_LANG_C89:
    case DW_LANG_C99:
    case DW_LANG_C:
      cu->language = language_c;
      break;
    case DW_LANG_C_plus_plus:
      cu->language = language_cplus;
      break;
    case DW_LANG_D:
      cu->language = language_d;
      break;
    case DW_LANG_Fortran77:
    case DW_LANG_Fortran90:
    case DW_LANG_Fortran95:
      cu->language = language_fortran;
      break;
    case DW_LANG_Mips_Assembler:
      cu->language = language_asm;
      break;
    case DW_LANG_Java:
      cu->language = language_java;
      break;
    case DW_LANG_Ada83:
    case DW_LANG_Ada95:
      cu->language = language_ada;
      break;
    case DW_LANG_Modula2:
      cu->language = language_m2;
      break;
    case DW_LANG_Pascal83:
      cu->language = language_pascal;
      break;
    case DW_LANG_ObjC:
      cu->language = language_objc;
      break;
    case DW_LANG_Cobol74:
    case DW_LANG_Cobol85:
    default:
      cu->language = language_minimal;
      break;
    }
  cu->language_defn = language_def (cu->language);
}

/* Return the named attribute or NULL if not there.  */

static struct attribute *
dwarf2_attr (struct die_info *die, unsigned int name, struct dwarf2_cu *cu)
{
  unsigned int i;
  struct attribute *spec = NULL;

  for (i = 0; i < die->num_attrs; ++i)
    {
      if (die->attrs[i].name == name)
	return &die->attrs[i];
      if (die->attrs[i].name == DW_AT_specification
	  || die->attrs[i].name == DW_AT_abstract_origin)
	spec = &die->attrs[i];
    }

  if (spec)
    {
      die = follow_die_ref (die, spec, &cu);
      return dwarf2_attr (die, name, cu);
    }

  return NULL;
}

/* Return the named attribute or NULL if not there,
   but do not follow DW_AT_specification, etc.
   This is for use in contexts where we're reading .debug_types dies.
   Following DW_AT_specification, DW_AT_abstract_origin will take us
   back up the chain, and we want to go down.  */

static struct attribute *
dwarf2_attr_no_follow (struct die_info *die, unsigned int name,
		       struct dwarf2_cu *cu)
{
  unsigned int i;

  for (i = 0; i < die->num_attrs; ++i)
    if (die->attrs[i].name == name)
      return &die->attrs[i];

  return NULL;
}

/* Return non-zero iff the attribute NAME is defined for the given DIE,
   and holds a non-zero value.  This function should only be used for
   DW_FORM_flag or DW_FORM_flag_present attributes.  */

static int
dwarf2_flag_true_p (struct die_info *die, unsigned name, struct dwarf2_cu *cu)
{
  struct attribute *attr = dwarf2_attr (die, name, cu);

  return (attr && DW_UNSND (attr));
}

static int
die_is_declaration (struct die_info *die, struct dwarf2_cu *cu)
{
  /* A DIE is a declaration if it has a DW_AT_declaration attribute
     which value is non-zero.  However, we have to be careful with
     DIEs having a DW_AT_specification attribute, because dwarf2_attr()
     (via dwarf2_flag_true_p) follows this attribute.  So we may
     end up accidently finding a declaration attribute that belongs
     to a different DIE referenced by the specification attribute,
     even though the given DIE does not have a declaration attribute.  */
  return (dwarf2_flag_true_p (die, DW_AT_declaration, cu)
	  && dwarf2_attr (die, DW_AT_specification, cu) == NULL);
}

/* Return the die giving the specification for DIE, if there is
   one.  *SPEC_CU is the CU containing DIE on input, and the CU
   containing the return value on output.  If there is no
   specification, but there is an abstract origin, that is
   returned.  */

static struct die_info *
die_specification (struct die_info *die, struct dwarf2_cu **spec_cu)
{
  struct attribute *spec_attr = dwarf2_attr (die, DW_AT_specification,
					     *spec_cu);

  if (spec_attr == NULL)
    spec_attr = dwarf2_attr (die, DW_AT_abstract_origin, *spec_cu);

  if (spec_attr == NULL)
    return NULL;
  else
    return follow_die_ref (die, spec_attr, spec_cu);
}

/* Free the line_header structure *LH, and any arrays and strings it
   refers to.  */
static void
free_line_header (struct line_header *lh)
{
  if (lh->standard_opcode_lengths)
    xfree (lh->standard_opcode_lengths);

  /* Remember that all the lh->file_names[i].name pointers are
     pointers into debug_line_buffer, and don't need to be freed.  */
  if (lh->file_names)
    xfree (lh->file_names);

  /* Similarly for the include directory names.  */
  if (lh->include_dirs)
    xfree (lh->include_dirs);

  xfree (lh);
}


/* Add an entry to LH's include directory table.  */
static void
add_include_dir (struct line_header *lh, char *include_dir)
{
  /* Grow the array if necessary.  */
  if (lh->include_dirs_size == 0)
    {
      lh->include_dirs_size = 1; /* for testing */
      lh->include_dirs = xmalloc (lh->include_dirs_size
                                  * sizeof (*lh->include_dirs));
    }
  else if (lh->num_include_dirs >= lh->include_dirs_size)
    {
      lh->include_dirs_size *= 2;
      lh->include_dirs = xrealloc (lh->include_dirs,
                                   (lh->include_dirs_size
                                    * sizeof (*lh->include_dirs)));
    }

  lh->include_dirs[lh->num_include_dirs++] = include_dir;
}


/* Add an entry to LH's file name table.  */
static void
add_file_name (struct line_header *lh,
               char *name,
               unsigned int dir_index,
               unsigned int mod_time,
               unsigned int length)
{
  struct file_entry *fe;

  /* Grow the array if necessary.  */
  if (lh->file_names_size == 0)
    {
      lh->file_names_size = 1; /* for testing */
      lh->file_names = xmalloc (lh->file_names_size
                                * sizeof (*lh->file_names));
    }
  else if (lh->num_file_names >= lh->file_names_size)
    {
      lh->file_names_size *= 2;
      lh->file_names = xrealloc (lh->file_names,
                                 (lh->file_names_size
                                  * sizeof (*lh->file_names)));
    }

  fe = &lh->file_names[lh->num_file_names++];
  fe->name = name;
  fe->dir_index = dir_index;
  fe->mod_time = mod_time;
  fe->length = length;
  fe->included_p = 0;
  fe->symtab = NULL;
}


/* Read the statement program header starting at OFFSET in
   .debug_line, according to the endianness of ABFD.  Return a pointer
   to a struct line_header, allocated using xmalloc.

   NOTE: the strings in the include directory and file name tables of
   the returned object point into debug_line_buffer, and must not be
   freed.  */
static struct line_header *
dwarf_decode_line_header (unsigned int offset, bfd *abfd,
			  struct dwarf2_cu *cu)
{
  struct cleanup *back_to;
  struct line_header *lh;
  gdb_byte *line_ptr;
  unsigned int bytes_read, offset_size;
  int i;
  char *cur_dir, *cur_file;

  dwarf2_read_section (dwarf2_per_objfile->objfile, &dwarf2_per_objfile->line);
  if (dwarf2_per_objfile->line.buffer == NULL)
    {
      complaint (&symfile_complaints, _("missing .debug_line section"));
      return 0;
    }

  /* Make sure that at least there's room for the total_length field.
     That could be 12 bytes long, but we're just going to fudge that.  */
  if (offset + 4 >= dwarf2_per_objfile->line.size)
    {
      dwarf2_statement_list_fits_in_line_number_section_complaint ();
      return 0;
    }

  lh = xmalloc (sizeof (*lh));
  memset (lh, 0, sizeof (*lh));
  back_to = make_cleanup ((make_cleanup_ftype *) free_line_header,
                          (void *) lh);

  line_ptr = dwarf2_per_objfile->line.buffer + offset;

  /* Read in the header.  */
  lh->total_length =
    read_checked_initial_length_and_offset (abfd, line_ptr, &cu->header,
					    &bytes_read, &offset_size);
  line_ptr += bytes_read;
  if (line_ptr + lh->total_length > (dwarf2_per_objfile->line.buffer
				     + dwarf2_per_objfile->line.size))
    {
      dwarf2_statement_list_fits_in_line_number_section_complaint ();
      return 0;
    }
  lh->statement_program_end = line_ptr + lh->total_length;
  lh->version = read_2_bytes (abfd, line_ptr);
  line_ptr += 2;
  lh->header_length = read_offset_1 (abfd, line_ptr, offset_size);
  line_ptr += offset_size;
  lh->minimum_instruction_length = read_1_byte (abfd, line_ptr);
  line_ptr += 1;
  if (lh->version >= 4)
    {
      lh->maximum_ops_per_instruction = read_1_byte (abfd, line_ptr);
      line_ptr += 1;
    }
  else
    lh->maximum_ops_per_instruction = 1;

  if (lh->maximum_ops_per_instruction == 0)
    {
      lh->maximum_ops_per_instruction = 1;
      complaint (&symfile_complaints,
		 _("invalid maximum_ops_per_instruction in `.debug_line' section"));
    }

  lh->default_is_stmt = read_1_byte (abfd, line_ptr);
  line_ptr += 1;
  lh->line_base = read_1_signed_byte (abfd, line_ptr);
  line_ptr += 1;
  lh->line_range = read_1_byte (abfd, line_ptr);
  line_ptr += 1;
  lh->opcode_base = read_1_byte (abfd, line_ptr);
  line_ptr += 1;
  lh->standard_opcode_lengths
    = xmalloc (lh->opcode_base * sizeof (lh->standard_opcode_lengths[0]));

  lh->standard_opcode_lengths[0] = 1;  /* This should never be used anyway.  */
  for (i = 1; i < lh->opcode_base; ++i)
    {
      lh->standard_opcode_lengths[i] = read_1_byte (abfd, line_ptr);
      line_ptr += 1;
    }

  /* Read directory table.  */
  while ((cur_dir = read_string (abfd, line_ptr, &bytes_read)) != NULL)
    {
      line_ptr += bytes_read;
      add_include_dir (lh, cur_dir);
    }
  line_ptr += bytes_read;

  /* Read file name table.  */
  while ((cur_file = read_string (abfd, line_ptr, &bytes_read)) != NULL)
    {
      unsigned int dir_index, mod_time, length;

      line_ptr += bytes_read;
      dir_index = read_unsigned_leb128 (abfd, line_ptr, &bytes_read);
      line_ptr += bytes_read;
      mod_time = read_unsigned_leb128 (abfd, line_ptr, &bytes_read);
      line_ptr += bytes_read;
      length = read_unsigned_leb128 (abfd, line_ptr, &bytes_read);
      line_ptr += bytes_read;

      add_file_name (lh, cur_file, dir_index, mod_time, length);
    }
  line_ptr += bytes_read;
  lh->statement_program_start = line_ptr;

  if (line_ptr > (dwarf2_per_objfile->line.buffer
		  + dwarf2_per_objfile->line.size))
    complaint (&symfile_complaints,
	       _("line number info header doesn't fit in `.debug_line' section"));

  discard_cleanups (back_to);
  return lh;
}

/* This function exists to work around a bug in certain compilers
   (particularly GCC 2.95), in which the first line number marker of a
   function does not show up until after the prologue, right before
   the second line number marker.  This function shifts ADDRESS down
   to the beginning of the function if necessary, and is called on
   addresses passed to record_line.  */

static CORE_ADDR
check_cu_functions (CORE_ADDR address, struct dwarf2_cu *cu)
{
  struct function_range *fn;

  /* Find the function_range containing address.  */
  if (!cu->first_fn)
    return address;

  if (!cu->cached_fn)
    cu->cached_fn = cu->first_fn;

  fn = cu->cached_fn;
  while (fn)
    if (fn->lowpc <= address && fn->highpc > address)
      goto found;
    else
      fn = fn->next;

  fn = cu->first_fn;
  while (fn && fn != cu->cached_fn)
    if (fn->lowpc <= address && fn->highpc > address)
      goto found;
    else
      fn = fn->next;

  return address;

 found:
  if (fn->seen_line)
    return address;
  if (address != fn->lowpc)
    complaint (&symfile_complaints,
	       _("misplaced first line number at 0x%lx for '%s'"),
	       (unsigned long) address, fn->name);
  fn->seen_line = 1;
  return fn->lowpc;
}

/* Decode the Line Number Program (LNP) for the given line_header
   structure and CU.  The actual information extracted and the type
   of structures created from the LNP depends on the value of PST.

   1. If PST is NULL, then this procedure uses the data from the program
      to create all necessary symbol tables, and their linetables.
      The compilation directory of the file is passed in COMP_DIR,
      and must not be NULL.

   2. If PST is not NULL, this procedure reads the program to determine
      the list of files included by the unit represented by PST, and
      builds all the associated partial symbol tables.  In this case,
      the value of COMP_DIR is ignored, and can thus be NULL (the COMP_DIR
      is not used to compute the full name of the symtab, and therefore
      omitting it when building the partial symtab does not introduce
      the potential for inconsistency - a partial symtab and its associated
      symbtab having a different fullname -).  */

static void
dwarf_decode_lines (struct line_header *lh, char *comp_dir, bfd *abfd,
		    struct dwarf2_cu *cu, struct partial_symtab *pst)
{
  gdb_byte *line_ptr, *extended_end;
  gdb_byte *line_end;
  unsigned int bytes_read, extended_len;
  unsigned char op_code, extended_op, adj_opcode;
  CORE_ADDR baseaddr;
  struct objfile *objfile = cu->objfile;
  struct gdbarch *gdbarch = get_objfile_arch (objfile);
  const int decode_for_pst_p = (pst != NULL);
  struct subfile *last_subfile = NULL, *first_subfile = current_subfile;

  baseaddr = ANOFFSET (objfile->section_offsets, SECT_OFF_TEXT (objfile));

  line_ptr = lh->statement_program_start;
  line_end = lh->statement_program_end;

  /* Read the statement sequences until there's nothing left.  */
  while (line_ptr < line_end)
    {
      /* state machine registers  */
      CORE_ADDR address = 0;
      unsigned int file = 1;
      unsigned int line = 1;
      unsigned int column = 0;
      int is_stmt = lh->default_is_stmt;
      int basic_block = 0;
      int end_sequence = 0;
      CORE_ADDR addr;
      unsigned char op_index = 0;

      if (!decode_for_pst_p && lh->num_file_names >= file)
	{
          /* Start a subfile for the current file of the state machine.  */
	  /* lh->include_dirs and lh->file_names are 0-based, but the
	     directory and file name numbers in the statement program
	     are 1-based.  */
          struct file_entry *fe = &lh->file_names[file - 1];
          char *dir = NULL;

          if (fe->dir_index)
            dir = lh->include_dirs[fe->dir_index - 1];

	  dwarf2_start_subfile (fe->name, dir, comp_dir);
	}

      /* Decode the table.  */
      while (!end_sequence)
	{
	  op_code = read_1_byte (abfd, line_ptr);
	  line_ptr += 1;
          if (line_ptr > line_end)
            {
              dwarf2_debug_line_missing_end_sequence_complaint ();
              break;
            }

	  if (op_code >= lh->opcode_base)
	    {
	      /* Special operand.  */
	      adj_opcode = op_code - lh->opcode_base;
	      address += (((op_index + (adj_opcode / lh->line_range))
			   / lh->maximum_ops_per_instruction)
			  * lh->minimum_instruction_length);
	      op_index = ((op_index + (adj_opcode / lh->line_range))
			  % lh->maximum_ops_per_instruction);
	      line += lh->line_base + (adj_opcode % lh->line_range);
	      if (lh->num_file_names < file || file == 0)
		dwarf2_debug_line_missing_file_complaint ();
	      /* For now we ignore lines not starting on an
		 instruction boundary.  */
	      else if (op_index == 0)
		{
		  lh->file_names[file - 1].included_p = 1;
		  if (!decode_for_pst_p && is_stmt)
		    {
		      if (last_subfile != current_subfile)
			{
			  addr = gdbarch_addr_bits_remove (gdbarch, address);
			  if (last_subfile)
			    record_line (last_subfile, 0, addr);
			  last_subfile = current_subfile;
			}
		      /* Append row to matrix using current values.  */
		      addr = check_cu_functions (address, cu);
		      addr = gdbarch_addr_bits_remove (gdbarch, addr);
		      record_line (current_subfile, line, addr);
		    }
		}
	      basic_block = 0;
	    }
	  else switch (op_code)
	    {
	    case DW_LNS_extended_op:
	      extended_len = read_unsigned_leb128 (abfd, line_ptr, &bytes_read);
	      line_ptr += bytes_read;
	      extended_end = line_ptr + extended_len;
	      extended_op = read_1_byte (abfd, line_ptr);
	      line_ptr += 1;
	      switch (extended_op)
		{
		case DW_LNE_end_sequence:
		  end_sequence = 1;
		  break;
		case DW_LNE_set_address:
		  address = read_address (abfd, line_ptr, cu, &bytes_read);
		  op_index = 0;
		  line_ptr += bytes_read;
		  address += baseaddr;
		  break;
		case DW_LNE_define_file:
                  {
                    char *cur_file;
                    unsigned int dir_index, mod_time, length;

                    cur_file = read_string (abfd, line_ptr, &bytes_read);
                    line_ptr += bytes_read;
                    dir_index =
                      read_unsigned_leb128 (abfd, line_ptr, &bytes_read);
                    line_ptr += bytes_read;
                    mod_time =
                      read_unsigned_leb128 (abfd, line_ptr, &bytes_read);
                    line_ptr += bytes_read;
                    length =
                      read_unsigned_leb128 (abfd, line_ptr, &bytes_read);
                    line_ptr += bytes_read;
                    add_file_name (lh, cur_file, dir_index, mod_time, length);
                  }
		  break;
		case DW_LNE_set_discriminator:
		  /* The discriminator is not interesting to the debugger;
		     just ignore it.  */
		  line_ptr = extended_end;
		  break;
		default:
		  complaint (&symfile_complaints,
			     _("mangled .debug_line section"));
		  return;
		}
	      /* Make sure that we parsed the extended op correctly.  If e.g.
		 we expected a different address size than the producer used,
		 we may have read the wrong number of bytes.  */
	      if (line_ptr != extended_end)
		{
		  complaint (&symfile_complaints,
			     _("mangled .debug_line section"));
		  return;
		}
	      break;
	    case DW_LNS_copy:
	      if (lh->num_file_names < file || file == 0)
		dwarf2_debug_line_missing_file_complaint ();
	      else
		{
		  lh->file_names[file - 1].included_p = 1;
		  if (!decode_for_pst_p && is_stmt)
		    {
		      if (last_subfile != current_subfile)
			{
			  addr = gdbarch_addr_bits_remove (gdbarch, address);
			  if (last_subfile)
			    record_line (last_subfile, 0, addr);
			  last_subfile = current_subfile;
			}
		      addr = check_cu_functions (address, cu);
		      addr = gdbarch_addr_bits_remove (gdbarch, addr);
		      record_line (current_subfile, line, addr);
		    }
		}
	      basic_block = 0;
	      break;
	    case DW_LNS_advance_pc:
	      {
		CORE_ADDR adjust
		  = read_unsigned_leb128 (abfd, line_ptr, &bytes_read);

		address += (((op_index + adjust)
			     / lh->maximum_ops_per_instruction)
			    * lh->minimum_instruction_length);
		op_index = ((op_index + adjust)
			    % lh->maximum_ops_per_instruction);
		line_ptr += bytes_read;
	      }
	      break;
	    case DW_LNS_advance_line:
	      line += read_signed_leb128 (abfd, line_ptr, &bytes_read);
	      line_ptr += bytes_read;
	      break;
	    case DW_LNS_set_file:
              {
                /* The arrays lh->include_dirs and lh->file_names are
                   0-based, but the directory and file name numbers in
                   the statement program are 1-based.  */
                struct file_entry *fe;
                char *dir = NULL;

                file = read_unsigned_leb128 (abfd, line_ptr, &bytes_read);
                line_ptr += bytes_read;
                if (lh->num_file_names < file || file == 0)
                  dwarf2_debug_line_missing_file_complaint ();
                else
                  {
                    fe = &lh->file_names[file - 1];
                    if (fe->dir_index)
                      dir = lh->include_dirs[fe->dir_index - 1];
                    if (!decode_for_pst_p)
                      {
                        last_subfile = current_subfile;
                        dwarf2_start_subfile (fe->name, dir, comp_dir);
                      }
                  }
              }
	      break;
	    case DW_LNS_set_column:
	      column = read_unsigned_leb128 (abfd, line_ptr, &bytes_read);
	      line_ptr += bytes_read;
	      break;
	    case DW_LNS_negate_stmt:
	      is_stmt = (!is_stmt);
	      break;
	    case DW_LNS_set_basic_block:
	      basic_block = 1;
	      break;
	    /* Add to the address register of the state machine the
	       address increment value corresponding to special opcode
	       255.  I.e., this value is scaled by the minimum
	       instruction length since special opcode 255 would have
	       scaled the the increment.  */
	    case DW_LNS_const_add_pc:
	      {
		CORE_ADDR adjust = (255 - lh->opcode_base) / lh->line_range;

		address += (((op_index + adjust)
			     / lh->maximum_ops_per_instruction)
			    * lh->minimum_instruction_length);
		op_index = ((op_index + adjust)
			    % lh->maximum_ops_per_instruction);
	      }
	      break;
	    case DW_LNS_fixed_advance_pc:
	      address += read_2_bytes (abfd, line_ptr);
	      op_index = 0;
	      line_ptr += 2;
	      break;
	    default:
	      {
		/* Unknown standard opcode, ignore it.  */
		int i;

		for (i = 0; i < lh->standard_opcode_lengths[op_code]; i++)
		  {
		    (void) read_unsigned_leb128 (abfd, line_ptr, &bytes_read);
		    line_ptr += bytes_read;
		  }
	      }
	    }
	}
      if (lh->num_file_names < file || file == 0)
        dwarf2_debug_line_missing_file_complaint ();
      else
        {
          lh->file_names[file - 1].included_p = 1;
          if (!decode_for_pst_p)
	    {
	      addr = gdbarch_addr_bits_remove (gdbarch, address);
	      record_line (current_subfile, 0, addr);
	    }
        }
    }

  if (decode_for_pst_p)
    {
      int file_index;

      /* Now that we're done scanning the Line Header Program, we can
         create the psymtab of each included file.  */
      for (file_index = 0; file_index < lh->num_file_names; file_index++)
        if (lh->file_names[file_index].included_p == 1)
          {
            const struct file_entry fe = lh->file_names [file_index];
            char *include_name = fe.name;
            char *dir_name = NULL;
            char *pst_filename = pst->filename;

            if (fe.dir_index)
              dir_name = lh->include_dirs[fe.dir_index - 1];

            if (!IS_ABSOLUTE_PATH (include_name) && dir_name != NULL)
              {
                include_name = concat (dir_name, SLASH_STRING,
				       include_name, (char *)NULL);
                make_cleanup (xfree, include_name);
              }

            if (!IS_ABSOLUTE_PATH (pst_filename) && pst->dirname != NULL)
              {
                pst_filename = concat (pst->dirname, SLASH_STRING,
				       pst_filename, (char *)NULL);
                make_cleanup (xfree, pst_filename);
              }

            if (strcmp (include_name, pst_filename) != 0)
              dwarf2_create_include_psymtab (include_name, pst, objfile);
          }
    }
  else
    {
      /* Make sure a symtab is created for every file, even files
	 which contain only variables (i.e. no code with associated
	 line numbers).  */

      int i;
      struct file_entry *fe;

      for (i = 0; i < lh->num_file_names; i++)
	{
	  char *dir = NULL;

	  fe = &lh->file_names[i];
	  if (fe->dir_index)
	    dir = lh->include_dirs[fe->dir_index - 1];
	  dwarf2_start_subfile (fe->name, dir, comp_dir);

	  /* Skip the main file; we don't need it, and it must be
	     allocated last, so that it will show up before the
	     non-primary symtabs in the objfile's symtab list.  */
	  if (current_subfile == first_subfile)
	    continue;

	  if (current_subfile->symtab == NULL)
	    current_subfile->symtab = allocate_symtab (current_subfile->name,
						       cu->objfile);
	  fe->symtab = current_subfile->symtab;
	}
    }
}

/* Start a subfile for DWARF.  FILENAME is the name of the file and
   DIRNAME the name of the source directory which contains FILENAME
   or NULL if not known.  COMP_DIR is the compilation directory for the
   linetable's compilation unit or NULL if not known.
   This routine tries to keep line numbers from identical absolute and
   relative file names in a common subfile.

   Using the `list' example from the GDB testsuite, which resides in
   /srcdir and compiling it with Irix6.2 cc in /compdir using a filename
   of /srcdir/list0.c yields the following debugging information for list0.c:

   DW_AT_name:          /srcdir/list0.c
   DW_AT_comp_dir:              /compdir
   files.files[0].name: list0.h
   files.files[0].dir:  /srcdir
   files.files[1].name: list0.c
   files.files[1].dir:  /srcdir

   The line number information for list0.c has to end up in a single
   subfile, so that `break /srcdir/list0.c:1' works as expected.
   start_subfile will ensure that this happens provided that we pass the
   concatenation of files.files[1].dir and files.files[1].name as the
   subfile's name.  */

static void
dwarf2_start_subfile (char *filename, char *dirname, char *comp_dir)
{
  char *fullname;

  /* While reading the DIEs, we call start_symtab(DW_AT_name, DW_AT_comp_dir).
     `start_symtab' will always pass the contents of DW_AT_comp_dir as
     second argument to start_subfile.  To be consistent, we do the
     same here.  In order not to lose the line information directory,
     we concatenate it to the filename when it makes sense.
     Note that the Dwarf3 standard says (speaking of filenames in line
     information): ``The directory index is ignored for file names
     that represent full path names''.  Thus ignoring dirname in the
     `else' branch below isn't an issue.  */

  if (!IS_ABSOLUTE_PATH (filename) && dirname != NULL)
    fullname = concat (dirname, SLASH_STRING, filename, (char *)NULL);
  else
    fullname = filename;

  start_subfile (fullname, comp_dir);

  if (fullname != filename)
    xfree (fullname);
}

static void
var_decode_location (struct attribute *attr, struct symbol *sym,
		     struct dwarf2_cu *cu)
{
  struct objfile *objfile = cu->objfile;
  struct comp_unit_head *cu_header = &cu->header;

  /* NOTE drow/2003-01-30: There used to be a comment and some special
     code here to turn a symbol with DW_AT_external and a
     SYMBOL_VALUE_ADDRESS of 0 into a LOC_UNRESOLVED symbol.  This was
     necessary for platforms (maybe Alpha, certainly PowerPC GNU/Linux
     with some versions of binutils) where shared libraries could have
     relocations against symbols in their debug information - the
     minimal symbol would have the right address, but the debug info
     would not.  It's no longer necessary, because we will explicitly
     apply relocations when we read in the debug information now.  */

  /* A DW_AT_location attribute with no contents indicates that a
     variable has been optimized away.  */
  if (attr_form_is_block (attr) && DW_BLOCK (attr)->size == 0)
    {
      SYMBOL_CLASS (sym) = LOC_OPTIMIZED_OUT;
      return;
    }

  /* Handle one degenerate form of location expression specially, to
     preserve GDB's previous behavior when section offsets are
     specified.  If this is just a DW_OP_addr then mark this symbol
     as LOC_STATIC.  */

  if (attr_form_is_block (attr)
      && DW_BLOCK (attr)->size == 1 + cu_header->addr_size
      && DW_BLOCK (attr)->data[0] == DW_OP_addr)
    {
      unsigned int dummy;

      SYMBOL_VALUE_ADDRESS (sym) =
	read_address (objfile->obfd, DW_BLOCK (attr)->data + 1, cu, &dummy);
      SYMBOL_CLASS (sym) = LOC_STATIC;
      fixup_symbol_section (sym, objfile);
      SYMBOL_VALUE_ADDRESS (sym) += ANOFFSET (objfile->section_offsets,
					      SYMBOL_SECTION (sym));
      return;
    }

  /* NOTE drow/2002-01-30: It might be worthwhile to have a static
     expression evaluator, and use LOC_COMPUTED only when necessary
     (i.e. when the value of a register or memory location is
     referenced, or a thread-local block, etc.).  Then again, it might
     not be worthwhile.  I'm assuming that it isn't unless performance
     or memory numbers show me otherwise.
     
     SYMBOL_CLASS may get overriden by dwarf2_symbol_mark_computed.  */

  SYMBOL_CLASS (sym) = LOC_COMPUTED;
  dwarf2_symbol_mark_computed (attr, sym, cu);
}

/* Given a pointer to a DWARF information entry, figure out if we need
   to make a symbol table entry for it, and if so, create a new entry
   and return a pointer to it.
   If TYPE is NULL, determine symbol type from the die, otherwise
   used the passed type.  */

static struct symbol *
new_symbol (struct die_info *die, struct type *type, struct dwarf2_cu *cu)
{
  struct objfile *objfile = cu->objfile;
  struct symbol *sym = NULL;
  char *name;
  struct attribute *attr = NULL;
  struct attribute *attr2 = NULL;
  CORE_ADDR baseaddr;
  int inlined_func = (die->tag == DW_TAG_inlined_subroutine);

  baseaddr = ANOFFSET (objfile->section_offsets, SECT_OFF_TEXT (objfile));

  name = dwarf2_name (die, cu);
  if (name)
    {
      const char *linkagename;

      sym = (struct symbol *) obstack_alloc (&objfile->objfile_obstack,
					     sizeof (struct symbol));
      OBJSTAT (objfile, n_syms++);
      memset (sym, 0, sizeof (struct symbol));
      /* Some methods are called w/o checking SYMBOL_COMPUTED_OPS validity.  */
      SYMBOL_COMPUTED_OPS (sym) = &dwarf2_missing_funcs;

      /* Cache this symbol's name and the name's demangled form (if any).  */
      SYMBOL_LANGUAGE (sym) = cu->language;
      linkagename = dwarf2_physname (name, die, cu);
      SYMBOL_SET_NAMES (sym, linkagename, strlen (linkagename), 0, objfile);

      /* Fortran does not have mangling standard and the mangling does differ
	 between gfortran, iFort etc.  */
      if (cu->language == language_fortran
          && sym->ginfo.language_specific.cplus_specific.demangled_name == NULL)
	sym->ginfo.language_specific.cplus_specific.demangled_name
	  = (char *) dwarf2_full_name (name, die, cu);

      /* Default assumptions.
         Use the passed type or decode it from the die.  */
      SYMBOL_DOMAIN (sym) = VAR_DOMAIN;
      SYMBOL_CLASS (sym) = LOC_OPTIMIZED_OUT;
      if (type != NULL)
	SYMBOL_TYPE (sym) = type;
      else
	SYMBOL_TYPE (sym) = die_type (die, cu);
      attr = dwarf2_attr (die,
			  inlined_func ? DW_AT_call_line : DW_AT_decl_line,
			  cu);
      if (attr)
	{
	  SYMBOL_LINE (sym) = DW_UNSND (attr);
	}

      attr = dwarf2_attr (die,
			  inlined_func ? DW_AT_call_file : DW_AT_decl_file,
			  cu);
      if (attr)
	{
	  int file_index = DW_UNSND (attr);

	  if (cu->line_header == NULL
	      || file_index > cu->line_header->num_file_names)
	    complaint (&symfile_complaints,
		       _("file index out of range"));
	  else if (file_index > 0)
	    {
	      struct file_entry *fe;

	      fe = &cu->line_header->file_names[file_index - 1];
	      SYMBOL_SYMTAB (sym) = fe->symtab;
	    }
	}

      switch (die->tag)
	{
	case DW_TAG_label:
	  attr = dwarf2_attr (die, DW_AT_low_pc, cu);
	  if (attr)
	    {
	      SYMBOL_VALUE_ADDRESS (sym) = DW_ADDR (attr) + baseaddr;
	    }
	  SYMBOL_CLASS (sym) = LOC_LABEL;
	  break;
	case DW_TAG_subprogram:
	  /* SYMBOL_BLOCK_VALUE (sym) will be filled in later by
	     finish_block.  */
	  SYMBOL_CLASS (sym) = LOC_BLOCK;
	  attr2 = dwarf2_attr (die, DW_AT_external, cu);
	  if ((attr2 && (DW_UNSND (attr2) != 0))
              || cu->language == language_ada)
	    {
              /* Subprograms marked external are stored as a global symbol.
                 Ada subprograms, whether marked external or not, are always
                 stored as a global symbol, because we want to be able to
                 access them globally.  For instance, we want to be able
                 to break on a nested subprogram without having to
                 specify the context.  */
	      add_symbol_to_list (sym, &global_symbols);
	    }
	  else
	    {
	      add_symbol_to_list (sym, cu->list_in_scope);
	    }
	  break;
	case DW_TAG_inlined_subroutine:
	  /* SYMBOL_BLOCK_VALUE (sym) will be filled in later by
	     finish_block.  */
	  SYMBOL_CLASS (sym) = LOC_BLOCK;
	  SYMBOL_INLINED (sym) = 1;
	  /* Do not add the symbol to any lists.  It will be found via
	     BLOCK_FUNCTION from the blockvector.  */
	  break;
	case DW_TAG_variable:
	case DW_TAG_member:
	  /* Compilation with minimal debug info may result in variables
	     with missing type entries. Change the misleading `void' type
	     to something sensible.  */
	  if (TYPE_CODE (SYMBOL_TYPE (sym)) == TYPE_CODE_VOID)
	    SYMBOL_TYPE (sym)
	      = objfile_type (objfile)->nodebug_data_symbol;

	  attr = dwarf2_attr (die, DW_AT_const_value, cu);
	  /* In the case of DW_TAG_member, we should only be called for
	     static const members.  */
	  if (die->tag == DW_TAG_member)
	    {
	      /* dwarf2_add_field uses die_is_declaration,
		 so we do the same.  */
	      gdb_assert (die_is_declaration (die, cu));
	      gdb_assert (attr);
	    }
	  if (attr)
	    {
	      dwarf2_const_value (attr, sym, cu);
	      attr2 = dwarf2_attr (die, DW_AT_external, cu);
	      if (attr2 && (DW_UNSND (attr2) != 0))
		add_symbol_to_list (sym, &global_symbols);
	      else
		add_symbol_to_list (sym, cu->list_in_scope);
	      break;
	    }
	  attr = dwarf2_attr (die, DW_AT_location, cu);
	  if (attr)
	    {
	      var_decode_location (attr, sym, cu);
	      attr2 = dwarf2_attr (die, DW_AT_external, cu);
	      if (attr2 && (DW_UNSND (attr2) != 0))
		{
		  struct pending **list_to_add;

		  /* Workaround gfortran PR debug/40040 - it uses
		     DW_AT_location for variables in -fPIC libraries which may
		     get overriden by other libraries/executable and get
		     a different address.  Resolve it by the minimal symbol
		     which may come from inferior's executable using copy
		     relocation.  Make this workaround only for gfortran as for
		     other compilers GDB cannot guess the minimal symbol
		     Fortran mangling kind.  */
		  if (cu->language == language_fortran && die->parent
		      && die->parent->tag == DW_TAG_module
		      && cu->producer
		      && strncmp (cu->producer, "GNU Fortran ", 12) == 0)
		    SYMBOL_CLASS (sym) = LOC_UNRESOLVED;

		  /* A variable with DW_AT_external is never static,
		     but it may be block-scoped.  */
		  list_to_add = (cu->list_in_scope == &file_symbols
				 ? &global_symbols : cu->list_in_scope);
		  add_symbol_to_list (sym, list_to_add);
		}
	      else
		add_symbol_to_list (sym, cu->list_in_scope);
	    }
	  else
	    {
	      /* We do not know the address of this symbol.
	         If it is an external symbol and we have type information
	         for it, enter the symbol as a LOC_UNRESOLVED symbol.
	         The address of the variable will then be determined from
	         the minimal symbol table whenever the variable is
	         referenced.  */
	      attr2 = dwarf2_attr (die, DW_AT_external, cu);
	      if (attr2 && (DW_UNSND (attr2) != 0)
		  && dwarf2_attr (die, DW_AT_type, cu) != NULL)
		{
		  struct pending **list_to_add;

		  /* A variable with DW_AT_external is never static, but it
		     may be block-scoped.  */
		  list_to_add = (cu->list_in_scope == &file_symbols
				 ? &global_symbols : cu->list_in_scope);

		  SYMBOL_CLASS (sym) = LOC_UNRESOLVED;
		  add_symbol_to_list (sym, list_to_add);
		}
	      else if (!die_is_declaration (die, cu))
		{
		  /* Use the default LOC_OPTIMIZED_OUT class.  */
		  gdb_assert (SYMBOL_CLASS (sym) == LOC_OPTIMIZED_OUT);
		  add_symbol_to_list (sym, cu->list_in_scope);
		}
	    }
	  break;
	case DW_TAG_formal_parameter:
	  /* If we are inside a function, mark this as an argument.  If
	     not, we might be looking at an argument to an inlined function
	     when we do not have enough information to show inlined frames;
	     pretend it's a local variable in that case so that the user can
	     still see it.  */
	  if (context_stack_depth > 0
	      && context_stack[context_stack_depth - 1].name != NULL)
	    SYMBOL_IS_ARGUMENT (sym) = 1;
	  attr = dwarf2_attr (die, DW_AT_location, cu);
	  if (attr)
	    {
	      var_decode_location (attr, sym, cu);
	    }
	  attr = dwarf2_attr (die, DW_AT_const_value, cu);
	  if (attr)
	    {
	      dwarf2_const_value (attr, sym, cu);
	    }
	  attr = dwarf2_attr (die, DW_AT_variable_parameter, cu);
	  if (attr && DW_UNSND (attr))
	    {
	      struct type *ref_type;

	      ref_type = lookup_reference_type (SYMBOL_TYPE (sym));
	      SYMBOL_TYPE (sym) = ref_type;
	    }

	  add_symbol_to_list (sym, cu->list_in_scope);
	  break;
	case DW_TAG_unspecified_parameters:
	  /* From varargs functions; gdb doesn't seem to have any
	     interest in this information, so just ignore it for now.
	     (FIXME?) */
	  break;
	case DW_TAG_class_type:
	case DW_TAG_interface_type:
	case DW_TAG_structure_type:
	case DW_TAG_union_type:
	case DW_TAG_set_type:
	case DW_TAG_enumeration_type:
	  SYMBOL_CLASS (sym) = LOC_TYPEDEF;
	  SYMBOL_DOMAIN (sym) = STRUCT_DOMAIN;

	  {
	    /* NOTE: carlton/2003-11-10: C++ and Java class symbols shouldn't
	       really ever be static objects: otherwise, if you try
	       to, say, break of a class's method and you're in a file
	       which doesn't mention that class, it won't work unless
	       the check for all static symbols in lookup_symbol_aux
	       saves you.  See the OtherFileClass tests in
	       gdb.c++/namespace.exp.  */

	    struct pending **list_to_add;

	    list_to_add = (cu->list_in_scope == &file_symbols
			   && (cu->language == language_cplus
			       || cu->language == language_java)
			   ? &global_symbols : cu->list_in_scope);

	    add_symbol_to_list (sym, list_to_add);

	    /* The semantics of C++ state that "struct foo { ... }" also
	       defines a typedef for "foo".  A Java class declaration also
	       defines a typedef for the class.  */
	    if (cu->language == language_cplus
		|| cu->language == language_java
		|| cu->language == language_ada)
	      {
		/* The symbol's name is already allocated along with
		   this objfile, so we don't need to duplicate it for
		   the type.  */
		if (TYPE_NAME (SYMBOL_TYPE (sym)) == 0)
		  TYPE_NAME (SYMBOL_TYPE (sym)) = SYMBOL_SEARCH_NAME (sym);
	      }
	  }
	  break;
	case DW_TAG_typedef:
	  SYMBOL_CLASS (sym) = LOC_TYPEDEF;
	  SYMBOL_DOMAIN (sym) = VAR_DOMAIN;
	  add_symbol_to_list (sym, cu->list_in_scope);
	  break;
	case DW_TAG_base_type:
        case DW_TAG_subrange_type:
        case DW_TAG_const_type:
        case DW_TAG_volatile_type:
	  SYMBOL_CLASS (sym) = LOC_TYPEDEF;
	  SYMBOL_DOMAIN (sym) = VAR_DOMAIN;
	  add_symbol_to_list (sym, cu->list_in_scope);
	  break;
	case DW_TAG_enumerator:
	  attr = dwarf2_attr (die, DW_AT_const_value, cu);
	  if (attr)
	    {
	      dwarf2_const_value (attr, sym, cu);
	    }
	  {
	    /* NOTE: carlton/2003-11-10: See comment above in the
	       DW_TAG_class_type, etc. block.  */

	    struct pending **list_to_add;

	    list_to_add = (cu->list_in_scope == &file_symbols
			   && (cu->language == language_cplus
			       || cu->language == language_java)
			   ? &global_symbols : cu->list_in_scope);

	    add_symbol_to_list (sym, list_to_add);
	  }
	  break;
	case DW_TAG_namespace:
	  SYMBOL_CLASS (sym) = LOC_TYPEDEF;
	  add_symbol_to_list (sym, &global_symbols);
	  break;
	default:
	  /* Not a tag we recognize.  Hopefully we aren't processing
	     trash data, but since we must specifically ignore things
	     we don't recognize, there is nothing else we should do at
	     this point. */
	  complaint (&symfile_complaints, _("unsupported tag: '%s'"),
		     dwarf_tag_name (die->tag));
	  break;
	}

      /* For the benefit of old versions of GCC, check for anonymous
	 namespaces based on the demangled name.  */
      if (!processing_has_namespace_info
	  && cu->language == language_cplus)
	cp_scan_for_anonymous_namespaces (sym);
    }
  return (sym);
}

/* Copy constant value from an attribute to a symbol.  */

static void
dwarf2_const_value (struct attribute *attr, struct symbol *sym,
		    struct dwarf2_cu *cu)
{
  struct objfile *objfile = cu->objfile;
  struct comp_unit_head *cu_header = &cu->header;
  enum bfd_endian byte_order = bfd_big_endian (objfile->obfd) ?
				BFD_ENDIAN_BIG : BFD_ENDIAN_LITTLE;
  struct dwarf_block *blk;

  switch (attr->form)
    {
    case DW_FORM_addr:
      {
	struct dwarf2_locexpr_baton *baton;
	gdb_byte *data;

	if (TYPE_LENGTH (SYMBOL_TYPE (sym)) != cu_header->addr_size)
	  dwarf2_const_value_length_mismatch_complaint (SYMBOL_PRINT_NAME (sym),
							cu_header->addr_size,
							TYPE_LENGTH (SYMBOL_TYPE
								     (sym)));
	/* Symbols of this form are reasonably rare, so we just
	   piggyback on the existing location code rather than writing
	   a new implementation of symbol_computed_ops.  */
	baton = obstack_alloc (&objfile->objfile_obstack,
			       sizeof (struct dwarf2_locexpr_baton));
	baton->per_cu = cu->per_cu;
	gdb_assert (baton->per_cu);

	baton->size = 2 + cu_header->addr_size;
	data = obstack_alloc (&objfile->objfile_obstack, baton->size);
	baton->data = data;

	data[0] = DW_OP_addr;
	store_unsigned_integer (&data[1], cu_header->addr_size,
				byte_order, DW_ADDR (attr));
	data[cu_header->addr_size + 1] = DW_OP_stack_value;

	SYMBOL_COMPUTED_OPS (sym) = &dwarf2_locexpr_funcs;
	SYMBOL_LOCATION_BATON (sym) = baton;
	SYMBOL_CLASS (sym) = LOC_COMPUTED;
      }
      break;
    case DW_FORM_string:
    case DW_FORM_strp:
      /* DW_STRING is already allocated on the obstack, point directly
	 to it.  */
      SYMBOL_VALUE_BYTES (sym) = (gdb_byte *) DW_STRING (attr);
      SYMBOL_CLASS (sym) = LOC_CONST_BYTES;
      break;
    case DW_FORM_block1:
    case DW_FORM_block2:
    case DW_FORM_block4:
    case DW_FORM_block:
    case DW_FORM_exprloc:
      blk = DW_BLOCK (attr);
      if (TYPE_LENGTH (SYMBOL_TYPE (sym)) != blk->size)
	dwarf2_const_value_length_mismatch_complaint (SYMBOL_PRINT_NAME (sym),
						      blk->size,
						      TYPE_LENGTH (SYMBOL_TYPE
								   (sym)));
      SYMBOL_VALUE_BYTES (sym) =
	obstack_alloc (&objfile->objfile_obstack, blk->size);
      memcpy (SYMBOL_VALUE_BYTES (sym), blk->data, blk->size);
      SYMBOL_CLASS (sym) = LOC_CONST_BYTES;
      break;

      /* The DW_AT_const_value attributes are supposed to carry the
	 symbol's value "represented as it would be on the target
	 architecture."  By the time we get here, it's already been
	 converted to host endianness, so we just need to sign- or
	 zero-extend it as appropriate.  */
    case DW_FORM_data1:
      dwarf2_const_value_data (attr, sym, 8);
      break;
    case DW_FORM_data2:
      dwarf2_const_value_data (attr, sym, 16);
      break;
    case DW_FORM_data4:
      dwarf2_const_value_data (attr, sym, 32);
      break;
    case DW_FORM_data8:
      dwarf2_const_value_data (attr, sym, 64);
      break;

    case DW_FORM_sdata:
      SYMBOL_VALUE (sym) = DW_SND (attr);
      SYMBOL_CLASS (sym) = LOC_CONST;
      break;

    case DW_FORM_udata:
      SYMBOL_VALUE (sym) = DW_UNSND (attr);
      SYMBOL_CLASS (sym) = LOC_CONST;
      break;

    default:
      complaint (&symfile_complaints,
		 _("unsupported const value attribute form: '%s'"),
		 dwarf_form_name (attr->form));
      SYMBOL_VALUE (sym) = 0;
      SYMBOL_CLASS (sym) = LOC_CONST;
      break;
    }
}


/* Given an attr with a DW_FORM_dataN value in host byte order, sign-
   or zero-extend it as appropriate for the symbol's type.  */
static void
dwarf2_const_value_data (struct attribute *attr,
			 struct symbol *sym,
			 int bits)
{
  LONGEST l = DW_UNSND (attr);

  if (bits < sizeof (l) * 8)
    {
      if (TYPE_UNSIGNED (SYMBOL_TYPE (sym)))
	l &= ((LONGEST) 1 << bits) - 1;
      else
	l = (l << (sizeof (l) * 8 - bits)) >> (sizeof (l) * 8 - bits);
    }

  SYMBOL_VALUE (sym) = l;
  SYMBOL_CLASS (sym) = LOC_CONST;
}


/* Return the type of the die in question using its DW_AT_type attribute.  */

static struct type *
die_type (struct die_info *die, struct dwarf2_cu *cu)
{
  struct attribute *type_attr;
  struct die_info *type_die;

  type_attr = dwarf2_attr (die, DW_AT_type, cu);
  if (!type_attr)
    {
      /* A missing DW_AT_type represents a void type.  */
      return objfile_type (cu->objfile)->builtin_void;
    }

  type_die = follow_die_ref_or_sig (die, type_attr, &cu);

  return tag_type_to_type (type_die, cu);
}

/* True iff CU's producer generates GNAT Ada auxiliary information
   that allows to find parallel types through that information instead
   of having to do expensive parallel lookups by type name.  */

static int
need_gnat_info (struct dwarf2_cu *cu)
{
  /* FIXME: brobecker/2010-10-12: As of now, only the AdaCore version
     of GNAT produces this auxiliary information, without any indication
     that it is produced.  Part of enhancing the FSF version of GNAT
     to produce that information will be to put in place an indicator
     that we can use in order to determine whether the descriptive type
     info is available or not.  One suggestion that has been made is
     to use a new attribute, attached to the CU die.  For now, assume
     that the descriptive type info is not available.  */
  return 0;
}


/* Return the auxiliary type of the die in question using its
   DW_AT_GNAT_descriptive_type attribute.  Returns NULL if the
   attribute is not present.  */

static struct type *
die_descriptive_type (struct die_info *die, struct dwarf2_cu *cu)
{
  struct attribute *type_attr;
  struct die_info *type_die;

  type_attr = dwarf2_attr (die, DW_AT_GNAT_descriptive_type, cu);
  if (!type_attr)
    return NULL;

  type_die = follow_die_ref (die, type_attr, &cu);
  return tag_type_to_type (type_die, cu);
}

/* If DIE has a descriptive_type attribute, then set the TYPE's
   descriptive type accordingly.  */

static void
set_descriptive_type (struct type *type, struct die_info *die,
		      struct dwarf2_cu *cu)
{
  struct type *descriptive_type = die_descriptive_type (die, cu);

  if (descriptive_type)
    {
      ALLOCATE_GNAT_AUX_TYPE (type);
      TYPE_DESCRIPTIVE_TYPE (type) = descriptive_type;
    }
}

/* Return the containing type of the die in question using its
   DW_AT_containing_type attribute.  */

static struct type *
die_containing_type (struct die_info *die, struct dwarf2_cu *cu)
{
  struct attribute *type_attr;
  struct die_info *type_die;

  type_attr = dwarf2_attr (die, DW_AT_containing_type, cu);
  if (!type_attr)
    error (_("Dwarf Error: Problem turning containing type into gdb type "
	     "[in module %s]"), cu->objfile->name);

  type_die = follow_die_ref_or_sig (die, type_attr, &cu);
  return tag_type_to_type (type_die, cu);
}

static struct type *
tag_type_to_type (struct die_info *die, struct dwarf2_cu *cu)
{
  struct type *this_type;

  this_type = read_type_die (die, cu);
  if (!this_type)
    {
      char *message, *saved;

      /* read_type_die already issued a complaint.  */
      message = xstrprintf (_("<unknown type in %s, CU 0x%x, DIE 0x%x>"),
			    cu->objfile->name,
			    cu->header.offset,
			    die->offset);
      saved = obstack_copy0 (&cu->objfile->objfile_obstack,
			     message, strlen (message));
      xfree (message);

      this_type = init_type (TYPE_CODE_ERROR, 0, 0, saved, cu->objfile);
    }
  return this_type;
}

static struct type *
read_type_die (struct die_info *die, struct dwarf2_cu *cu)
{
  struct type *this_type;

  this_type = get_die_type (die, cu);
  if (this_type)
    return this_type;

  switch (die->tag)
    {
    case DW_TAG_class_type:
    case DW_TAG_interface_type:
    case DW_TAG_structure_type:
    case DW_TAG_union_type:
      this_type = read_structure_type (die, cu);
      break;
    case DW_TAG_enumeration_type:
      this_type = read_enumeration_type (die, cu);
      break;
    case DW_TAG_subprogram:
    case DW_TAG_subroutine_type:
    case DW_TAG_inlined_subroutine:
      this_type = read_subroutine_type (die, cu);
      break;
    case DW_TAG_array_type:
      this_type = read_array_type (die, cu);
      break;
    case DW_TAG_set_type:
      this_type = read_set_type (die, cu);
      break;
    case DW_TAG_pointer_type:
      this_type = read_tag_pointer_type (die, cu);
      break;
    case DW_TAG_ptr_to_member_type:
      this_type = read_tag_ptr_to_member_type (die, cu);
      break;
    case DW_TAG_reference_type:
      this_type = read_tag_reference_type (die, cu);
      break;
    case DW_TAG_const_type:
      this_type = read_tag_const_type (die, cu);
      break;
    case DW_TAG_volatile_type:
      this_type = read_tag_volatile_type (die, cu);
      break;
    case DW_TAG_string_type:
      this_type = read_tag_string_type (die, cu);
      break;
    case DW_TAG_typedef:
      this_type = read_typedef (die, cu);
      break;
    case DW_TAG_subrange_type:
      this_type = read_subrange_type (die, cu);
      break;
    case DW_TAG_base_type:
      this_type = read_base_type (die, cu);
      break;
    case DW_TAG_unspecified_type:
      this_type = read_unspecified_type (die, cu);
      break;
    case DW_TAG_namespace:
      this_type = read_namespace_type (die, cu);
      break;
    case DW_TAG_module:
      this_type = read_module_type (die, cu);
      break;
    default:
      complaint (&symfile_complaints, _("unexpected tag in read_type_die: '%s'"),
		 dwarf_tag_name (die->tag));
      break;
    }

  if (this_type)
    finalize_type (this_type);

  return this_type;
}

/* Return the name of the namespace/class that DIE is defined within,
   or "" if we can't tell.  The caller should not xfree the result.

   For example, if we're within the method foo() in the following
   code:

   namespace N {
     class C {
       void foo () {
       }
     };
   }

   then determine_prefix on foo's die will return "N::C".  */

static char *
determine_prefix (struct die_info *die, struct dwarf2_cu *cu)
{
  struct die_info *parent, *spec_die;
  struct dwarf2_cu *spec_cu;
  struct type *parent_type;

  if (cu->language != language_cplus && cu->language != language_java
      && cu->language != language_fortran)
    return "";

  /* We have to be careful in the presence of DW_AT_specification.
     For example, with GCC 3.4, given the code

     namespace N {
       void foo() {
	 // Definition of N::foo.
       }
     }

     then we'll have a tree of DIEs like this:

     1: DW_TAG_compile_unit
       2: DW_TAG_namespace        // N
	 3: DW_TAG_subprogram     // declaration of N::foo
       4: DW_TAG_subprogram       // definition of N::foo
	    DW_AT_specification   // refers to die #3

     Thus, when processing die #4, we have to pretend that we're in
     the context of its DW_AT_specification, namely the contex of die
     #3.  */
  spec_cu = cu;
  spec_die = die_specification (die, &spec_cu);
  if (spec_die == NULL)
    parent = die->parent;
  else
    {
      parent = spec_die->parent;
      cu = spec_cu;
    }

  if (parent == NULL)
    return "";
  else
    switch (parent->tag)
      {
      case DW_TAG_namespace:
	parent_type = read_type_die (parent, cu);
	/* GCC 4.0 and 4.1 had a bug (PR c++/28460) where they generated bogus
	   DW_TAG_namespace DIEs with a name of "::" for the global namespace.
	   Work around this problem here.  */
	if (cu->language == language_cplus
	    && strcmp (TYPE_TAG_NAME (parent_type), "::") == 0)
	  return "";
	/* We give a name to even anonymous namespaces.  */
	return TYPE_TAG_NAME (parent_type);
      case DW_TAG_class_type:
      case DW_TAG_interface_type:
      case DW_TAG_structure_type:
      case DW_TAG_union_type:
      case DW_TAG_module:
	parent_type = read_type_die (parent, cu);
	if (TYPE_TAG_NAME (parent_type) != NULL)
	  return TYPE_TAG_NAME (parent_type);
	else
	  /* An anonymous structure is only allowed non-static data
	     members; no typedefs, no member functions, et cetera.
	     So it does not need a prefix.  */
	  return "";
      default:
	return determine_prefix (parent, cu);
      }
}

/* Return a newly-allocated string formed by concatenating PREFIX and
   SUFFIX with appropriate separator.  If PREFIX or SUFFIX is NULL or empty, then
   simply copy the SUFFIX or PREFIX, respectively.  If OBS is non-null,
   perform an obconcat, otherwise allocate storage for the result.  The CU argument
   is used to determine the language and hence, the appropriate separator.  */

#define MAX_SEP_LEN 7  /* strlen ("__") + strlen ("_MOD_")  */

static char *
typename_concat (struct obstack *obs, const char *prefix, const char *suffix,
                 int physname, struct dwarf2_cu *cu)
{
  const char *lead = "";
  const char *sep;

  if (suffix == NULL || suffix[0] == '\0' || prefix == NULL || prefix[0] == '\0')
    sep = "";
  else if (cu->language == language_java)
    sep = ".";
  else if (cu->language == language_fortran && physname)
    {
      /* This is gfortran specific mangling.  Normally DW_AT_linkage_name or
	 DW_AT_MIPS_linkage_name is preferred and used instead.  */

      lead = "__";
      sep = "_MOD_";
    }
  else
    sep = "::";

  if (prefix == NULL)
    prefix = "";
  if (suffix == NULL)
    suffix = "";

  if (obs == NULL)
    {
      char *retval = xmalloc (strlen (prefix) + MAX_SEP_LEN + strlen (suffix) + 1);

      strcpy (retval, lead);
      strcat (retval, prefix);
      strcat (retval, sep);
      strcat (retval, suffix);
      return retval;
    }
  else
    {
      /* We have an obstack.  */
      return obconcat (obs, lead, prefix, sep, suffix, (char *) NULL);
    }
}

/* Return sibling of die, NULL if no sibling.  */

static struct die_info *
sibling_die (struct die_info *die)
{
  return die->sibling;
}

/* Get name of a die, return NULL if not found.  */

static char *
dwarf2_canonicalize_name (char *name, struct dwarf2_cu *cu,
			  struct obstack *obstack)
{
  if (name && cu->language == language_cplus)
    {
      char *canon_name = cp_canonicalize_string (name);

      if (canon_name != NULL)
	{
	  if (strcmp (canon_name, name) != 0)
	    name = obsavestring (canon_name, strlen (canon_name),
				 obstack);
	  xfree (canon_name);
	}
    }

  return name;
}

/* Get name of a die, return NULL if not found.  */

static char *
dwarf2_name (struct die_info *die, struct dwarf2_cu *cu)
{
  struct attribute *attr;

  attr = dwarf2_attr (die, DW_AT_name, cu);
  if (!attr || !DW_STRING (attr))
    return NULL;

  switch (die->tag)
    {
    case DW_TAG_compile_unit:
      /* Compilation units have a DW_AT_name that is a filename, not
	 a source language identifier.  */
    case DW_TAG_enumeration_type:
    case DW_TAG_enumerator:
      /* These tags always have simple identifiers already; no need
	 to canonicalize them.  */
      return DW_STRING (attr);

    case DW_TAG_subprogram:
      /* Java constructors will all be named "<init>", so return
	 the class name when we see this special case.  */
      if (cu->language == language_java
	  && DW_STRING (attr) != NULL
	  && strcmp (DW_STRING (attr), "<init>") == 0)
	{
	  struct dwarf2_cu *spec_cu = cu;
	  struct die_info *spec_die;

	  /* GCJ will output '<init>' for Java constructor names.
	     For this special case, return the name of the parent class.  */

	  /* GCJ may output suprogram DIEs with AT_specification set.
	     If so, use the name of the specified DIE.  */
	  spec_die = die_specification (die, &spec_cu);
	  if (spec_die != NULL)
	    return dwarf2_name (spec_die, spec_cu);

	  do
	    {
	      die = die->parent;
	      if (die->tag == DW_TAG_class_type)
		return dwarf2_name (die, cu);
	    }
	  while (die->tag != DW_TAG_compile_unit);
	}
      break;

    case DW_TAG_class_type:
    case DW_TAG_interface_type:
    case DW_TAG_structure_type:
    case DW_TAG_union_type:
      /* Some GCC versions emit spurious DW_AT_name attributes for unnamed
	 structures or unions.  These were of the form "._%d" in GCC 4.1,
	 or simply "<anonymous struct>" or "<anonymous union>" in GCC 4.3
	 and GCC 4.4.  We work around this problem by ignoring these.  */
      if (strncmp (DW_STRING (attr), "._", 2) == 0
	  || strncmp (DW_STRING (attr), "<anonymous", 10) == 0)
	return NULL;
      break;

    default:
      break;
    }

  if (!DW_STRING_IS_CANONICAL (attr))
    {
      DW_STRING (attr)
	= dwarf2_canonicalize_name (DW_STRING (attr), cu,
				    &cu->objfile->objfile_obstack);
      DW_STRING_IS_CANONICAL (attr) = 1;
    }
  return DW_STRING (attr);
}

/* Return the die that this die in an extension of, or NULL if there
   is none.  *EXT_CU is the CU containing DIE on input, and the CU
   containing the return value on output.  */

static struct die_info *
dwarf2_extension (struct die_info *die, struct dwarf2_cu **ext_cu)
{
  struct attribute *attr;

  attr = dwarf2_attr (die, DW_AT_extension, *ext_cu);
  if (attr == NULL)
    return NULL;

  return follow_die_ref (die, attr, ext_cu);
}

/* Convert a DIE tag into its string name.  */

static char *
dwarf_tag_name (unsigned tag)
{
  switch (tag)
    {
    case DW_TAG_padding:
      return "DW_TAG_padding";
    case DW_TAG_array_type:
      return "DW_TAG_array_type";
    case DW_TAG_class_type:
      return "DW_TAG_class_type";
    case DW_TAG_entry_point:
      return "DW_TAG_entry_point";
    case DW_TAG_enumeration_type:
      return "DW_TAG_enumeration_type";
    case DW_TAG_formal_parameter:
      return "DW_TAG_formal_parameter";
    case DW_TAG_imported_declaration:
      return "DW_TAG_imported_declaration";
    case DW_TAG_label:
      return "DW_TAG_label";
    case DW_TAG_lexical_block:
      return "DW_TAG_lexical_block";
    case DW_TAG_member:
      return "DW_TAG_member";
    case DW_TAG_pointer_type:
      return "DW_TAG_pointer_type";
    case DW_TAG_reference_type:
      return "DW_TAG_reference_type";
    case DW_TAG_compile_unit:
      return "DW_TAG_compile_unit";
    case DW_TAG_string_type:
      return "DW_TAG_string_type";
    case DW_TAG_structure_type:
      return "DW_TAG_structure_type";
    case DW_TAG_subroutine_type:
      return "DW_TAG_subroutine_type";
    case DW_TAG_typedef:
      return "DW_TAG_typedef";
    case DW_TAG_union_type:
      return "DW_TAG_union_type";
    case DW_TAG_unspecified_parameters:
      return "DW_TAG_unspecified_parameters";
    case DW_TAG_variant:
      return "DW_TAG_variant";
    case DW_TAG_common_block:
      return "DW_TAG_common_block";
    case DW_TAG_common_inclusion:
      return "DW_TAG_common_inclusion";
    case DW_TAG_inheritance:
      return "DW_TAG_inheritance";
    case DW_TAG_inlined_subroutine:
      return "DW_TAG_inlined_subroutine";
    case DW_TAG_module:
      return "DW_TAG_module";
    case DW_TAG_ptr_to_member_type:
      return "DW_TAG_ptr_to_member_type";
    case DW_TAG_set_type:
      return "DW_TAG_set_type";
    case DW_TAG_subrange_type:
      return "DW_TAG_subrange_type";
    case DW_TAG_with_stmt:
      return "DW_TAG_with_stmt";
    case DW_TAG_access_declaration:
      return "DW_TAG_access_declaration";
    case DW_TAG_base_type:
      return "DW_TAG_base_type";
    case DW_TAG_catch_block:
      return "DW_TAG_catch_block";
    case DW_TAG_const_type:
      return "DW_TAG_const_type";
    case DW_TAG_constant:
      return "DW_TAG_constant";
    case DW_TAG_enumerator:
      return "DW_TAG_enumerator";
    case DW_TAG_file_type:
      return "DW_TAG_file_type";
    case DW_TAG_friend:
      return "DW_TAG_friend";
    case DW_TAG_namelist:
      return "DW_TAG_namelist";
    case DW_TAG_namelist_item:
      return "DW_TAG_namelist_item";
    case DW_TAG_packed_type:
      return "DW_TAG_packed_type";
    case DW_TAG_subprogram:
      return "DW_TAG_subprogram";
    case DW_TAG_template_type_param:
      return "DW_TAG_template_type_param";
    case DW_TAG_template_value_param:
      return "DW_TAG_template_value_param";
    case DW_TAG_thrown_type:
      return "DW_TAG_thrown_type";
    case DW_TAG_try_block:
      return "DW_TAG_try_block";
    case DW_TAG_variant_part:
      return "DW_TAG_variant_part";
    case DW_TAG_variable:
      return "DW_TAG_variable";
    case DW_TAG_volatile_type:
      return "DW_TAG_volatile_type";
    case DW_TAG_dwarf_procedure:
      return "DW_TAG_dwarf_procedure";
    case DW_TAG_restrict_type:
      return "DW_TAG_restrict_type";
    case DW_TAG_interface_type:
      return "DW_TAG_interface_type";
    case DW_TAG_namespace:
      return "DW_TAG_namespace";
    case DW_TAG_imported_module:
      return "DW_TAG_imported_module";
    case DW_TAG_unspecified_type:
      return "DW_TAG_unspecified_type";
    case DW_TAG_partial_unit:
      return "DW_TAG_partial_unit";
    case DW_TAG_imported_unit:
      return "DW_TAG_imported_unit";
    case DW_TAG_condition:
      return "DW_TAG_condition";
    case DW_TAG_shared_type:
      return "DW_TAG_shared_type";
    case DW_TAG_type_unit:
      return "DW_TAG_type_unit";
    case DW_TAG_MIPS_loop:
      return "DW_TAG_MIPS_loop";
    case DW_TAG_HP_array_descriptor:
      return "DW_TAG_HP_array_descriptor";
    case DW_TAG_format_label:
      return "DW_TAG_format_label";
    case DW_TAG_function_template:
      return "DW_TAG_function_template";
    case DW_TAG_class_template:
      return "DW_TAG_class_template";
    case DW_TAG_GNU_BINCL:
      return "DW_TAG_GNU_BINCL";
    case DW_TAG_GNU_EINCL:
      return "DW_TAG_GNU_EINCL";
    case DW_TAG_upc_shared_type:
      return "DW_TAG_upc_shared_type";
    case DW_TAG_upc_strict_type:
      return "DW_TAG_upc_strict_type";
    case DW_TAG_upc_relaxed_type:
      return "DW_TAG_upc_relaxed_type";
    case DW_TAG_PGI_kanji_type:
      return "DW_TAG_PGI_kanji_type";
    case DW_TAG_PGI_interface_block:
      return "DW_TAG_PGI_interface_block";
    default:
      return "DW_TAG_<unknown>";
    }
}

/* Convert a DWARF attribute code into its string name.  */

static char *
dwarf_attr_name (unsigned attr)
{
  switch (attr)
    {
    case DW_AT_sibling:
      return "DW_AT_sibling";
    case DW_AT_location:
      return "DW_AT_location";
    case DW_AT_name:
      return "DW_AT_name";
    case DW_AT_ordering:
      return "DW_AT_ordering";
    case DW_AT_subscr_data:
      return "DW_AT_subscr_data";
    case DW_AT_byte_size:
      return "DW_AT_byte_size";
    case DW_AT_bit_offset:
      return "DW_AT_bit_offset";
    case DW_AT_bit_size:
      return "DW_AT_bit_size";
    case DW_AT_element_list:
      return "DW_AT_element_list";
    case DW_AT_stmt_list:
      return "DW_AT_stmt_list";
    case DW_AT_low_pc:
      return "DW_AT_low_pc";
    case DW_AT_high_pc:
      return "DW_AT_high_pc";
    case DW_AT_language:
      return "DW_AT_language";
    case DW_AT_member:
      return "DW_AT_member";
    case DW_AT_discr:
      return "DW_AT_discr";
    case DW_AT_discr_value:
      return "DW_AT_discr_value";
    case DW_AT_visibility:
      return "DW_AT_visibility";
    case DW_AT_import:
      return "DW_AT_import";
    case DW_AT_string_length:
      return "DW_AT_string_length";
    case DW_AT_common_reference:
      return "DW_AT_common_reference";
    case DW_AT_comp_dir:
      return "DW_AT_comp_dir";
    case DW_AT_const_value:
      return "DW_AT_const_value";
    case DW_AT_containing_type:
      return "DW_AT_containing_type";
    case DW_AT_default_value:
      return "DW_AT_default_value";
    case DW_AT_inline:
      return "DW_AT_inline";
    case DW_AT_is_optional:
      return "DW_AT_is_optional";
    case DW_AT_lower_bound:
      return "DW_AT_lower_bound";
    case DW_AT_producer:
      return "DW_AT_producer";
    case DW_AT_prototyped:
      return "DW_AT_prototyped";
    case DW_AT_return_addr:
      return "DW_AT_return_addr";
    case DW_AT_start_scope:
      return "DW_AT_start_scope";
    case DW_AT_bit_stride:
      return "DW_AT_bit_stride";
    case DW_AT_upper_bound:
      return "DW_AT_upper_bound";
    case DW_AT_abstract_origin:
      return "DW_AT_abstract_origin";
    case DW_AT_accessibility:
      return "DW_AT_accessibility";
    case DW_AT_address_class:
      return "DW_AT_address_class";
    case DW_AT_artificial:
      return "DW_AT_artificial";
    case DW_AT_base_types:
      return "DW_AT_base_types";
    case DW_AT_calling_convention:
      return "DW_AT_calling_convention";
    case DW_AT_count:
      return "DW_AT_count";
    case DW_AT_data_member_location:
      return "DW_AT_data_member_location";
    case DW_AT_decl_column:
      return "DW_AT_decl_column";
    case DW_AT_decl_file:
      return "DW_AT_decl_file";
    case DW_AT_decl_line:
      return "DW_AT_decl_line";
    case DW_AT_declaration:
      return "DW_AT_declaration";
    case DW_AT_discr_list:
      return "DW_AT_discr_list";
    case DW_AT_encoding:
      return "DW_AT_encoding";
    case DW_AT_external:
      return "DW_AT_external";
    case DW_AT_frame_base:
      return "DW_AT_frame_base";
    case DW_AT_friend:
      return "DW_AT_friend";
    case DW_AT_identifier_case:
      return "DW_AT_identifier_case";
    case DW_AT_macro_info:
      return "DW_AT_macro_info";
    case DW_AT_namelist_items:
      return "DW_AT_namelist_items";
    case DW_AT_priority:
      return "DW_AT_priority";
    case DW_AT_segment:
      return "DW_AT_segment";
    case DW_AT_specification:
      return "DW_AT_specification";
    case DW_AT_static_link:
      return "DW_AT_static_link";
    case DW_AT_type:
      return "DW_AT_type";
    case DW_AT_use_location:
      return "DW_AT_use_location";
    case DW_AT_variable_parameter:
      return "DW_AT_variable_parameter";
    case DW_AT_virtuality:
      return "DW_AT_virtuality";
    case DW_AT_vtable_elem_location:
      return "DW_AT_vtable_elem_location";
    /* DWARF 3 values.  */
    case DW_AT_allocated:
      return "DW_AT_allocated";
    case DW_AT_associated:
      return "DW_AT_associated";
    case DW_AT_data_location:
      return "DW_AT_data_location";
    case DW_AT_byte_stride:
      return "DW_AT_byte_stride";
    case DW_AT_entry_pc:
      return "DW_AT_entry_pc";
    case DW_AT_use_UTF8:
      return "DW_AT_use_UTF8";
    case DW_AT_extension:
      return "DW_AT_extension";
    case DW_AT_ranges:
      return "DW_AT_ranges";
    case DW_AT_trampoline:
      return "DW_AT_trampoline";
    case DW_AT_call_column:
      return "DW_AT_call_column";
    case DW_AT_call_file:
      return "DW_AT_call_file";
    case DW_AT_call_line:
      return "DW_AT_call_line";
    case DW_AT_description:
      return "DW_AT_description";
    case DW_AT_binary_scale:
      return "DW_AT_binary_scale";
    case DW_AT_decimal_scale:
      return "DW_AT_decimal_scale";
    case DW_AT_small:
      return "DW_AT_small";
    case DW_AT_decimal_sign:
      return "DW_AT_decimal_sign";
    case DW_AT_digit_count:
      return "DW_AT_digit_count";
    case DW_AT_picture_string:
      return "DW_AT_picture_string";
    case DW_AT_mutable:
      return "DW_AT_mutable";
    case DW_AT_threads_scaled:
      return "DW_AT_threads_scaled";
    case DW_AT_explicit:
      return "DW_AT_explicit";
    case DW_AT_object_pointer:
      return "DW_AT_object_pointer";
    case DW_AT_endianity:
      return "DW_AT_endianity";
    case DW_AT_elemental:
      return "DW_AT_elemental";
    case DW_AT_pure:
      return "DW_AT_pure";
    case DW_AT_recursive:
      return "DW_AT_recursive";
    /* DWARF 4 values.  */
    case DW_AT_signature:
      return "DW_AT_signature";
    case DW_AT_linkage_name:
      return "DW_AT_linkage_name";
    /* SGI/MIPS extensions.  */
#ifdef MIPS /* collides with DW_AT_HP_block_index */
    case DW_AT_MIPS_fde:
      return "DW_AT_MIPS_fde";
#endif
    case DW_AT_MIPS_loop_begin:
      return "DW_AT_MIPS_loop_begin";
    case DW_AT_MIPS_tail_loop_begin:
      return "DW_AT_MIPS_tail_loop_begin";
    case DW_AT_MIPS_epilog_begin:
      return "DW_AT_MIPS_epilog_begin";
    case DW_AT_MIPS_loop_unroll_factor:
      return "DW_AT_MIPS_loop_unroll_factor";
    case DW_AT_MIPS_software_pipeline_depth:
      return "DW_AT_MIPS_software_pipeline_depth";
    case DW_AT_MIPS_linkage_name:
      return "DW_AT_MIPS_linkage_name";
    case DW_AT_MIPS_stride:
      return "DW_AT_MIPS_stride";
    case DW_AT_MIPS_abstract_name:
      return "DW_AT_MIPS_abstract_name";
    case DW_AT_MIPS_clone_origin:
      return "DW_AT_MIPS_clone_origin";
    case DW_AT_MIPS_has_inlines:
      return "DW_AT_MIPS_has_inlines";
    /* HP extensions.  */
#ifndef MIPS /* collides with DW_AT_MIPS_fde */
    case DW_AT_HP_block_index:
      return "DW_AT_HP_block_index";
#endif
    case DW_AT_HP_unmodifiable:
      return "DW_AT_HP_unmodifiable";
    case DW_AT_HP_actuals_stmt_list:
      return "DW_AT_HP_actuals_stmt_list";
    case DW_AT_HP_proc_per_section:
      return "DW_AT_HP_proc_per_section";
    case DW_AT_HP_raw_data_ptr:
      return "DW_AT_HP_raw_data_ptr";
    case DW_AT_HP_pass_by_reference:
      return "DW_AT_HP_pass_by_reference";
    case DW_AT_HP_opt_level:
      return "DW_AT_HP_opt_level";
    case DW_AT_HP_prof_version_id:
      return "DW_AT_HP_prof_version_id";
    case DW_AT_HP_opt_flags:
      return "DW_AT_HP_opt_flags";
    case DW_AT_HP_cold_region_low_pc:
      return "DW_AT_HP_cold_region_low_pc";
    case DW_AT_HP_cold_region_high_pc:
      return "DW_AT_HP_cold_region_high_pc";
    case DW_AT_HP_all_variables_modifiable:
      return "DW_AT_HP_all_variables_modifiable";
    case DW_AT_HP_linkage_name:
      return "DW_AT_HP_linkage_name";
    case DW_AT_HP_prof_flags:
      return "DW_AT_HP_prof_flags";
    /* GNU extensions.  */
    case DW_AT_sf_names:
      return "DW_AT_sf_names";
    case DW_AT_src_info:
      return "DW_AT_src_info";
    case DW_AT_mac_info:
      return "DW_AT_mac_info";
    case DW_AT_src_coords:
      return "DW_AT_src_coords";
    case DW_AT_body_begin:
      return "DW_AT_body_begin";
    case DW_AT_body_end:
      return "DW_AT_body_end";
    case DW_AT_GNU_vector:
      return "DW_AT_GNU_vector";
    /* VMS extensions.  */
    case DW_AT_VMS_rtnbeg_pd_address:
      return "DW_AT_VMS_rtnbeg_pd_address";
    /* UPC extension.  */
    case DW_AT_upc_threads_scaled:
      return "DW_AT_upc_threads_scaled";
    /* PGI (STMicroelectronics) extensions.  */
    case DW_AT_PGI_lbase:
      return "DW_AT_PGI_lbase";
    case DW_AT_PGI_soffset:
      return "DW_AT_PGI_soffset";
    case DW_AT_PGI_lstride:
      return "DW_AT_PGI_lstride";
    default:
      return "DW_AT_<unknown>";
    }
}

/* Convert a DWARF value form code into its string name.  */

static char *
dwarf_form_name (unsigned form)
{
  switch (form)
    {
    case DW_FORM_addr:
      return "DW_FORM_addr";
    case DW_FORM_block2:
      return "DW_FORM_block2";
    case DW_FORM_block4:
      return "DW_FORM_block4";
    case DW_FORM_data2:
      return "DW_FORM_data2";
    case DW_FORM_data4:
      return "DW_FORM_data4";
    case DW_FORM_data8:
      return "DW_FORM_data8";
    case DW_FORM_string:
      return "DW_FORM_string";
    case DW_FORM_block:
      return "DW_FORM_block";
    case DW_FORM_block1:
      return "DW_FORM_block1";
    case DW_FORM_data1:
      return "DW_FORM_data1";
    case DW_FORM_flag:
      return "DW_FORM_flag";
    case DW_FORM_sdata:
      return "DW_FORM_sdata";
    case DW_FORM_strp:
      return "DW_FORM_strp";
    case DW_FORM_udata:
      return "DW_FORM_udata";
    case DW_FORM_ref_addr:
      return "DW_FORM_ref_addr";
    case DW_FORM_ref1:
      return "DW_FORM_ref1";
    case DW_FORM_ref2:
      return "DW_FORM_ref2";
    case DW_FORM_ref4:
      return "DW_FORM_ref4";
    case DW_FORM_ref8:
      return "DW_FORM_ref8";
    case DW_FORM_ref_udata:
      return "DW_FORM_ref_udata";
    case DW_FORM_indirect:
      return "DW_FORM_indirect";
    case DW_FORM_sec_offset:
      return "DW_FORM_sec_offset";
    case DW_FORM_exprloc:
      return "DW_FORM_exprloc";
    case DW_FORM_flag_present:
      return "DW_FORM_flag_present";
    case DW_FORM_sig8:
      return "DW_FORM_sig8";
    default:
      return "DW_FORM_<unknown>";
    }
}

/* Convert a DWARF stack opcode into its string name.  */

const char *
dwarf_stack_op_name (unsigned op, int def)
{
  switch (op)
    {
    case DW_OP_addr:
      return "DW_OP_addr";
    case DW_OP_deref:
      return "DW_OP_deref";
    case DW_OP_const1u:
      return "DW_OP_const1u";
    case DW_OP_const1s:
      return "DW_OP_const1s";
    case DW_OP_const2u:
      return "DW_OP_const2u";
    case DW_OP_const2s:
      return "DW_OP_const2s";
    case DW_OP_const4u:
      return "DW_OP_const4u";
    case DW_OP_const4s:
      return "DW_OP_const4s";
    case DW_OP_const8u:
      return "DW_OP_const8u";
    case DW_OP_const8s:
      return "DW_OP_const8s";
    case DW_OP_constu:
      return "DW_OP_constu";
    case DW_OP_consts:
      return "DW_OP_consts";
    case DW_OP_dup:
      return "DW_OP_dup";
    case DW_OP_drop:
      return "DW_OP_drop";
    case DW_OP_over:
      return "DW_OP_over";
    case DW_OP_pick:
      return "DW_OP_pick";
    case DW_OP_swap:
      return "DW_OP_swap";
    case DW_OP_rot:
      return "DW_OP_rot";
    case DW_OP_xderef:
      return "DW_OP_xderef";
    case DW_OP_abs:
      return "DW_OP_abs";
    case DW_OP_and:
      return "DW_OP_and";
    case DW_OP_div:
      return "DW_OP_div";
    case DW_OP_minus:
      return "DW_OP_minus";
    case DW_OP_mod:
      return "DW_OP_mod";
    case DW_OP_mul:
      return "DW_OP_mul";
    case DW_OP_neg:
      return "DW_OP_neg";
    case DW_OP_not:
      return "DW_OP_not";
    case DW_OP_or:
      return "DW_OP_or";
    case DW_OP_plus:
      return "DW_OP_plus";
    case DW_OP_plus_uconst:
      return "DW_OP_plus_uconst";
    case DW_OP_shl:
      return "DW_OP_shl";
    case DW_OP_shr:
      return "DW_OP_shr";
    case DW_OP_shra:
      return "DW_OP_shra";
    case DW_OP_xor:
      return "DW_OP_xor";
    case DW_OP_bra:
      return "DW_OP_bra";
    case DW_OP_eq:
      return "DW_OP_eq";
    case DW_OP_ge:
      return "DW_OP_ge";
    case DW_OP_gt:
      return "DW_OP_gt";
    case DW_OP_le:
      return "DW_OP_le";
    case DW_OP_lt:
      return "DW_OP_lt";
    case DW_OP_ne:
      return "DW_OP_ne";
    case DW_OP_skip:
      return "DW_OP_skip";
    case DW_OP_lit0:
      return "DW_OP_lit0";
    case DW_OP_lit1:
      return "DW_OP_lit1";
    case DW_OP_lit2:
      return "DW_OP_lit2";
    case DW_OP_lit3:
      return "DW_OP_lit3";
    case DW_OP_lit4:
      return "DW_OP_lit4";
    case DW_OP_lit5:
      return "DW_OP_lit5";
    case DW_OP_lit6:
      return "DW_OP_lit6";
    case DW_OP_lit7:
      return "DW_OP_lit7";
    case DW_OP_lit8:
      return "DW_OP_lit8";
    case DW_OP_lit9:
      return "DW_OP_lit9";
    case DW_OP_lit10:
      return "DW_OP_lit10";
    case DW_OP_lit11:
      return "DW_OP_lit11";
    case DW_OP_lit12:
      return "DW_OP_lit12";
    case DW_OP_lit13:
      return "DW_OP_lit13";
    case DW_OP_lit14:
      return "DW_OP_lit14";
    case DW_OP_lit15:
      return "DW_OP_lit15";
    case DW_OP_lit16:
      return "DW_OP_lit16";
    case DW_OP_lit17:
      return "DW_OP_lit17";
    case DW_OP_lit18:
      return "DW_OP_lit18";
    case DW_OP_lit19:
      return "DW_OP_lit19";
    case DW_OP_lit20:
      return "DW_OP_lit20";
    case DW_OP_lit21:
      return "DW_OP_lit21";
    case DW_OP_lit22:
      return "DW_OP_lit22";
    case DW_OP_lit23:
      return "DW_OP_lit23";
    case DW_OP_lit24:
      return "DW_OP_lit24";
    case DW_OP_lit25:
      return "DW_OP_lit25";
    case DW_OP_lit26:
      return "DW_OP_lit26";
    case DW_OP_lit27:
      return "DW_OP_lit27";
    case DW_OP_lit28:
      return "DW_OP_lit28";
    case DW_OP_lit29:
      return "DW_OP_lit29";
    case DW_OP_lit30:
      return "DW_OP_lit30";
    case DW_OP_lit31:
      return "DW_OP_lit31";
    case DW_OP_reg0:
      return "DW_OP_reg0";
    case DW_OP_reg1:
      return "DW_OP_reg1";
    case DW_OP_reg2:
      return "DW_OP_reg2";
    case DW_OP_reg3:
      return "DW_OP_reg3";
    case DW_OP_reg4:
      return "DW_OP_reg4";
    case DW_OP_reg5:
      return "DW_OP_reg5";
    case DW_OP_reg6:
      return "DW_OP_reg6";
    case DW_OP_reg7:
      return "DW_OP_reg7";
    case DW_OP_reg8:
      return "DW_OP_reg8";
    case DW_OP_reg9:
      return "DW_OP_reg9";
    case DW_OP_reg10:
      return "DW_OP_reg10";
    case DW_OP_reg11:
      return "DW_OP_reg11";
    case DW_OP_reg12:
      return "DW_OP_reg12";
    case DW_OP_reg13:
      return "DW_OP_reg13";
    case DW_OP_reg14:
      return "DW_OP_reg14";
    case DW_OP_reg15:
      return "DW_OP_reg15";
    case DW_OP_reg16:
      return "DW_OP_reg16";
    case DW_OP_reg17:
      return "DW_OP_reg17";
    case DW_OP_reg18:
      return "DW_OP_reg18";
    case DW_OP_reg19:
      return "DW_OP_reg19";
    case DW_OP_reg20:
      return "DW_OP_reg20";
    case DW_OP_reg21:
      return "DW_OP_reg21";
    case DW_OP_reg22:
      return "DW_OP_reg22";
    case DW_OP_reg23:
      return "DW_OP_reg23";
    case DW_OP_reg24:
      return "DW_OP_reg24";
    case DW_OP_reg25:
      return "DW_OP_reg25";
    case DW_OP_reg26:
      return "DW_OP_reg26";
    case DW_OP_reg27:
      return "DW_OP_reg27";
    case DW_OP_reg28:
      return "DW_OP_reg28";
    case DW_OP_reg29:
      return "DW_OP_reg29";
    case DW_OP_reg30:
      return "DW_OP_reg30";
    case DW_OP_reg31:
      return "DW_OP_reg31";
    case DW_OP_breg0:
      return "DW_OP_breg0";
    case DW_OP_breg1:
      return "DW_OP_breg1";
    case DW_OP_breg2:
      return "DW_OP_breg2";
    case DW_OP_breg3:
      return "DW_OP_breg3";
    case DW_OP_breg4:
      return "DW_OP_breg4";
    case DW_OP_breg5:
      return "DW_OP_breg5";
    case DW_OP_breg6:
      return "DW_OP_breg6";
    case DW_OP_breg7:
      return "DW_OP_breg7";
    case DW_OP_breg8:
      return "DW_OP_breg8";
    case DW_OP_breg9:
      return "DW_OP_breg9";
    case DW_OP_breg10:
      return "DW_OP_breg10";
    case DW_OP_breg11:
      return "DW_OP_breg11";
    case DW_OP_breg12:
      return "DW_OP_breg12";
    case DW_OP_breg13:
      return "DW_OP_breg13";
    case DW_OP_breg14:
      return "DW_OP_breg14";
    case DW_OP_breg15:
      return "DW_OP_breg15";
    case DW_OP_breg16:
      return "DW_OP_breg16";
    case DW_OP_breg17:
      return "DW_OP_breg17";
    case DW_OP_breg18:
      return "DW_OP_breg18";
    case DW_OP_breg19:
      return "DW_OP_breg19";
    case DW_OP_breg20:
      return "DW_OP_breg20";
    case DW_OP_breg21:
      return "DW_OP_breg21";
    case DW_OP_breg22:
      return "DW_OP_breg22";
    case DW_OP_breg23:
      return "DW_OP_breg23";
    case DW_OP_breg24:
      return "DW_OP_breg24";
    case DW_OP_breg25:
      return "DW_OP_breg25";
    case DW_OP_breg26:
      return "DW_OP_breg26";
    case DW_OP_breg27:
      return "DW_OP_breg27";
    case DW_OP_breg28:
      return "DW_OP_breg28";
    case DW_OP_breg29:
      return "DW_OP_breg29";
    case DW_OP_breg30:
      return "DW_OP_breg30";
    case DW_OP_breg31:
      return "DW_OP_breg31";
    case DW_OP_regx:
      return "DW_OP_regx";
    case DW_OP_fbreg:
      return "DW_OP_fbreg";
    case DW_OP_bregx:
      return "DW_OP_bregx";
    case DW_OP_piece:
      return "DW_OP_piece";
    case DW_OP_deref_size:
      return "DW_OP_deref_size";
    case DW_OP_xderef_size:
      return "DW_OP_xderef_size";
    case DW_OP_nop:
      return "DW_OP_nop";
    /* DWARF 3 extensions.  */
    case DW_OP_push_object_address:
      return "DW_OP_push_object_address";
    case DW_OP_call2:
      return "DW_OP_call2";
    case DW_OP_call4:
      return "DW_OP_call4";
    case DW_OP_call_ref:
      return "DW_OP_call_ref";
    case DW_OP_form_tls_address:
      return "DW_OP_form_tls_address";
    case DW_OP_call_frame_cfa:
      return "DW_OP_call_frame_cfa";
    case DW_OP_bit_piece:
      return "DW_OP_bit_piece";
    /* DWARF 4 extensions.  */
    case DW_OP_implicit_value:
      return "DW_OP_implicit_value";
    case DW_OP_stack_value:
      return "DW_OP_stack_value";
    /* GNU extensions.  */
    case DW_OP_GNU_push_tls_address:
      return "DW_OP_GNU_push_tls_address";
    case DW_OP_GNU_uninit:
      return "DW_OP_GNU_uninit";
    default:
      return def ? "OP_<unknown>" : NULL;
    }
}

static char *
dwarf_bool_name (unsigned mybool)
{
  if (mybool)
    return "TRUE";
  else
    return "FALSE";
}

/* Convert a DWARF type code into its string name.  */

static char *
dwarf_type_encoding_name (unsigned enc)
{
  switch (enc)
    {
    case DW_ATE_void:
      return "DW_ATE_void";
    case DW_ATE_address:
      return "DW_ATE_address";
    case DW_ATE_boolean:
      return "DW_ATE_boolean";
    case DW_ATE_complex_float:
      return "DW_ATE_complex_float";
    case DW_ATE_float:
      return "DW_ATE_float";
    case DW_ATE_signed:
      return "DW_ATE_signed";
    case DW_ATE_signed_char:
      return "DW_ATE_signed_char";
    case DW_ATE_unsigned:
      return "DW_ATE_unsigned";
    case DW_ATE_unsigned_char:
      return "DW_ATE_unsigned_char";
    /* DWARF 3.  */
    case DW_ATE_imaginary_float:
      return "DW_ATE_imaginary_float";
    case DW_ATE_packed_decimal:
      return "DW_ATE_packed_decimal";
    case DW_ATE_numeric_string:
      return "DW_ATE_numeric_string";
    case DW_ATE_edited:
      return "DW_ATE_edited";
    case DW_ATE_signed_fixed:
      return "DW_ATE_signed_fixed";
    case DW_ATE_unsigned_fixed:
      return "DW_ATE_unsigned_fixed";
    case DW_ATE_decimal_float:
      return "DW_ATE_decimal_float";
    /* DWARF 4.  */
    case DW_ATE_UTF:
      return "DW_ATE_UTF";
    /* HP extensions.  */
    case DW_ATE_HP_float80:
      return "DW_ATE_HP_float80";
    case DW_ATE_HP_complex_float80:
      return "DW_ATE_HP_complex_float80";
    case DW_ATE_HP_float128:
      return "DW_ATE_HP_float128";
    case DW_ATE_HP_complex_float128:
      return "DW_ATE_HP_complex_float128";
    case DW_ATE_HP_floathpintel:
      return "DW_ATE_HP_floathpintel";
    case DW_ATE_HP_imaginary_float80:
      return "DW_ATE_HP_imaginary_float80";
    case DW_ATE_HP_imaginary_float128:
      return "DW_ATE_HP_imaginary_float128";
    default:
      return "DW_ATE_<unknown>";
    }
}

/* Convert a DWARF call frame info operation to its string name. */

#if 0
static char *
dwarf_cfi_name (unsigned cfi_opc)
{
  switch (cfi_opc)
    {
    case DW_CFA_advance_loc:
      return "DW_CFA_advance_loc";
    case DW_CFA_offset:
      return "DW_CFA_offset";
    case DW_CFA_restore:
      return "DW_CFA_restore";
    case DW_CFA_nop:
      return "DW_CFA_nop";
    case DW_CFA_set_loc:
      return "DW_CFA_set_loc";
    case DW_CFA_advance_loc1:
      return "DW_CFA_advance_loc1";
    case DW_CFA_advance_loc2:
      return "DW_CFA_advance_loc2";
    case DW_CFA_advance_loc4:
      return "DW_CFA_advance_loc4";
    case DW_CFA_offset_extended:
      return "DW_CFA_offset_extended";
    case DW_CFA_restore_extended:
      return "DW_CFA_restore_extended";
    case DW_CFA_undefined:
      return "DW_CFA_undefined";
    case DW_CFA_same_value:
      return "DW_CFA_same_value";
    case DW_CFA_register:
      return "DW_CFA_register";
    case DW_CFA_remember_state:
      return "DW_CFA_remember_state";
    case DW_CFA_restore_state:
      return "DW_CFA_restore_state";
    case DW_CFA_def_cfa:
      return "DW_CFA_def_cfa";
    case DW_CFA_def_cfa_register:
      return "DW_CFA_def_cfa_register";
    case DW_CFA_def_cfa_offset:
      return "DW_CFA_def_cfa_offset";
    /* DWARF 3.  */
    case DW_CFA_def_cfa_expression:
      return "DW_CFA_def_cfa_expression";
    case DW_CFA_expression:
      return "DW_CFA_expression";
    case DW_CFA_offset_extended_sf:
      return "DW_CFA_offset_extended_sf";
    case DW_CFA_def_cfa_sf:
      return "DW_CFA_def_cfa_sf";
    case DW_CFA_def_cfa_offset_sf:
      return "DW_CFA_def_cfa_offset_sf";
    case DW_CFA_val_offset:
      return "DW_CFA_val_offset";
    case DW_CFA_val_offset_sf:
      return "DW_CFA_val_offset_sf";
    case DW_CFA_val_expression:
      return "DW_CFA_val_expression";
    /* SGI/MIPS specific.  */
    case DW_CFA_MIPS_advance_loc8:
      return "DW_CFA_MIPS_advance_loc8";
    /* GNU extensions.  */
    case DW_CFA_GNU_window_save:
      return "DW_CFA_GNU_window_save";
    case DW_CFA_GNU_args_size:
      return "DW_CFA_GNU_args_size";
    case DW_CFA_GNU_negative_offset_extended:
      return "DW_CFA_GNU_negative_offset_extended";
    default:
      return "DW_CFA_<unknown>";
    }
}
#endif

static void
dump_die_shallow (struct ui_file *f, int indent, struct die_info *die)
{
  unsigned int i;

  print_spaces (indent, f);
  fprintf_unfiltered (f, "Die: %s (abbrev %d, offset 0x%x)\n",
	   dwarf_tag_name (die->tag), die->abbrev, die->offset);

  if (die->parent != NULL)
    {
      print_spaces (indent, f);
      fprintf_unfiltered (f, "  parent at offset: 0x%x\n",
			  die->parent->offset);
    }

  print_spaces (indent, f);
  fprintf_unfiltered (f, "  has children: %s\n",
	   dwarf_bool_name (die->child != NULL));

  print_spaces (indent, f);
  fprintf_unfiltered (f, "  attributes:\n");

  for (i = 0; i < die->num_attrs; ++i)
    {
      print_spaces (indent, f);
      fprintf_unfiltered (f, "    %s (%s) ",
	       dwarf_attr_name (die->attrs[i].name),
	       dwarf_form_name (die->attrs[i].form));

      switch (die->attrs[i].form)
	{
	case DW_FORM_ref_addr:
	case DW_FORM_addr:
	  fprintf_unfiltered (f, "address: ");
	  fputs_filtered (hex_string (DW_ADDR (&die->attrs[i])), f);
	  break;
	case DW_FORM_block2:
	case DW_FORM_block4:
	case DW_FORM_block:
	case DW_FORM_block1:
	  fprintf_unfiltered (f, "block: size %d", DW_BLOCK (&die->attrs[i])->size);
	  break;
	case DW_FORM_exprloc:
	  fprintf_unfiltered (f, "expression: size %u",
			      DW_BLOCK (&die->attrs[i])->size);
	  break;
	case DW_FORM_ref1:
	case DW_FORM_ref2:
	case DW_FORM_ref4:
	  fprintf_unfiltered (f, "constant ref: 0x%lx (adjusted)",
			      (long) (DW_ADDR (&die->attrs[i])));
	  break;
	case DW_FORM_data1:
	case DW_FORM_data2:
	case DW_FORM_data4:
	case DW_FORM_data8:
	case DW_FORM_udata:
	case DW_FORM_sdata:
	  fprintf_unfiltered (f, "constant: %s",
			      pulongest (DW_UNSND (&die->attrs[i])));
	  break;
	case DW_FORM_sec_offset:
	  fprintf_unfiltered (f, "section offset: %s",
			      pulongest (DW_UNSND (&die->attrs[i])));
	  break;
	case DW_FORM_sig8:
	  if (DW_SIGNATURED_TYPE (&die->attrs[i]) != NULL)
	    fprintf_unfiltered (f, "signatured type, offset: 0x%x",
				DW_SIGNATURED_TYPE (&die->attrs[i])->offset);
	  else
	    fprintf_unfiltered (f, "signatured type, offset: unknown");
	  break;
	case DW_FORM_string:
	case DW_FORM_strp:
	  fprintf_unfiltered (f, "string: \"%s\" (%s canonicalized)",
		   DW_STRING (&die->attrs[i])
		   ? DW_STRING (&die->attrs[i]) : "",
		   DW_STRING_IS_CANONICAL (&die->attrs[i]) ? "is" : "not");
	  break;
	case DW_FORM_flag:
	  if (DW_UNSND (&die->attrs[i]))
	    fprintf_unfiltered (f, "flag: TRUE");
	  else
	    fprintf_unfiltered (f, "flag: FALSE");
	  break;
	case DW_FORM_flag_present:
	  fprintf_unfiltered (f, "flag: TRUE");
	  break;
	case DW_FORM_indirect:
	  /* the reader will have reduced the indirect form to
	     the "base form" so this form should not occur */
	  fprintf_unfiltered (f, "unexpected attribute form: DW_FORM_indirect");
	  break;
	default:
	  fprintf_unfiltered (f, "unsupported attribute form: %d.",
		   die->attrs[i].form);
	  break;
	}
      fprintf_unfiltered (f, "\n");
    }
}

static void
dump_die_for_error (struct die_info *die)
{
  dump_die_shallow (gdb_stderr, 0, die);
}

static void
dump_die_1 (struct ui_file *f, int level, int max_level, struct die_info *die)
{
  int indent = level * 4;

  gdb_assert (die != NULL);

  if (level >= max_level)
    return;

  dump_die_shallow (f, indent, die);

  if (die->child != NULL)
    {
      print_spaces (indent, f);
      fprintf_unfiltered (f, "  Children:");
      if (level + 1 < max_level)
	{
	  fprintf_unfiltered (f, "\n");
	  dump_die_1 (f, level + 1, max_level, die->child);
	}
      else
	{
	  fprintf_unfiltered (f, " [not printed, max nesting level reached]\n");
	}
    }

  if (die->sibling != NULL && level > 0)
    {
      dump_die_1 (f, level, max_level, die->sibling);
    }
}

/* This is called from the pdie macro in gdbinit.in.
   It's not static so gcc will keep a copy callable from gdb.  */

void
dump_die (struct die_info *die, int max_level)
{
  dump_die_1 (gdb_stdlog, 0, max_level, die);
}

static void
store_in_ref_table (struct die_info *die, struct dwarf2_cu *cu)
{
  void **slot;

  slot = htab_find_slot_with_hash (cu->die_hash, die, die->offset, INSERT);

  *slot = die;
}

static int
is_ref_attr (struct attribute *attr)
{
  switch (attr->form)
    {
    case DW_FORM_ref_addr:
    case DW_FORM_ref1:
    case DW_FORM_ref2:
    case DW_FORM_ref4:
    case DW_FORM_ref8:
    case DW_FORM_ref_udata:
      return 1;
    default:
      return 0;
    }
}

static unsigned int
dwarf2_get_ref_die_offset (struct attribute *attr)
{
  if (is_ref_attr (attr))
    return DW_ADDR (attr);

  complaint (&symfile_complaints,
	     _("unsupported die ref attribute form: '%s'"),
	     dwarf_form_name (attr->form));
  return 0;
}

/* Return the constant value held by ATTR.  Return DEFAULT_VALUE if
 * the value held by the attribute is not constant.  */

static LONGEST
dwarf2_get_attr_constant_value (struct attribute *attr, int default_value)
{
  if (attr->form == DW_FORM_sdata)
    return DW_SND (attr);
  else if (attr->form == DW_FORM_udata
           || attr->form == DW_FORM_data1
           || attr->form == DW_FORM_data2
           || attr->form == DW_FORM_data4
           || attr->form == DW_FORM_data8)
    return DW_UNSND (attr);
  else
    {
      complaint (&symfile_complaints, _("Attribute value is not a constant (%s)"),
                 dwarf_form_name (attr->form));
      return default_value;
    }
}

/* THIS_CU has a reference to PER_CU.  If necessary, load the new compilation
   unit and add it to our queue.
   The result is non-zero if PER_CU was queued, otherwise the result is zero
   meaning either PER_CU is already queued or it is already loaded.  */

static int
maybe_queue_comp_unit (struct dwarf2_cu *this_cu,
		       struct dwarf2_per_cu_data *per_cu)
{
  /* Mark the dependence relation so that we don't flush PER_CU
     too early.  */
  dwarf2_add_dependence (this_cu, per_cu);

  /* If it's already on the queue, we have nothing to do.  */
  if (per_cu->queued)
    return 0;

  /* If the compilation unit is already loaded, just mark it as
     used.  */
  if (per_cu->cu != NULL)
    {
      per_cu->cu->last_used = 0;
      return 0;
    }

  /* Add it to the queue.  */
  queue_comp_unit (per_cu, this_cu->objfile);

  return 1;
}

/* Follow reference or signature attribute ATTR of SRC_DIE.
   On entry *REF_CU is the CU of SRC_DIE.
   On exit *REF_CU is the CU of the result.  */

static struct die_info *
follow_die_ref_or_sig (struct die_info *src_die, struct attribute *attr,
		       struct dwarf2_cu **ref_cu)
{
  struct die_info *die;

  if (is_ref_attr (attr))
    die = follow_die_ref (src_die, attr, ref_cu);
  else if (attr->form == DW_FORM_sig8)
    die = follow_die_sig (src_die, attr, ref_cu);
  else
    {
      dump_die_for_error (src_die);
      error (_("Dwarf Error: Expected reference attribute [in module %s]"),
	     (*ref_cu)->objfile->name);
    }

  return die;
}

/* Follow reference OFFSET.
   On entry *REF_CU is the CU of source DIE referencing OFFSET.
   On exit *REF_CU is the CU of the result.  */

static struct die_info *
follow_die_offset (unsigned int offset, struct dwarf2_cu **ref_cu)
{
  struct die_info temp_die;
  struct dwarf2_cu *target_cu, *cu = *ref_cu;

  gdb_assert (cu->per_cu != NULL);

  if (cu->per_cu->from_debug_types)
    {
      /* .debug_types CUs cannot reference anything outside their CU.
	 If they need to, they have to reference a signatured type via
	 DW_FORM_sig8.  */
      if (! offset_in_cu_p (&cu->header, offset))
	return NULL;
      target_cu = cu;
    }
  else if (! offset_in_cu_p (&cu->header, offset))
    {
      struct dwarf2_per_cu_data *per_cu;

      per_cu = dwarf2_find_containing_comp_unit (offset, cu->objfile);

      /* If necessary, add it to the queue and load its DIEs.  */
      if (maybe_queue_comp_unit (cu, per_cu))
	load_full_comp_unit (per_cu, cu->objfile);

      target_cu = per_cu->cu;
    }
  else
    target_cu = cu;

  *ref_cu = target_cu;
  temp_die.offset = offset;
  return htab_find_with_hash (target_cu->die_hash, &temp_die, offset);
}

/* Follow reference attribute ATTR of SRC_DIE.
   On entry *REF_CU is the CU of SRC_DIE.
   On exit *REF_CU is the CU of the result.  */

static struct die_info *
follow_die_ref (struct die_info *src_die, struct attribute *attr,
		struct dwarf2_cu **ref_cu)
{
  unsigned int offset = dwarf2_get_ref_die_offset (attr);
  struct dwarf2_cu *cu = *ref_cu;
  struct die_info *die;

  die = follow_die_offset (offset, ref_cu);
  if (!die)
    error (_("Dwarf Error: Cannot find DIE at 0x%x referenced from DIE "
	   "at 0x%x [in module %s]"),
	   offset, src_die->offset, cu->objfile->name);

  return die;
}

/* Return DWARF block and its CU referenced by OFFSET at PER_CU.  Returned
   value is intended for DW_OP_call*.  */

struct dwarf2_locexpr_baton
dwarf2_fetch_die_location_block (unsigned int offset,
				 struct dwarf2_per_cu_data *per_cu)
{
  struct dwarf2_cu *cu = per_cu->cu;
  struct die_info *die;
  struct attribute *attr;
  struct dwarf2_locexpr_baton retval;

  die = follow_die_offset (offset, &cu);
  if (!die)
    error (_("Dwarf Error: Cannot find DIE at 0x%x referenced in module %s"),
	   offset, per_cu->cu->objfile->name);

  attr = dwarf2_attr (die, DW_AT_location, cu);
  if (!attr)
    {
      /* DWARF: "If there is no such attribute, then there is no effect.".  */

      retval.data = NULL;
      retval.size = 0;
    }
  else
    {
      if (!attr_form_is_block (attr))
	error (_("Dwarf Error: DIE at 0x%x referenced in module %s "
		 "is neither DW_FORM_block* nor DW_FORM_exprloc"),
	       offset, per_cu->cu->objfile->name);

      retval.data = DW_BLOCK (attr)->data;
      retval.size = DW_BLOCK (attr)->size;
    }
  retval.per_cu = cu->per_cu;
  return retval;
}

/* Follow the signature attribute ATTR in SRC_DIE.
   On entry *REF_CU is the CU of SRC_DIE.
   On exit *REF_CU is the CU of the result.  */

static struct die_info *
follow_die_sig (struct die_info *src_die, struct attribute *attr,
		struct dwarf2_cu **ref_cu)
{
  struct objfile *objfile = (*ref_cu)->objfile;
  struct die_info temp_die;
  struct signatured_type *sig_type = DW_SIGNATURED_TYPE (attr);
  struct dwarf2_cu *sig_cu;
  struct die_info *die;

  /* sig_type will be NULL if the signatured type is missing from
     the debug info.  */
  if (sig_type == NULL)
    error (_("Dwarf Error: Cannot find signatured DIE referenced from DIE "
	     "at 0x%x [in module %s]"),
	   src_die->offset, objfile->name);

  /* If necessary, add it to the queue and load its DIEs.  */

  if (maybe_queue_comp_unit (*ref_cu, &sig_type->per_cu))
    read_signatured_type (objfile, sig_type);

  gdb_assert (sig_type->per_cu.cu != NULL);

  sig_cu = sig_type->per_cu.cu;
  temp_die.offset = sig_cu->header.offset + sig_type->type_offset;
  die = htab_find_with_hash (sig_cu->die_hash, &temp_die, temp_die.offset);
  if (die)
    {
      *ref_cu = sig_cu;
      return die;
    }

  error (_("Dwarf Error: Cannot find signatured DIE at 0x%x referenced from DIE "
	 "at 0x%x [in module %s]"),
	 sig_type->type_offset, src_die->offset, objfile->name);
}

/* Given an offset of a signatured type, return its signatured_type.  */

static struct signatured_type *
lookup_signatured_type_at_offset (struct objfile *objfile, unsigned int offset)
{
  gdb_byte *info_ptr = dwarf2_per_objfile->types.buffer + offset;
  unsigned int length, initial_length_size;
  unsigned int sig_offset;
  struct signatured_type find_entry, *type_sig;

  length = read_initial_length (objfile->obfd, info_ptr, &initial_length_size);
  sig_offset = (initial_length_size
		+ 2 /*version*/
		+ (initial_length_size == 4 ? 4 : 8) /*debug_abbrev_offset*/
		+ 1 /*address_size*/);
  find_entry.signature = bfd_get_64 (objfile->obfd, info_ptr + sig_offset);
  type_sig = htab_find (dwarf2_per_objfile->signatured_types, &find_entry);

  /* This is only used to lookup previously recorded types.
     If we didn't find it, it's our bug.  */
  gdb_assert (type_sig != NULL);
  gdb_assert (offset == type_sig->offset);

  return type_sig;
}

/* Read in signatured type at OFFSET and build its CU and die(s).  */

static void
read_signatured_type_at_offset (struct objfile *objfile,
				unsigned int offset)
{
  struct signatured_type *type_sig;

  dwarf2_read_section (objfile, &dwarf2_per_objfile->types);

  /* We have the section offset, but we need the signature to do the
     hash table lookup.	 */
  type_sig = lookup_signatured_type_at_offset (objfile, offset);

  gdb_assert (type_sig->per_cu.cu == NULL);

  read_signatured_type (objfile, type_sig);

  gdb_assert (type_sig->per_cu.cu != NULL);
}

/* Read in a signatured type and build its CU and DIEs.  */

static void
read_signatured_type (struct objfile *objfile,
		      struct signatured_type *type_sig)
{
  gdb_byte *types_ptr = dwarf2_per_objfile->types.buffer + type_sig->offset;
  struct die_reader_specs reader_specs;
  struct dwarf2_cu *cu;
  ULONGEST signature;
  struct cleanup *back_to, *free_cu_cleanup;
  struct attribute *attr;

  gdb_assert (type_sig->per_cu.cu == NULL);

  cu = xmalloc (sizeof (struct dwarf2_cu));
  memset (cu, 0, sizeof (struct dwarf2_cu));
  obstack_init (&cu->comp_unit_obstack);
  cu->objfile = objfile;
  type_sig->per_cu.cu = cu;
  cu->per_cu = &type_sig->per_cu;

  /* If an error occurs while loading, release our storage.  */
  free_cu_cleanup = make_cleanup (free_one_comp_unit, cu);

  types_ptr = read_type_comp_unit_head (&cu->header, &signature,
					types_ptr, objfile->obfd);
  gdb_assert (signature == type_sig->signature);

  cu->die_hash
    = htab_create_alloc_ex (cu->header.length / 12,
			    die_hash,
			    die_eq,
			    NULL,
			    &cu->comp_unit_obstack,
			    hashtab_obstack_allocate,
			    dummy_obstack_deallocate);

  dwarf2_read_abbrevs (cu->objfile->obfd, cu);
  back_to = make_cleanup (dwarf2_free_abbrev_table, cu);

  init_cu_die_reader (&reader_specs, cu);

  cu->dies = read_die_and_children (&reader_specs, types_ptr, &types_ptr,
				    NULL /*parent*/);

  /* We try not to read any attributes in this function, because not
     all objfiles needed for references have been loaded yet, and symbol
     table processing isn't initialized.  But we have to set the CU language,
     or we won't be able to build types correctly.  */
  attr = dwarf2_attr (cu->dies, DW_AT_language, cu);
  if (attr)
    set_cu_language (DW_UNSND (attr), cu);
  else
    set_cu_language (language_minimal, cu);

  do_cleanups (back_to);

  /* We've successfully allocated this compilation unit.  Let our caller
     clean it up when finished with it.	 */
  discard_cleanups (free_cu_cleanup);

  type_sig->per_cu.cu->read_in_chain = dwarf2_per_objfile->read_in_chain;
  dwarf2_per_objfile->read_in_chain = &type_sig->per_cu;
}

/* Decode simple location descriptions.
   Given a pointer to a dwarf block that defines a location, compute
   the location and return the value.

   NOTE drow/2003-11-18: This function is called in two situations
   now: for the address of static or global variables (partial symbols
   only) and for offsets into structures which are expected to be
   (more or less) constant.  The partial symbol case should go away,
   and only the constant case should remain.  That will let this
   function complain more accurately.  A few special modes are allowed
   without complaint for global variables (for instance, global
   register values and thread-local values).

   A location description containing no operations indicates that the
   object is optimized out.  The return value is 0 for that case.
   FIXME drow/2003-11-16: No callers check for this case any more; soon all
   callers will only want a very basic result and this can become a
   complaint.

   Note that stack[0] is unused except as a default error return.
   Note that stack overflow is not yet handled.  */

static CORE_ADDR
decode_locdesc (struct dwarf_block *blk, struct dwarf2_cu *cu)
{
  struct objfile *objfile = cu->objfile;
  int i;
  int size = blk->size;
  gdb_byte *data = blk->data;
  CORE_ADDR stack[64];
  int stacki;
  unsigned int bytes_read, unsnd;
  gdb_byte op;

  i = 0;
  stacki = 0;
  stack[stacki] = 0;

  while (i < size)
    {
      op = data[i++];
      switch (op)
	{
	case DW_OP_lit0:
	case DW_OP_lit1:
	case DW_OP_lit2:
	case DW_OP_lit3:
	case DW_OP_lit4:
	case DW_OP_lit5:
	case DW_OP_lit6:
	case DW_OP_lit7:
	case DW_OP_lit8:
	case DW_OP_lit9:
	case DW_OP_lit10:
	case DW_OP_lit11:
	case DW_OP_lit12:
	case DW_OP_lit13:
	case DW_OP_lit14:
	case DW_OP_lit15:
	case DW_OP_lit16:
	case DW_OP_lit17:
	case DW_OP_lit18:
	case DW_OP_lit19:
	case DW_OP_lit20:
	case DW_OP_lit21:
	case DW_OP_lit22:
	case DW_OP_lit23:
	case DW_OP_lit24:
	case DW_OP_lit25:
	case DW_OP_lit26:
	case DW_OP_lit27:
	case DW_OP_lit28:
	case DW_OP_lit29:
	case DW_OP_lit30:
	case DW_OP_lit31:
	  stack[++stacki] = op - DW_OP_lit0;
	  break;

	case DW_OP_reg0:
	case DW_OP_reg1:
	case DW_OP_reg2:
	case DW_OP_reg3:
	case DW_OP_reg4:
	case DW_OP_reg5:
	case DW_OP_reg6:
	case DW_OP_reg7:
	case DW_OP_reg8:
	case DW_OP_reg9:
	case DW_OP_reg10:
	case DW_OP_reg11:
	case DW_OP_reg12:
	case DW_OP_reg13:
	case DW_OP_reg14:
	case DW_OP_reg15:
	case DW_OP_reg16:
	case DW_OP_reg17:
	case DW_OP_reg18:
	case DW_OP_reg19:
	case DW_OP_reg20:
	case DW_OP_reg21:
	case DW_OP_reg22:
	case DW_OP_reg23:
	case DW_OP_reg24:
	case DW_OP_reg25:
	case DW_OP_reg26:
	case DW_OP_reg27:
	case DW_OP_reg28:
	case DW_OP_reg29:
	case DW_OP_reg30:
	case DW_OP_reg31:
	  stack[++stacki] = op - DW_OP_reg0;
	  if (i < size)
	    dwarf2_complex_location_expr_complaint ();
	  break;

	case DW_OP_regx:
	  unsnd = read_unsigned_leb128 (NULL, (data + i), &bytes_read);
	  i += bytes_read;
	  stack[++stacki] = unsnd;
	  if (i < size)
	    dwarf2_complex_location_expr_complaint ();
	  break;

	case DW_OP_addr:
	  stack[++stacki] = read_address (objfile->obfd, &data[i],
					  cu, &bytes_read);
	  i += bytes_read;
	  break;

	case DW_OP_const1u:
	  stack[++stacki] = read_1_byte (objfile->obfd, &data[i]);
	  i += 1;
	  break;

	case DW_OP_const1s:
	  stack[++stacki] = read_1_signed_byte (objfile->obfd, &data[i]);
	  i += 1;
	  break;

	case DW_OP_const2u:
	  stack[++stacki] = read_2_bytes (objfile->obfd, &data[i]);
	  i += 2;
	  break;

	case DW_OP_const2s:
	  stack[++stacki] = read_2_signed_bytes (objfile->obfd, &data[i]);
	  i += 2;
	  break;

	case DW_OP_const4u:
	  stack[++stacki] = read_4_bytes (objfile->obfd, &data[i]);
	  i += 4;
	  break;

	case DW_OP_const4s:
	  stack[++stacki] = read_4_signed_bytes (objfile->obfd, &data[i]);
	  i += 4;
	  break;

	case DW_OP_constu:
	  stack[++stacki] = read_unsigned_leb128 (NULL, (data + i),
						  &bytes_read);
	  i += bytes_read;
	  break;

	case DW_OP_consts:
	  stack[++stacki] = read_signed_leb128 (NULL, (data + i), &bytes_read);
	  i += bytes_read;
	  break;

	case DW_OP_dup:
	  stack[stacki + 1] = stack[stacki];
	  stacki++;
	  break;

	case DW_OP_plus:
	  stack[stacki - 1] += stack[stacki];
	  stacki--;
	  break;

	case DW_OP_plus_uconst:
	  stack[stacki] += read_unsigned_leb128 (NULL, (data + i), &bytes_read);
	  i += bytes_read;
	  break;

	case DW_OP_minus:
	  stack[stacki - 1] -= stack[stacki];
	  stacki--;
	  break;

	case DW_OP_deref:
	  /* If we're not the last op, then we definitely can't encode
	     this using GDB's address_class enum.  This is valid for partial
	     global symbols, although the variable's address will be bogus
	     in the psymtab.  */
	  if (i < size)
	    dwarf2_complex_location_expr_complaint ();
	  break;

        case DW_OP_GNU_push_tls_address:
	  /* The top of the stack has the offset from the beginning
	     of the thread control block at which the variable is located.  */
	  /* Nothing should follow this operator, so the top of stack would
	     be returned.  */
	  /* This is valid for partial global symbols, but the variable's
	     address will be bogus in the psymtab.  */
	  if (i < size)
	    dwarf2_complex_location_expr_complaint ();
          break;

	case DW_OP_GNU_uninit:
	  break;

	default:
	  complaint (&symfile_complaints, _("unsupported stack op: '%s'"),
		     dwarf_stack_op_name (op, 1));
	  return (stack[stacki]);
	}
    }
  return (stack[stacki]);
}

/* memory allocation interface */

static struct dwarf_block *
dwarf_alloc_block (struct dwarf2_cu *cu)
{
  struct dwarf_block *blk;

  blk = (struct dwarf_block *)
    obstack_alloc (&cu->comp_unit_obstack, sizeof (struct dwarf_block));
  return (blk);
}

static struct abbrev_info *
dwarf_alloc_abbrev (struct dwarf2_cu *cu)
{
  struct abbrev_info *abbrev;

  abbrev = (struct abbrev_info *)
    obstack_alloc (&cu->abbrev_obstack, sizeof (struct abbrev_info));
  memset (abbrev, 0, sizeof (struct abbrev_info));
  return (abbrev);
}

static struct die_info *
dwarf_alloc_die (struct dwarf2_cu *cu, int num_attrs)
{
  struct die_info *die;
  size_t size = sizeof (struct die_info);

  if (num_attrs > 1)
    size += (num_attrs - 1) * sizeof (struct attribute);

  die = (struct die_info *) obstack_alloc (&cu->comp_unit_obstack, size);
  memset (die, 0, sizeof (struct die_info));
  return (die);
}


/* Macro support.  */


/* Return the full name of file number I in *LH's file name table.
   Use COMP_DIR as the name of the current directory of the
   compilation.  The result is allocated using xmalloc; the caller is
   responsible for freeing it.  */
static char *
file_full_name (int file, struct line_header *lh, const char *comp_dir)
{
  /* Is the file number a valid index into the line header's file name
     table?  Remember that file numbers start with one, not zero.  */
  if (1 <= file && file <= lh->num_file_names)
    {
      struct file_entry *fe = &lh->file_names[file - 1];

      if (IS_ABSOLUTE_PATH (fe->name))
        return xstrdup (fe->name);
      else
        {
          const char *dir;
          int dir_len;
          char *full_name;

          if (fe->dir_index)
            dir = lh->include_dirs[fe->dir_index - 1];
          else
            dir = comp_dir;

          if (dir)
            {
              dir_len = strlen (dir);
              full_name = xmalloc (dir_len + 1 + strlen (fe->name) + 1);
              strcpy (full_name, dir);
              full_name[dir_len] = '/';
              strcpy (full_name + dir_len + 1, fe->name);
              return full_name;
            }
          else
            return xstrdup (fe->name);
        }
    }
  else
    {
      /* The compiler produced a bogus file number.  We can at least
         record the macro definitions made in the file, even if we
         won't be able to find the file by name.  */
      char fake_name[80];

      sprintf (fake_name, "<bad macro file number %d>", file);

      complaint (&symfile_complaints,
                 _("bad file number in macro information (%d)"),
                 file);

      return xstrdup (fake_name);
    }
}


static struct macro_source_file *
macro_start_file (int file, int line,
                  struct macro_source_file *current_file,
                  const char *comp_dir,
                  struct line_header *lh, struct objfile *objfile)
{
  /* The full name of this source file.  */
  char *full_name = file_full_name (file, lh, comp_dir);

  /* We don't create a macro table for this compilation unit
     at all until we actually get a filename.  */
  if (! pending_macros)
    pending_macros = new_macro_table (&objfile->objfile_obstack,
                                      objfile->macro_cache);

  if (! current_file)
    /* If we have no current file, then this must be the start_file
       directive for the compilation unit's main source file.  */
    current_file = macro_set_main (pending_macros, full_name);
  else
    current_file = macro_include (current_file, line, full_name);

  xfree (full_name);

  return current_file;
}


/* Copy the LEN characters at BUF to a xmalloc'ed block of memory,
   followed by a null byte.  */
static char *
copy_string (const char *buf, int len)
{
  char *s = xmalloc (len + 1);

  memcpy (s, buf, len);
  s[len] = '\0';
  return s;
}


static const char *
consume_improper_spaces (const char *p, const char *body)
{
  if (*p == ' ')
    {
      complaint (&symfile_complaints,
		 _("macro definition contains spaces in formal argument list:\n`%s'"),
		 body);

      while (*p == ' ')
        p++;
    }

  return p;
}


static void
parse_macro_definition (struct macro_source_file *file, int line,
                        const char *body)
{
  const char *p;

  /* The body string takes one of two forms.  For object-like macro
     definitions, it should be:

        <macro name> " " <definition>

     For function-like macro definitions, it should be:

        <macro name> "() " <definition>
     or
        <macro name> "(" <arg name> ( "," <arg name> ) * ") " <definition>

     Spaces may appear only where explicitly indicated, and in the
     <definition>.

     The Dwarf 2 spec says that an object-like macro's name is always
     followed by a space, but versions of GCC around March 2002 omit
     the space when the macro's definition is the empty string.

     The Dwarf 2 spec says that there should be no spaces between the
     formal arguments in a function-like macro's formal argument list,
     but versions of GCC around March 2002 include spaces after the
     commas.  */


  /* Find the extent of the macro name.  The macro name is terminated
     by either a space or null character (for an object-like macro) or
     an opening paren (for a function-like macro).  */
  for (p = body; *p; p++)
    if (*p == ' ' || *p == '(')
      break;

  if (*p == ' ' || *p == '\0')
    {
      /* It's an object-like macro.  */
      int name_len = p - body;
      char *name = copy_string (body, name_len);
      const char *replacement;

      if (*p == ' ')
        replacement = body + name_len + 1;
      else
        {
	  dwarf2_macro_malformed_definition_complaint (body);
          replacement = body + name_len;
        }

      macro_define_object (file, line, name, replacement);

      xfree (name);
    }
  else if (*p == '(')
    {
      /* It's a function-like macro.  */
      char *name = copy_string (body, p - body);
      int argc = 0;
      int argv_size = 1;
      char **argv = xmalloc (argv_size * sizeof (*argv));

      p++;

      p = consume_improper_spaces (p, body);

      /* Parse the formal argument list.  */
      while (*p && *p != ')')
        {
          /* Find the extent of the current argument name.  */
          const char *arg_start = p;

          while (*p && *p != ',' && *p != ')' && *p != ' ')
            p++;

          if (! *p || p == arg_start)
	    dwarf2_macro_malformed_definition_complaint (body);
          else
            {
              /* Make sure argv has room for the new argument.  */
              if (argc >= argv_size)
                {
                  argv_size *= 2;
                  argv = xrealloc (argv, argv_size * sizeof (*argv));
                }

              argv[argc++] = copy_string (arg_start, p - arg_start);
            }

          p = consume_improper_spaces (p, body);

          /* Consume the comma, if present.  */
          if (*p == ',')
            {
              p++;

              p = consume_improper_spaces (p, body);
            }
        }

      if (*p == ')')
        {
          p++;

          if (*p == ' ')
            /* Perfectly formed definition, no complaints.  */
            macro_define_function (file, line, name,
                                   argc, (const char **) argv,
                                   p + 1);
          else if (*p == '\0')
            {
              /* Complain, but do define it.  */
	      dwarf2_macro_malformed_definition_complaint (body);
              macro_define_function (file, line, name,
                                     argc, (const char **) argv,
                                     p);
            }
          else
            /* Just complain.  */
	    dwarf2_macro_malformed_definition_complaint (body);
        }
      else
        /* Just complain.  */
	dwarf2_macro_malformed_definition_complaint (body);

      xfree (name);
      {
        int i;

        for (i = 0; i < argc; i++)
          xfree (argv[i]);
      }
      xfree (argv);
    }
  else
    dwarf2_macro_malformed_definition_complaint (body);
}


static void
dwarf_decode_macros (struct line_header *lh, unsigned int offset,
                     char *comp_dir, bfd *abfd,
                     struct dwarf2_cu *cu)
{
  gdb_byte *mac_ptr, *mac_end;
  struct macro_source_file *current_file = 0;
  enum dwarf_macinfo_record_type macinfo_type;
  int at_commandline;

  dwarf2_read_section (dwarf2_per_objfile->objfile,
		       &dwarf2_per_objfile->macinfo);
  if (dwarf2_per_objfile->macinfo.buffer == NULL)
    {
      complaint (&symfile_complaints, _("missing .debug_macinfo section"));
      return;
    }

  /* First pass: Find the name of the base filename.
     This filename is needed in order to process all macros whose definition
     (or undefinition) comes from the command line.  These macros are defined
     before the first DW_MACINFO_start_file entry, and yet still need to be
     associated to the base file.

     To determine the base file name, we scan the macro definitions until we
     reach the first DW_MACINFO_start_file entry.  We then initialize
     CURRENT_FILE accordingly so that any macro definition found before the
     first DW_MACINFO_start_file can still be associated to the base file.  */

  mac_ptr = dwarf2_per_objfile->macinfo.buffer + offset;
  mac_end = dwarf2_per_objfile->macinfo.buffer
    + dwarf2_per_objfile->macinfo.size;

  do
    {
      /* Do we at least have room for a macinfo type byte?  */
      if (mac_ptr >= mac_end)
        {
	  /* Complaint is printed during the second pass as GDB will probably
	     stop the first pass earlier upon finding DW_MACINFO_start_file.  */
	  break;
        }

      macinfo_type = read_1_byte (abfd, mac_ptr);
      mac_ptr++;

      switch (macinfo_type)
        {
          /* A zero macinfo type indicates the end of the macro
             information.  */
        case 0:
	  break;

	case DW_MACINFO_define:
	case DW_MACINFO_undef:
	  /* Only skip the data by MAC_PTR.  */
	  {
	    unsigned int bytes_read;

	    read_unsigned_leb128 (abfd, mac_ptr, &bytes_read);
	    mac_ptr += bytes_read;
	    read_string (abfd, mac_ptr, &bytes_read);
	    mac_ptr += bytes_read;
	  }
	  break;

	case DW_MACINFO_start_file:
	  {
	    unsigned int bytes_read;
	    int line, file;

	    line = read_unsigned_leb128 (abfd, mac_ptr, &bytes_read);
	    mac_ptr += bytes_read;
	    file = read_unsigned_leb128 (abfd, mac_ptr, &bytes_read);
	    mac_ptr += bytes_read;

	    current_file = macro_start_file (file, line, current_file, comp_dir,
					     lh, cu->objfile);
	  }
	  break;

	case DW_MACINFO_end_file:
	  /* No data to skip by MAC_PTR.  */
	  break;

	case DW_MACINFO_vendor_ext:
	  /* Only skip the data by MAC_PTR.  */
	  {
	    unsigned int bytes_read;

	    read_unsigned_leb128 (abfd, mac_ptr, &bytes_read);
	    mac_ptr += bytes_read;
	    read_string (abfd, mac_ptr, &bytes_read);
	    mac_ptr += bytes_read;
	  }
	  break;

	default:
	  break;
	}
    } while (macinfo_type != 0 && current_file == NULL);

  /* Second pass: Process all entries.

     Use the AT_COMMAND_LINE flag to determine whether we are still processing
     command-line macro definitions/undefinitions.  This flag is unset when we
     reach the first DW_MACINFO_start_file entry.  */

  mac_ptr = dwarf2_per_objfile->macinfo.buffer + offset;

  /* Determines if GDB is still before first DW_MACINFO_start_file.  If true
     GDB is still reading the definitions from command line.  First
     DW_MACINFO_start_file will need to be ignored as it was already executed
     to create CURRENT_FILE for the main source holding also the command line
     definitions.  On first met DW_MACINFO_start_file this flag is reset to
     normally execute all the remaining DW_MACINFO_start_file macinfos.  */

  at_commandline = 1;

  do
    {
      /* Do we at least have room for a macinfo type byte?  */
      if (mac_ptr >= mac_end)
	{
	  dwarf2_macros_too_long_complaint ();
	  break;
	}

      macinfo_type = read_1_byte (abfd, mac_ptr);
      mac_ptr++;

      switch (macinfo_type)
	{
	  /* A zero macinfo type indicates the end of the macro
	     information.  */
	case 0:
	  break;

        case DW_MACINFO_define:
        case DW_MACINFO_undef:
          {
            unsigned int bytes_read;
            int line;
            char *body;

            line = read_unsigned_leb128 (abfd, mac_ptr, &bytes_read);
            mac_ptr += bytes_read;
            body = read_string (abfd, mac_ptr, &bytes_read);
            mac_ptr += bytes_read;

            if (! current_file)
	      {
		/* DWARF violation as no main source is present.  */
		complaint (&symfile_complaints,
			   _("debug info with no main source gives macro %s "
			     "on line %d: %s"),
			   macinfo_type == DW_MACINFO_define ?
			     _("definition") :
			       macinfo_type == DW_MACINFO_undef ?
				 _("undefinition") :
				 _("something-or-other"), line, body);
		break;
	      }
	    if ((line == 0 && !at_commandline) || (line != 0 && at_commandline))
	      complaint (&symfile_complaints,
			 _("debug info gives %s macro %s with %s line %d: %s"),
			 at_commandline ? _("command-line") : _("in-file"),
			 macinfo_type == DW_MACINFO_define ?
			   _("definition") :
			     macinfo_type == DW_MACINFO_undef ?
			       _("undefinition") :
			       _("something-or-other"),
			 line == 0 ? _("zero") : _("non-zero"), line, body);

	    if (macinfo_type == DW_MACINFO_define)
	      parse_macro_definition (current_file, line, body);
	    else if (macinfo_type == DW_MACINFO_undef)
	      macro_undef (current_file, line, body);
          }
          break;

        case DW_MACINFO_start_file:
          {
            unsigned int bytes_read;
            int line, file;

            line = read_unsigned_leb128 (abfd, mac_ptr, &bytes_read);
            mac_ptr += bytes_read;
            file = read_unsigned_leb128 (abfd, mac_ptr, &bytes_read);
            mac_ptr += bytes_read;

	    if ((line == 0 && !at_commandline) || (line != 0 && at_commandline))
	      complaint (&symfile_complaints,
			 _("debug info gives source %d included "
			   "from %s at %s line %d"),
			 file, at_commandline ? _("command-line") : _("file"),
			 line == 0 ? _("zero") : _("non-zero"), line);

	    if (at_commandline)
	      {
		/* This DW_MACINFO_start_file was executed in the pass one.  */
		at_commandline = 0;
	      }
	    else
	      current_file = macro_start_file (file, line,
					       current_file, comp_dir,
					       lh, cu->objfile);
          }
          break;

        case DW_MACINFO_end_file:
          if (! current_file)
	    complaint (&symfile_complaints,
		       _("macro debug info has an unmatched `close_file' directive"));
          else
            {
              current_file = current_file->included_by;
              if (! current_file)
                {
                  enum dwarf_macinfo_record_type next_type;

                  /* GCC circa March 2002 doesn't produce the zero
                     type byte marking the end of the compilation
                     unit.  Complain if it's not there, but exit no
                     matter what.  */

                  /* Do we at least have room for a macinfo type byte?  */
                  if (mac_ptr >= mac_end)
                    {
		      dwarf2_macros_too_long_complaint ();
                      return;
                    }

                  /* We don't increment mac_ptr here, so this is just
                     a look-ahead.  */
                  next_type = read_1_byte (abfd, mac_ptr);
                  if (next_type != 0)
		    complaint (&symfile_complaints,
			       _("no terminating 0-type entry for macros in `.debug_macinfo' section"));

                  return;
                }
            }
          break;

        case DW_MACINFO_vendor_ext:
          {
            unsigned int bytes_read;
            int constant;
            char *string;

            constant = read_unsigned_leb128 (abfd, mac_ptr, &bytes_read);
            mac_ptr += bytes_read;
            string = read_string (abfd, mac_ptr, &bytes_read);
            mac_ptr += bytes_read;

            /* We don't recognize any vendor extensions.  */
          }
          break;
        }
    } while (macinfo_type != 0);
}

/* Check if the attribute's form is a DW_FORM_block*
   if so return true else false. */
static int
attr_form_is_block (struct attribute *attr)
{
  return (attr == NULL ? 0 :
      attr->form == DW_FORM_block1
      || attr->form == DW_FORM_block2
      || attr->form == DW_FORM_block4
      || attr->form == DW_FORM_block
      || attr->form == DW_FORM_exprloc);
}

/* Return non-zero if ATTR's value is a section offset --- classes
   lineptr, loclistptr, macptr or rangelistptr --- or zero, otherwise.
   You may use DW_UNSND (attr) to retrieve such offsets.

   Section 7.5.4, "Attribute Encodings", explains that no attribute
   may have a value that belongs to more than one of these classes; it
   would be ambiguous if we did, because we use the same forms for all
   of them.  */
static int
attr_form_is_section_offset (struct attribute *attr)
{
  return (attr->form == DW_FORM_data4
          || attr->form == DW_FORM_data8
	  || attr->form == DW_FORM_sec_offset);
}


/* Return non-zero if ATTR's value falls in the 'constant' class, or
   zero otherwise.  When this function returns true, you can apply
   dwarf2_get_attr_constant_value to it.

   However, note that for some attributes you must check
   attr_form_is_section_offset before using this test.  DW_FORM_data4
   and DW_FORM_data8 are members of both the constant class, and of
   the classes that contain offsets into other debug sections
   (lineptr, loclistptr, macptr or rangelistptr).  The DWARF spec says
   that, if an attribute's can be either a constant or one of the
   section offset classes, DW_FORM_data4 and DW_FORM_data8 should be
   taken as section offsets, not constants.  */
static int
attr_form_is_constant (struct attribute *attr)
{
  switch (attr->form)
    {
    case DW_FORM_sdata:
    case DW_FORM_udata:
    case DW_FORM_data1:
    case DW_FORM_data2:
    case DW_FORM_data4:
    case DW_FORM_data8:
      return 1;
    default:
      return 0;
    }
}

/* Convert DW_BLOCK into struct dwarf2_locexpr_baton.  ATTR must be a DW_BLOCK
   attribute type.  */

static struct dwarf2_locexpr_baton *
dwarf2_attr_to_locexpr_baton (struct attribute *attr, struct dwarf2_cu *cu)
{
  struct dwarf2_locexpr_baton *baton;

  gdb_assert (attr_form_is_block (attr));

  baton = obstack_alloc (&cu->objfile->objfile_obstack, sizeof (*baton));
  baton->per_cu = cu->per_cu;
  gdb_assert (baton->per_cu);

  /* Note that we're just copying the block's data pointer
     here, not the actual data.  We're still pointing into the
     info_buffer for SYM's objfile; right now we never release
     that buffer, but when we do clean up properly this may
     need to change.  */
  baton->size = DW_BLOCK (attr)->size;
  baton->data = DW_BLOCK (attr)->data;
  gdb_assert (baton->size == 0 || baton->data != NULL);

  return baton;
}

static struct dwarf2_loclist_baton *
dwarf2_attr_to_loclist_baton (struct attribute *attr, struct dwarf2_cu *cu)
{
  struct dwarf2_loclist_baton *baton;

  /* DW_AT_location of the referenced DIE may be missing if the referenced
     variable has been optimized out.  */
  if (!attr)
    return NULL;

  if (!(attr_form_is_section_offset (attr)
	/* ".debug_loc" may not exist at all, or the offset may be outside
	   the section.  If so, fall through to the complaint in the
	   other branch.  */
	&& DW_UNSND (attr) < dwarf2_per_objfile->loc.size))
    return NULL;

  baton = obstack_alloc (&cu->objfile->objfile_obstack,
			 sizeof (struct dwarf2_loclist_baton));
  baton->per_cu = cu->per_cu;
  gdb_assert (baton->per_cu);

  /* We don't know how long the location list is, but make sure we
     don't run off the edge of the section.  */
  baton->size = dwarf2_per_objfile->loc.size - DW_UNSND (attr);
  baton->data = dwarf2_per_objfile->loc.buffer + DW_UNSND (attr);
  baton->base_address = cu->base_address;
  if (cu->base_known == 0)
    complaint (&symfile_complaints,
	       _("Location list used without specifying the CU base address."));

  return baton;
}

/* SYM may get its SYMBOL_CLASS overriden on invalid ATTR content.  */

static void
dwarf2_symbol_mark_computed (struct attribute *attr, struct symbol *sym,
			     struct dwarf2_cu *cu)
{
<<<<<<< HEAD
  struct dwarf2_loclist_baton *loclist_baton;
=======
  if (attr_form_is_section_offset (attr)
      /* ".debug_loc" may not exist at all, or the offset may be outside
	 the section.  If so, fall through to the complaint in the
	 other branch.  */
      && DW_UNSND (attr) < dwarf2_per_objfile->loc.size)
    {
      struct dwarf2_loclist_baton *baton;

      baton = obstack_alloc (&cu->objfile->objfile_obstack,
			     sizeof (struct dwarf2_loclist_baton));
      baton->per_cu = cu->per_cu;
      gdb_assert (baton->per_cu);

      dwarf2_read_section (dwarf2_per_objfile->objfile,
			   &dwarf2_per_objfile->loc);

      /* We don't know how long the location list is, but make sure we
	 don't run off the edge of the section.  */
      baton->size = dwarf2_per_objfile->loc.size - DW_UNSND (attr);
      baton->data = dwarf2_per_objfile->loc.buffer + DW_UNSND (attr);
      baton->base_address = cu->base_address;
      if (cu->base_known == 0)
	complaint (&symfile_complaints,
		   _("Location list used without specifying the CU base address."));
>>>>>>> cd4c6c46

  loclist_baton = dwarf2_attr_to_loclist_baton (attr, cu);
  if (loclist_baton)
    {
      SYMBOL_COMPUTED_OPS (sym) = &dwarf2_loclist_funcs;
      SYMBOL_LOCATION_BATON (sym) = loclist_baton;
    }
  else if (attr_form_is_block (attr))
    {
      SYMBOL_COMPUTED_OPS (sym) = &dwarf2_locexpr_funcs;
      SYMBOL_LOCATION_BATON (sym) = dwarf2_attr_to_locexpr_baton (attr, cu);
    }
  else
    {
      dwarf2_invalid_attrib_class_complaint ("location description",
					     SYMBOL_NATURAL_NAME (sym));

      /* Some methods are called w/o checking SYMBOL_COMPUTED_OPS validity.  */

<<<<<<< HEAD
      SYMBOL_COMPUTED_OPS (sym) = &dwarf2_missing_funcs;
      SYMBOL_LOCATION_BATON (sym) = NULL;

      /* For functions a missing DW_AT_frame_base does not optimize out the
	 whole function definition, only its frame base resolving.  */
      if (attr->name == DW_AT_location)
	SYMBOL_CLASS (sym) = LOC_OPTIMIZED_OUT;
=======
      if (attr_form_is_block (attr))
	{
	  /* Note that we're just copying the block's data pointer
	     here, not the actual data.  We're still pointing into the
	     info_buffer for SYM's objfile; right now we never release
	     that buffer, but when we do clean up properly this may
	     need to change.  */
	  baton->size = DW_BLOCK (attr)->size;
	  baton->data = DW_BLOCK (attr)->data;
	}
      else
	{
	  dwarf2_invalid_attrib_class_complaint ("location description",
						 SYMBOL_NATURAL_NAME (sym));
	  baton->size = 0;
	  baton->data = NULL;
	}

      SYMBOL_COMPUTED_OPS (sym) = &dwarf2_locexpr_funcs;
      SYMBOL_LOCATION_BATON (sym) = baton;
>>>>>>> cd4c6c46
    }
}

/* Return the OBJFILE associated with the compilation unit CU.  */

struct objfile *
dwarf2_per_cu_objfile (struct dwarf2_per_cu_data *per_cu)
{
  struct objfile *objfile = per_cu->psymtab->objfile;

  /* Return the master objfile, so that we can report and look up the
     correct file containing this variable.  */
  if (objfile->separate_debug_objfile_backlink)
    objfile = objfile->separate_debug_objfile_backlink;

  return objfile;
}

/* Return the address size given in the compilation unit header for CU.  */

CORE_ADDR
dwarf2_per_cu_addr_size (struct dwarf2_per_cu_data *per_cu)
{
  if (per_cu->cu)
    return per_cu->cu->header.addr_size;
  else
    {
      /* If the CU is not currently read in, we re-read its header.  */
      struct objfile *objfile = per_cu->psymtab->objfile;
      struct dwarf2_per_objfile *per_objfile
	= objfile_data (objfile, dwarf2_objfile_data_key);
      gdb_byte *info_ptr = per_objfile->info.buffer + per_cu->offset;
      struct comp_unit_head cu_header;

      memset (&cu_header, 0, sizeof cu_header);
      read_comp_unit_head (&cu_header, info_ptr, objfile->obfd);
      return cu_header.addr_size;
    }
}

/* Return the offset size given in the compilation unit header for CU.  */

int
dwarf2_per_cu_offset_size (struct dwarf2_per_cu_data *per_cu)
{
  if (per_cu->cu)
    return per_cu->cu->header.offset_size;
  else
    {
      /* If the CU is not currently read in, we re-read its header.  */
      struct objfile *objfile = per_cu->psymtab->objfile;
      struct dwarf2_per_objfile *per_objfile
	= objfile_data (objfile, dwarf2_objfile_data_key);
      gdb_byte *info_ptr = per_objfile->info.buffer + per_cu->offset;
      struct comp_unit_head cu_header;

      memset (&cu_header, 0, sizeof cu_header);
      read_comp_unit_head (&cu_header, info_ptr, objfile->obfd);
      return cu_header.offset_size;
    }
}

/* Locate the .debug_info compilation unit from CU's objfile which contains
   the DIE at OFFSET.  Raises an error on failure.  */

static struct dwarf2_per_cu_data *
dwarf2_find_containing_comp_unit (unsigned int offset,
				  struct objfile *objfile)
{
  struct dwarf2_per_cu_data *this_cu;
  int low, high;

  low = 0;
  high = dwarf2_per_objfile->n_comp_units - 1;
  while (high > low)
    {
      int mid = low + (high - low) / 2;

      if (dwarf2_per_objfile->all_comp_units[mid]->offset >= offset)
	high = mid;
      else
	low = mid + 1;
    }
  gdb_assert (low == high);
  if (dwarf2_per_objfile->all_comp_units[low]->offset > offset)
    {
      if (low == 0)
	error (_("Dwarf Error: could not find partial DIE containing "
	       "offset 0x%lx [in module %s]"),
	       (long) offset, bfd_get_filename (objfile->obfd));

      gdb_assert (dwarf2_per_objfile->all_comp_units[low-1]->offset <= offset);
      return dwarf2_per_objfile->all_comp_units[low-1];
    }
  else
    {
      this_cu = dwarf2_per_objfile->all_comp_units[low];
      if (low == dwarf2_per_objfile->n_comp_units - 1
	  && offset >= this_cu->offset + this_cu->length)
	error (_("invalid dwarf2 offset %u"), offset);
      gdb_assert (offset < this_cu->offset + this_cu->length);
      return this_cu;
    }
}

/* Locate the compilation unit from OBJFILE which is located at exactly
   OFFSET.  Raises an error on failure.  */

static struct dwarf2_per_cu_data *
dwarf2_find_comp_unit (unsigned int offset, struct objfile *objfile)
{
  struct dwarf2_per_cu_data *this_cu;

  this_cu = dwarf2_find_containing_comp_unit (offset, objfile);
  if (this_cu->offset != offset)
    error (_("no compilation unit with offset %u."), offset);
  return this_cu;
}

/* Malloc space for a dwarf2_cu for OBJFILE and initialize it.  */

static struct dwarf2_cu *
alloc_one_comp_unit (struct objfile *objfile)
{
  struct dwarf2_cu *cu = xcalloc (1, sizeof (struct dwarf2_cu));
  cu->objfile = objfile;
  obstack_init (&cu->comp_unit_obstack);
  return cu;
}

/* Release one cached compilation unit, CU.  We unlink it from the tree
   of compilation units, but we don't remove it from the read_in_chain;
   the caller is responsible for that.
   NOTE: DATA is a void * because this function is also used as a
   cleanup routine.  */

static void
free_one_comp_unit (void *data)
{
  struct dwarf2_cu *cu = data;

  if (cu->per_cu != NULL)
    cu->per_cu->cu = NULL;
  cu->per_cu = NULL;

  obstack_free (&cu->comp_unit_obstack, NULL);

  xfree (cu);
}

/* This cleanup function is passed the address of a dwarf2_cu on the stack
   when we're finished with it.  We can't free the pointer itself, but be
   sure to unlink it from the cache.  Also release any associated storage
   and perform cache maintenance.

   Only used during partial symbol parsing.  */

static void
free_stack_comp_unit (void *data)
{
  struct dwarf2_cu *cu = data;

  obstack_free (&cu->comp_unit_obstack, NULL);
  cu->partial_dies = NULL;

  if (cu->per_cu != NULL)
    {
      /* This compilation unit is on the stack in our caller, so we
	 should not xfree it.  Just unlink it.  */
      cu->per_cu->cu = NULL;
      cu->per_cu = NULL;

      /* If we had a per-cu pointer, then we may have other compilation
	 units loaded, so age them now.  */
      age_cached_comp_units ();
    }
}

/* Free all cached compilation units.  */

static void
free_cached_comp_units (void *data)
{
  struct dwarf2_per_cu_data *per_cu, **last_chain;

  per_cu = dwarf2_per_objfile->read_in_chain;
  last_chain = &dwarf2_per_objfile->read_in_chain;
  while (per_cu != NULL)
    {
      struct dwarf2_per_cu_data *next_cu;

      next_cu = per_cu->cu->read_in_chain;

      free_one_comp_unit (per_cu->cu);
      *last_chain = next_cu;

      per_cu = next_cu;
    }
}

/* Increase the age counter on each cached compilation unit, and free
   any that are too old.  */

static void
age_cached_comp_units (void)
{
  struct dwarf2_per_cu_data *per_cu, **last_chain;

  dwarf2_clear_marks (dwarf2_per_objfile->read_in_chain);
  per_cu = dwarf2_per_objfile->read_in_chain;
  while (per_cu != NULL)
    {
      per_cu->cu->last_used ++;
      if (per_cu->cu->last_used <= dwarf2_max_cache_age)
	dwarf2_mark (per_cu->cu);
      per_cu = per_cu->cu->read_in_chain;
    }

  per_cu = dwarf2_per_objfile->read_in_chain;
  last_chain = &dwarf2_per_objfile->read_in_chain;
  while (per_cu != NULL)
    {
      struct dwarf2_per_cu_data *next_cu;

      next_cu = per_cu->cu->read_in_chain;

      if (!per_cu->cu->mark)
	{
	  free_one_comp_unit (per_cu->cu);
	  *last_chain = next_cu;
	}
      else
	last_chain = &per_cu->cu->read_in_chain;

      per_cu = next_cu;
    }
}

/* Remove a single compilation unit from the cache.  */

static void
free_one_cached_comp_unit (void *target_cu)
{
  struct dwarf2_per_cu_data *per_cu, **last_chain;

  per_cu = dwarf2_per_objfile->read_in_chain;
  last_chain = &dwarf2_per_objfile->read_in_chain;
  while (per_cu != NULL)
    {
      struct dwarf2_per_cu_data *next_cu;

      next_cu = per_cu->cu->read_in_chain;

      if (per_cu->cu == target_cu)
	{
	  free_one_comp_unit (per_cu->cu);
	  *last_chain = next_cu;
	  break;
	}
      else
	last_chain = &per_cu->cu->read_in_chain;

      per_cu = next_cu;
    }
}

/* Release all extra memory associated with OBJFILE.  */

void
dwarf2_free_objfile (struct objfile *objfile)
{
  dwarf2_per_objfile = objfile_data (objfile, dwarf2_objfile_data_key);

  if (dwarf2_per_objfile == NULL)
    return;

  /* Cached DIE trees use xmalloc and the comp_unit_obstack.  */
  free_cached_comp_units (NULL);

  /* Everything else should be on the objfile obstack.  */
}

/* A pair of DIE offset and GDB type pointer.  We store these
   in a hash table separate from the DIEs, and preserve them
   when the DIEs are flushed out of cache.  */

struct dwarf2_offset_and_type
{
  unsigned int offset;
  struct type *type;
};

/* Hash function for a dwarf2_offset_and_type.  */

static hashval_t
offset_and_type_hash (const void *item)
{
  const struct dwarf2_offset_and_type *ofs = item;

  return ofs->offset;
}

/* Equality function for a dwarf2_offset_and_type.  */

static int
offset_and_type_eq (const void *item_lhs, const void *item_rhs)
{
  const struct dwarf2_offset_and_type *ofs_lhs = item_lhs;
  const struct dwarf2_offset_and_type *ofs_rhs = item_rhs;

  return ofs_lhs->offset == ofs_rhs->offset;
}

/* Fill in generic attributes applicable for type DIEs.  */

static void
fetch_die_type_attrs (struct die_info *die, struct type *type,
		      struct dwarf2_cu *cu)
{
  struct attribute *attr;

  attr = dwarf2_attr (die, DW_AT_data_location, cu);
  if (attr_form_is_block (attr))
    TYPE_DATA_LOCATION_DWARF_BLOCK (type) = dwarf2_attr_to_locexpr_baton (attr,
									  cu);
  gdb_assert (!TYPE_DATA_LOCATION_IS_ADDR (type));

  attr = dwarf2_attr (die, DW_AT_allocated, cu);
  if (attr_form_is_block (attr))
    TYPE_ALLOCATED (type) = dwarf2_attr_to_locexpr_baton (attr, cu);
  gdb_assert (!TYPE_NOT_ALLOCATED (type));

  attr = dwarf2_attr (die, DW_AT_associated, cu);
  if (attr_form_is_block (attr))
    TYPE_ASSOCIATED (type) = dwarf2_attr_to_locexpr_baton (attr, cu);
  gdb_assert (!TYPE_NOT_ASSOCIATED (type));
}

/* Set the type associated with DIE to TYPE.  Save it in CU's hash
   table if necessary.  For convenience, return TYPE.

   The DIEs reading must have careful ordering to:
    * Not cause infite loops trying to read in DIEs as a prerequisite for
      reading current DIE.
    * Not trying to dereference contents of still incompletely read in types
      while reading in other DIEs.
    * Enable referencing still incompletely read in types just by a pointer to
      the type without accessing its fields.

   Therefore caller should follow these rules:
     * Try to fetch any prerequisite types we may need to build this DIE type
       before building the type and calling set_die_type.
     * After building typer call set_die_type for current DIE as soon as
       possible before fetching more types to complete the current type.
     * Make the type as complete as possible before fetching more types.  */

static struct type *
set_die_type (struct die_info *die, struct type *type, struct dwarf2_cu *cu)
{
  struct dwarf2_offset_and_type **slot, ofs;

  fetch_die_type_attrs (die, type, cu);

  /* For Ada types, make sure that the gnat-specific data is always
     initialized (if not already set).  There are a few types where
     we should not be doing so, because the type-specific area is
     already used to hold some other piece of info (eg: TYPE_CODE_FLT
     where the type-specific area is used to store the floatformat).
     But this is not a problem, because the gnat-specific information
     is actually not needed for these types.  */
  if (need_gnat_info (cu)
      && TYPE_CODE (type) != TYPE_CODE_FUNC
      && TYPE_CODE (type) != TYPE_CODE_FLT
      && !HAVE_GNAT_AUX_INFO (type))
    INIT_GNAT_SPECIFIC (type);

  if (cu->type_hash == NULL)
    {
      gdb_assert (cu->per_cu != NULL);
      cu->per_cu->type_hash
	= htab_create_alloc_ex (cu->header.length / 24,
				offset_and_type_hash,
				offset_and_type_eq,
				NULL,
				&cu->objfile->objfile_obstack,
				hashtab_obstack_allocate,
				dummy_obstack_deallocate);
      cu->type_hash = cu->per_cu->type_hash;
    }

  ofs.offset = die->offset;
  ofs.type = type;
  slot = (struct dwarf2_offset_and_type **)
    htab_find_slot_with_hash (cu->type_hash, &ofs, ofs.offset, INSERT);
  if (*slot)
    complaint (&symfile_complaints,
	       _("A problem internal to GDB: DIE 0x%x has type already set"),
	       die->offset);
  *slot = obstack_alloc (&cu->objfile->objfile_obstack, sizeof (**slot));
  **slot = ofs;
  return type;
}

/* Find the type for DIE in CU's type_hash, or return NULL if DIE does
   not have a saved type.  */

static struct type *
get_die_type (struct die_info *die, struct dwarf2_cu *cu)
{
  struct dwarf2_offset_and_type *slot, ofs;
  htab_t type_hash = cu->type_hash;

  if (type_hash == NULL)
    return NULL;

  ofs.offset = die->offset;
  slot = htab_find_with_hash (type_hash, &ofs, ofs.offset);
  if (slot)
    return slot->type;
  else
    return NULL;
}

/* Add a dependence relationship from CU to REF_PER_CU.  */

static void
dwarf2_add_dependence (struct dwarf2_cu *cu,
		       struct dwarf2_per_cu_data *ref_per_cu)
{
  void **slot;

  if (cu->dependencies == NULL)
    cu->dependencies
      = htab_create_alloc_ex (5, htab_hash_pointer, htab_eq_pointer,
			      NULL, &cu->comp_unit_obstack,
			      hashtab_obstack_allocate,
			      dummy_obstack_deallocate);

  slot = htab_find_slot (cu->dependencies, ref_per_cu, INSERT);
  if (*slot == NULL)
    *slot = ref_per_cu;
}

/* Subroutine of dwarf2_mark to pass to htab_traverse.
   Set the mark field in every compilation unit in the
   cache that we must keep because we are keeping CU.  */

static int
dwarf2_mark_helper (void **slot, void *data)
{
  struct dwarf2_per_cu_data *per_cu;

  per_cu = (struct dwarf2_per_cu_data *) *slot;
  if (per_cu->cu->mark)
    return 1;
  per_cu->cu->mark = 1;

  if (per_cu->cu->dependencies != NULL)
    htab_traverse (per_cu->cu->dependencies, dwarf2_mark_helper, NULL);

  return 1;
}

/* Set the mark field in CU and in every other compilation unit in the
   cache that we must keep because we are keeping CU.  */

static void
dwarf2_mark (struct dwarf2_cu *cu)
{
  if (cu->mark)
    return;
  cu->mark = 1;
  if (cu->dependencies != NULL)
    htab_traverse (cu->dependencies, dwarf2_mark_helper, NULL);
}

static void
dwarf2_clear_marks (struct dwarf2_per_cu_data *per_cu)
{
  while (per_cu)
    {
      per_cu->cu->mark = 0;
      per_cu = per_cu->cu->read_in_chain;
    }
}

/* Trivial hash function for partial_die_info: the hash value of a DIE
   is its offset in .debug_info for this objfile.  */

static hashval_t
partial_die_hash (const void *item)
{
  const struct partial_die_info *part_die = item;

  return part_die->offset;
}

/* Trivial comparison function for partial_die_info structures: two DIEs
   are equal if they have the same offset.  */

static int
partial_die_eq (const void *item_lhs, const void *item_rhs)
{
  const struct partial_die_info *part_die_lhs = item_lhs;
  const struct partial_die_info *part_die_rhs = item_rhs;

  return part_die_lhs->offset == part_die_rhs->offset;
}

static struct cmd_list_element *set_dwarf2_cmdlist;
static struct cmd_list_element *show_dwarf2_cmdlist;

static void
set_dwarf2_cmd (char *args, int from_tty)
{
  help_list (set_dwarf2_cmdlist, "maintenance set dwarf2 ", -1, gdb_stdout);
}

static void
show_dwarf2_cmd (char *args, int from_tty)
{
  cmd_show_list (show_dwarf2_cmdlist, from_tty, "");
}

/* If section described by INFO was mmapped, munmap it now.  */

static void
munmap_section_buffer (struct dwarf2_section_info *info)
{
  if (info->was_mmapped)
    {
#ifdef HAVE_MMAP
      intptr_t begin = (intptr_t) info->buffer;
      intptr_t map_begin = begin & ~(pagesize - 1);
      size_t map_length = info->size + begin - map_begin;

      gdb_assert (munmap ((void *) map_begin, map_length) == 0);
#else
      /* Without HAVE_MMAP, we should never be here to begin with.  */
      gdb_assert (0);
#endif
    }
}

/* munmap debug sections for OBJFILE, if necessary.  */

static void
dwarf2_per_objfile_free (struct objfile *objfile, void *d)
{
  struct dwarf2_per_objfile *data = d;

  munmap_section_buffer (&data->info);
  munmap_section_buffer (&data->abbrev);
  munmap_section_buffer (&data->line);
  munmap_section_buffer (&data->str);
  munmap_section_buffer (&data->macinfo);
  munmap_section_buffer (&data->ranges);
  munmap_section_buffer (&data->loc);
  munmap_section_buffer (&data->frame);
  munmap_section_buffer (&data->eh_frame);
}

int dwarf2_always_disassemble;

static void
show_dwarf2_always_disassemble (struct ui_file *file, int from_tty,
				struct cmd_list_element *c, const char *value)
{
  fprintf_filtered (file, _("\
Whether to always disassemble DWARF expressions is %s.\n"),
		    value);
}

void _initialize_dwarf2_read (void);

void
_initialize_dwarf2_read (void)
{
  dwarf2_objfile_data_key
    = register_objfile_data_with_cleanup (NULL, dwarf2_per_objfile_free);

  add_prefix_cmd ("dwarf2", class_maintenance, set_dwarf2_cmd, _("\
Set DWARF 2 specific variables.\n\
Configure DWARF 2 variables such as the cache size"),
                  &set_dwarf2_cmdlist, "maintenance set dwarf2 ",
                  0/*allow-unknown*/, &maintenance_set_cmdlist);

  add_prefix_cmd ("dwarf2", class_maintenance, show_dwarf2_cmd, _("\
Show DWARF 2 specific variables\n\
Show DWARF 2 variables such as the cache size"),
                  &show_dwarf2_cmdlist, "maintenance show dwarf2 ",
                  0/*allow-unknown*/, &maintenance_show_cmdlist);

  add_setshow_zinteger_cmd ("max-cache-age", class_obscure,
			    &dwarf2_max_cache_age, _("\
Set the upper bound on the age of cached dwarf2 compilation units."), _("\
Show the upper bound on the age of cached dwarf2 compilation units."), _("\
A higher limit means that cached compilation units will be stored\n\
in memory longer, and more total memory will be used.  Zero disables\n\
caching, which can slow down startup."),
			    NULL,
			    show_dwarf2_max_cache_age,
			    &set_dwarf2_cmdlist,
			    &show_dwarf2_cmdlist);

  add_setshow_boolean_cmd ("always-disassemble", class_obscure,
			   &dwarf2_always_disassemble, _("\
Set whether `info address' always disassembles DWARF expressions."), _("\
Show whether `info address' always disassembles DWARF expressions."), _("\
When enabled, DWARF expressions are always printed in an assembly-like\n\
syntax.  When disabled, expressions will be printed in a more\n\
conversational style, when possible."),
			   NULL,
			   show_dwarf2_always_disassemble,
			   &set_dwarf2_cmdlist,
			   &show_dwarf2_cmdlist);

  add_setshow_zinteger_cmd ("dwarf2-die", no_class, &dwarf2_die_debug, _("\
Set debugging of the dwarf2 DIE reader."), _("\
Show debugging of the dwarf2 DIE reader."), _("\
When enabled (non-zero), DIEs are dumped after they are read in.\n\
The value is the maximum depth to print."),
			    NULL,
			    NULL,
			    &setdebuglist, &showdebuglist);
}<|MERGE_RESOLUTION|>--- conflicted
+++ resolved
@@ -5629,25 +5629,11 @@
   type = element_type;
 
   if (read_array_order (die, cu) == DW_ORD_col_major)
-<<<<<<< HEAD
     for (i = 0; i < ndim; i++)
       type = create_single_array_dimension (type, range_types[i], die, cu);
   else /* (read_array_order (die, cu) == DW_ORD_row_major) */
     for (i = ndim - 1; i >= 0; i--)
       type = create_single_array_dimension (type, range_types[i], die, cu);
-=======
-    {
-      int i = 0;
-
-      while (i < ndim)
-	type = create_array_type (NULL, type, range_types[i++]);
-    }
-  else
-    {
-      while (ndim-- > 0)
-	type = create_array_type (NULL, type, range_types[ndim]);
-    }
->>>>>>> cd4c6c46
 
   /* Understand Dwarf2 support for vector types (like they occur on
      the PowerPC w/ AltiVec).  Gcc just adds another attribute to the
@@ -6463,19 +6449,11 @@
   if (range_type)
     return range_type;
 
-<<<<<<< HEAD
   /* LOW_BOUND and HIGH_BOUND are set for real below.  */
   range_type = create_range_type (NULL, base_type, 0, -1);
 
   negative_mask = 
     (LONGEST) -1 << (TYPE_LENGTH (base_type) * TARGET_CHAR_BIT - 1);
-=======
-  if (cu->language == language_fortran)
-    {
-      /* FORTRAN implies a lower bound of 1, if not given.  */
-      low = 1;
-    }
->>>>>>> cd4c6c46
 
   attr = dwarf2_attr (die, DW_AT_lower_bound, cu);
   if (attr && attr_form_is_block (attr))
@@ -6532,7 +6510,6 @@
     }
 
   attr = dwarf2_attr (die, DW_AT_upper_bound, cu);
-<<<<<<< HEAD
   if (!attr || (!attr_form_is_block (attr) && !attr_form_is_constant (attr)
 		&& !is_ref_attr (attr)))
     {
@@ -6581,25 +6558,6 @@
 	    high |= negative_mask;
 	  TYPE_HIGH_BOUND (range_type) = high;
 	}
-=======
-  if (attr)
-    {
-      if (attr->form == DW_FORM_block1 || is_ref_attr (attr))
-        {
-          /* GCC encodes arrays with unspecified or dynamic length
-             with a DW_FORM_block1 attribute or a reference attribute.
-             FIXME: GDB does not yet know how to handle dynamic
-             arrays properly, treat them as arrays with unspecified
-             length for now.
-
-             FIXME: jimb/2003-09-22: GDB does not really know
-             how to handle arrays of unspecified length
-             either; we just represent them as zero-length
-             arrays.  Choose an appropriate upper bound given
-             the lower bound we've computed above.  */
-          high = low - 1;
-        }
->>>>>>> cd4c6c46
       else
 	{
 	  TYPE_HIGH_BOUND_UNDEFINED (range_type) = 1;
@@ -6655,7 +6613,6 @@
 	}
     }
 
-<<<<<<< HEAD
   /* DW_AT_bit_stride is currently unsupported as we count in bytes.  */
   attr = dwarf2_attr (die, DW_AT_byte_stride, cu);
   if (attr && attr_form_is_block (attr))
@@ -6675,14 +6632,6 @@
       target_die = follow_die_ref_or_sig (die, attr, &target_cu);
       gdb_assert (target_cu->objfile == cu->objfile);
       target_loc_attr = dwarf2_attr (target_die, DW_AT_location, target_cu);
-=======
-  negative_mask =
-    (LONGEST) -1 << (TYPE_LENGTH (base_type) * TARGET_CHAR_BIT - 1);
-  if (!TYPE_UNSIGNED (base_type) && (low & negative_mask))
-    low |= negative_mask;
-  if (!TYPE_UNSIGNED (base_type) && (high & negative_mask))
-    high |= negative_mask;
->>>>>>> cd4c6c46
 
       TYPE_RANGE_DATA (range_type)->byte_stride.kind
         = RANGE_BOUND_KIND_DWARF_LOCLIST;
@@ -12297,6 +12246,9 @@
   if (!attr)
     return NULL;
 
+  dwarf2_read_section (dwarf2_per_objfile->objfile,
+		       &dwarf2_per_objfile->loc);
+
   if (!(attr_form_is_section_offset (attr)
 	/* ".debug_loc" may not exist at all, or the offset may be outside
 	   the section.  If so, fall through to the complaint in the
@@ -12327,34 +12279,7 @@
 dwarf2_symbol_mark_computed (struct attribute *attr, struct symbol *sym,
 			     struct dwarf2_cu *cu)
 {
-<<<<<<< HEAD
   struct dwarf2_loclist_baton *loclist_baton;
-=======
-  if (attr_form_is_section_offset (attr)
-      /* ".debug_loc" may not exist at all, or the offset may be outside
-	 the section.  If so, fall through to the complaint in the
-	 other branch.  */
-      && DW_UNSND (attr) < dwarf2_per_objfile->loc.size)
-    {
-      struct dwarf2_loclist_baton *baton;
-
-      baton = obstack_alloc (&cu->objfile->objfile_obstack,
-			     sizeof (struct dwarf2_loclist_baton));
-      baton->per_cu = cu->per_cu;
-      gdb_assert (baton->per_cu);
-
-      dwarf2_read_section (dwarf2_per_objfile->objfile,
-			   &dwarf2_per_objfile->loc);
-
-      /* We don't know how long the location list is, but make sure we
-	 don't run off the edge of the section.  */
-      baton->size = dwarf2_per_objfile->loc.size - DW_UNSND (attr);
-      baton->data = dwarf2_per_objfile->loc.buffer + DW_UNSND (attr);
-      baton->base_address = cu->base_address;
-      if (cu->base_known == 0)
-	complaint (&symfile_complaints,
-		   _("Location list used without specifying the CU base address."));
->>>>>>> cd4c6c46
 
   loclist_baton = dwarf2_attr_to_loclist_baton (attr, cu);
   if (loclist_baton)
@@ -12374,7 +12299,6 @@
 
       /* Some methods are called w/o checking SYMBOL_COMPUTED_OPS validity.  */
 
-<<<<<<< HEAD
       SYMBOL_COMPUTED_OPS (sym) = &dwarf2_missing_funcs;
       SYMBOL_LOCATION_BATON (sym) = NULL;
 
@@ -12382,28 +12306,6 @@
 	 whole function definition, only its frame base resolving.  */
       if (attr->name == DW_AT_location)
 	SYMBOL_CLASS (sym) = LOC_OPTIMIZED_OUT;
-=======
-      if (attr_form_is_block (attr))
-	{
-	  /* Note that we're just copying the block's data pointer
-	     here, not the actual data.  We're still pointing into the
-	     info_buffer for SYM's objfile; right now we never release
-	     that buffer, but when we do clean up properly this may
-	     need to change.  */
-	  baton->size = DW_BLOCK (attr)->size;
-	  baton->data = DW_BLOCK (attr)->data;
-	}
-      else
-	{
-	  dwarf2_invalid_attrib_class_complaint ("location description",
-						 SYMBOL_NATURAL_NAME (sym));
-	  baton->size = 0;
-	  baton->data = NULL;
-	}
-
-      SYMBOL_COMPUTED_OPS (sym) = &dwarf2_locexpr_funcs;
-      SYMBOL_LOCATION_BATON (sym) = baton;
->>>>>>> cd4c6c46
     }
 }
 
