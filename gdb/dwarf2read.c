/* DWARF 2 debugging format support for GDB.

   Copyright (C) 1994, 1995, 1996, 1997, 1998, 1999, 2000, 2001, 2002, 2003,
                 2004, 2005, 2006, 2007, 2008, 2009
                 Free Software Foundation, Inc.

   Adapted by Gary Funck (gary@intrepid.com), Intrepid Technology,
   Inc.  with support from Florida State University (under contract
   with the Ada Joint Program Office), and Silicon Graphics, Inc.
   Initial contribution by Brent Benson, Harris Computer Systems, Inc.,
   based on Fred Fish's (Cygnus Support) implementation of DWARF 1
   support.

   This file is part of GDB.

   This program is free software; you can redistribute it and/or modify
   it under the terms of the GNU General Public License as published by
   the Free Software Foundation; either version 3 of the License, or
   (at your option) any later version.

   This program is distributed in the hope that it will be useful,
   but WITHOUT ANY WARRANTY; without even the implied warranty of
   MERCHANTABILITY or FITNESS FOR A PARTICULAR PURPOSE.  See the
   GNU General Public License for more details.

   You should have received a copy of the GNU General Public License
   along with this program.  If not, see <http://www.gnu.org/licenses/>.  */

#include "defs.h"
#include "bfd.h"
#include "symtab.h"
#include "gdbtypes.h"
#include "objfiles.h"
#include "dwarf2.h"
#include "buildsym.h"
#include "demangle.h"
#include "expression.h"
#include "filenames.h"	/* for DOSish file names */
#include "macrotab.h"
#include "language.h"
#include "complaints.h"
#include "bcache.h"
#include "dwarf2expr.h"
#include "dwarf2loc.h"
#include "cp-support.h"
#include "hashtab.h"
#include "command.h"
#include "gdbcmd.h"
#include "block.h"
#include "addrmap.h"

#include <fcntl.h>
#include "gdb_string.h"
#include "gdb_assert.h"
#include <sys/types.h>
#ifdef HAVE_ZLIB_H
#include <zlib.h>
#endif
#ifdef HAVE_MMAP
#include <sys/mman.h>
#endif

#if 0
/* .debug_info header for a compilation unit
   Because of alignment constraints, this structure has padding and cannot
   be mapped directly onto the beginning of the .debug_info section.  */
typedef struct comp_unit_header
  {
    unsigned int length;	/* length of the .debug_info
				   contribution */
    unsigned short version;	/* version number -- 2 for DWARF
				   version 2 */
    unsigned int abbrev_offset;	/* offset into .debug_abbrev section */
    unsigned char addr_size;	/* byte size of an address -- 4 */
  }
_COMP_UNIT_HEADER;
#define _ACTUAL_COMP_UNIT_HEADER_SIZE 11
#endif

/* .debug_pubnames header
   Because of alignment constraints, this structure has padding and cannot
   be mapped directly onto the beginning of the .debug_info section.  */
typedef struct pubnames_header
  {
    unsigned int length;	/* length of the .debug_pubnames
				   contribution  */
    unsigned char version;	/* version number -- 2 for DWARF
				   version 2 */
    unsigned int info_offset;	/* offset into .debug_info section */
    unsigned int info_size;	/* byte size of .debug_info section
				   portion */
  }
_PUBNAMES_HEADER;
#define _ACTUAL_PUBNAMES_HEADER_SIZE 13

/* .debug_pubnames header
   Because of alignment constraints, this structure has padding and cannot
   be mapped directly onto the beginning of the .debug_info section.  */
typedef struct aranges_header
  {
    unsigned int length;	/* byte len of the .debug_aranges
				   contribution */
    unsigned short version;	/* version number -- 2 for DWARF
				   version 2 */
    unsigned int info_offset;	/* offset into .debug_info section */
    unsigned char addr_size;	/* byte size of an address */
    unsigned char seg_size;	/* byte size of segment descriptor */
  }
_ARANGES_HEADER;
#define _ACTUAL_ARANGES_HEADER_SIZE 12

/* .debug_line statement program prologue
   Because of alignment constraints, this structure has padding and cannot
   be mapped directly onto the beginning of the .debug_info section.  */
typedef struct statement_prologue
  {
    unsigned int total_length;	/* byte length of the statement
				   information */
    unsigned short version;	/* version number -- 2 for DWARF
				   version 2 */
    unsigned int prologue_length;	/* # bytes between prologue &
					   stmt program */
    unsigned char minimum_instruction_length;	/* byte size of
						   smallest instr */
    unsigned char default_is_stmt;	/* initial value of is_stmt
					   register */
    char line_base;
    unsigned char line_range;
    unsigned char opcode_base;	/* number assigned to first special
				   opcode */
    unsigned char *standard_opcode_lengths;
  }
_STATEMENT_PROLOGUE;

/* When non-zero, dump DIEs after they are read in.  */
static int dwarf2_die_debug = 0;

static int pagesize;

/* When set, the file that we're processing is known to have debugging
   info for C++ namespaces.  GCC 3.3.x did not produce this information,
   but later versions do.  */

static int processing_has_namespace_info;

static const struct objfile_data *dwarf2_objfile_data_key;

struct dwarf2_section_info
{
  asection *asection;
  gdb_byte *buffer;
  bfd_size_type size;
  int was_mmapped;
};

struct dwarf2_per_objfile
{
  struct dwarf2_section_info info;
  struct dwarf2_section_info abbrev;
  struct dwarf2_section_info line;
  struct dwarf2_section_info pubnames;
  struct dwarf2_section_info aranges;
  struct dwarf2_section_info loc;
  struct dwarf2_section_info macinfo;
  struct dwarf2_section_info str;
  struct dwarf2_section_info ranges;
  struct dwarf2_section_info types;
  struct dwarf2_section_info frame;
  struct dwarf2_section_info eh_frame;

  /* A list of all the compilation units.  This is used to locate
     the target compilation unit of a particular reference.  */
  struct dwarf2_per_cu_data **all_comp_units;

  /* The number of compilation units in ALL_COMP_UNITS.  */
  int n_comp_units;

  /* A chain of compilation units that are currently read in, so that
     they can be freed later.  */
  struct dwarf2_per_cu_data *read_in_chain;

  /* A table mapping .debug_types signatures to its signatured_type entry.
     This is NULL if the .debug_types section hasn't been read in yet.  */
  htab_t signatured_types;

  /* A flag indicating wether this objfile has a section loaded at a
     VMA of 0.  */
  int has_section_at_zero;
};

static struct dwarf2_per_objfile *dwarf2_per_objfile;

/* names of the debugging sections */

/* Note that if the debugging section has been compressed, it might
   have a name like .zdebug_info.  */

#define INFO_SECTION     "debug_info"
#define ABBREV_SECTION   "debug_abbrev"
#define LINE_SECTION     "debug_line"
#define PUBNAMES_SECTION "debug_pubnames"
#define ARANGES_SECTION  "debug_aranges"
#define LOC_SECTION      "debug_loc"
#define MACINFO_SECTION  "debug_macinfo"
#define STR_SECTION      "debug_str"
#define RANGES_SECTION   "debug_ranges"
#define TYPES_SECTION    "debug_types"
#define FRAME_SECTION    "debug_frame"
#define EH_FRAME_SECTION "eh_frame"

/* local data types */

/* We hold several abbreviation tables in memory at the same time. */
#ifndef ABBREV_HASH_SIZE
#define ABBREV_HASH_SIZE 121
#endif

/* The data in a compilation unit header, after target2host
   translation, looks like this.  */
struct comp_unit_head
{
  unsigned int length;
  short version;
  unsigned char addr_size;
  unsigned char signed_addr_p;
  unsigned int abbrev_offset;

  /* Size of file offsets; either 4 or 8.  */
  unsigned int offset_size;

  /* Size of the length field; either 4 or 12.  */
  unsigned int initial_length_size;

  /* Offset to the first byte of this compilation unit header in the
     .debug_info section, for resolving relative reference dies.  */
  unsigned int offset;

  /* Offset to first die in this cu from the start of the cu.
     This will be the first byte following the compilation unit header.  */
  unsigned int first_die_offset;
};

/* Internal state when decoding a particular compilation unit.  */
struct dwarf2_cu
{
  /* The objfile containing this compilation unit.  */
  struct objfile *objfile;

  /* The header of the compilation unit.  */
  struct comp_unit_head header;

  /* Base address of this compilation unit.  */
  CORE_ADDR base_address;

  /* Non-zero if base_address has been set.  */
  int base_known;

  struct function_range *first_fn, *last_fn, *cached_fn;

  /* The language we are debugging.  */
  enum language language;
  const struct language_defn *language_defn;

  const char *producer;

  /* The generic symbol table building routines have separate lists for
     file scope symbols and all all other scopes (local scopes).  So
     we need to select the right one to pass to add_symbol_to_list().
     We do it by keeping a pointer to the correct list in list_in_scope.

     FIXME: The original dwarf code just treated the file scope as the
     first local scope, and all other local scopes as nested local
     scopes, and worked fine.  Check to see if we really need to
     distinguish these in buildsym.c.  */
  struct pending **list_in_scope;

  /* DWARF abbreviation table associated with this compilation unit.  */
  struct abbrev_info **dwarf2_abbrevs;

  /* Storage for the abbrev table.  */
  struct obstack abbrev_obstack;

  /* Hash table holding all the loaded partial DIEs.  */
  htab_t partial_dies;

  /* `.debug_ranges' offset for this `DW_TAG_compile_unit' DIE.  */
  unsigned int ranges_offset;

  /* Storage for things with the same lifetime as this read-in compilation
     unit, including partial DIEs.  */
  struct obstack comp_unit_obstack;

  /* When multiple dwarf2_cu structures are living in memory, this field
     chains them all together, so that they can be released efficiently.
     We will probably also want a generation counter so that most-recently-used
     compilation units are cached...  */
  struct dwarf2_per_cu_data *read_in_chain;

  /* Backchain to our per_cu entry if the tree has been built.  */
  struct dwarf2_per_cu_data *per_cu;

  /* Pointer to the die -> type map.  Although it is stored
     permanently in per_cu, we copy it here to avoid double
     indirection.  */
  htab_t type_hash;

  /* How many compilation units ago was this CU last referenced?  */
  int last_used;

  /* A hash table of die offsets for following references.  */
  htab_t die_hash;

  /* Full DIEs if read in.  */
  struct die_info *dies;

  /* A set of pointers to dwarf2_per_cu_data objects for compilation
     units referenced by this one.  Only set during full symbol processing;
     partial symbol tables do not have dependencies.  */
  htab_t dependencies;

  /* Header data from the line table, during full symbol processing.  */
  struct line_header *line_header;

  /* Mark used when releasing cached dies.  */
  unsigned int mark : 1;

  /* This flag will be set if this compilation unit might include
     inter-compilation-unit references.  */
  unsigned int has_form_ref_addr : 1;

  /* This flag will be set if this compilation unit includes any
     DW_TAG_namespace DIEs.  If we know that there are explicit
     DIEs for namespaces, we don't need to try to infer them
     from mangled names.  */
  unsigned int has_namespace_info : 1;

  /* Field `ranges_offset' is filled in; flag as the value may be zero.  */
  unsigned int has_ranges_offset : 1;
};

/* Persistent data held for a compilation unit, even when not
   processing it.  We put a pointer to this structure in the
   read_symtab_private field of the psymtab.  If we encounter
   inter-compilation-unit references, we also maintain a sorted
   list of all compilation units.  */

struct dwarf2_per_cu_data
{
  /* The start offset and length of this compilation unit.  2**29-1
     bytes should suffice to store the length of any compilation unit
     - if it doesn't, GDB will fall over anyway.
     NOTE: Unlike comp_unit_head.length, this length includes
     initial_length_size.  */
  unsigned int offset;
  unsigned int length : 29;

  /* Flag indicating this compilation unit will be read in before
     any of the current compilation units are processed.  */
  unsigned int queued : 1;

  /* This flag will be set if we need to load absolutely all DIEs
     for this compilation unit, instead of just the ones we think
     are interesting.  It gets set if we look for a DIE in the
     hash table and don't find it.  */
  unsigned int load_all_dies : 1;

  /* Non-zero if this CU is from .debug_types.
     Otherwise it's from .debug_info.  */
  unsigned int from_debug_types : 1;

  /* Set iff currently read in.  */
  struct dwarf2_cu *cu;

  /* If full symbols for this CU have been read in, then this field
     holds a map of DIE offsets to types.  It isn't always possible
     to reconstruct this information later, so we have to preserve
     it.  */
  htab_t type_hash;

  /* The partial symbol table associated with this compilation unit,
     or NULL for partial units (which do not have an associated
     symtab).  */
  struct partial_symtab *psymtab;
};

/* Entry in the signatured_types hash table.  */

struct signatured_type
{
  ULONGEST signature;

  /* Offset in .debug_types of the TU (type_unit) for this type.  */
  unsigned int offset;

  /* Offset in .debug_types of the type defined by this TU.  */
  unsigned int type_offset;

  /* The CU(/TU) of this type.  */
  struct dwarf2_per_cu_data per_cu;
};

/* Struct used to pass misc. parameters to read_die_and_children, et. al.
   which are used for both .debug_info and .debug_types dies.
   All parameters here are unchanging for the life of the call.
   This struct exists to abstract away the constant parameters of
   die reading.  */

struct die_reader_specs
{
  /* The bfd of this objfile.  */
  bfd* abfd;

  /* The CU of the DIE we are parsing.  */
  struct dwarf2_cu *cu;

  /* Pointer to start of section buffer.
     This is either the start of .debug_info or .debug_types.  */
  const gdb_byte *buffer;
};

/* The line number information for a compilation unit (found in the
   .debug_line section) begins with a "statement program header",
   which contains the following information.  */
struct line_header
{
  unsigned int total_length;
  unsigned short version;
  unsigned int header_length;
  unsigned char minimum_instruction_length;
  unsigned char default_is_stmt;
  int line_base;
  unsigned char line_range;
  unsigned char opcode_base;

  /* standard_opcode_lengths[i] is the number of operands for the
     standard opcode whose value is i.  This means that
     standard_opcode_lengths[0] is unused, and the last meaningful
     element is standard_opcode_lengths[opcode_base - 1].  */
  unsigned char *standard_opcode_lengths;

  /* The include_directories table.  NOTE!  These strings are not
     allocated with xmalloc; instead, they are pointers into
     debug_line_buffer.  If you try to free them, `free' will get
     indigestion.  */
  unsigned int num_include_dirs, include_dirs_size;
  char **include_dirs;

  /* The file_names table.  NOTE!  These strings are not allocated
     with xmalloc; instead, they are pointers into debug_line_buffer.
     Don't try to free them directly.  */
  unsigned int num_file_names, file_names_size;
  struct file_entry
  {
    char *name;
    unsigned int dir_index;
    unsigned int mod_time;
    unsigned int length;
    int included_p; /* Non-zero if referenced by the Line Number Program.  */
    struct symtab *symtab; /* The associated symbol table, if any.  */
  } *file_names;

  /* The start and end of the statement program following this
     header.  These point into dwarf2_per_objfile->line_buffer.  */
  gdb_byte *statement_program_start, *statement_program_end;
};

/* When we construct a partial symbol table entry we only
   need this much information. */
struct partial_die_info
  {
    /* Offset of this DIE.  */
    unsigned int offset;

    /* DWARF-2 tag for this DIE.  */
    ENUM_BITFIELD(dwarf_tag) tag : 16;

    /* Language code associated with this DIE.  This is only used
       for the compilation unit DIE.  */
    unsigned int language : 8;

    /* Assorted flags describing the data found in this DIE.  */
    unsigned int has_children : 1;
    unsigned int is_external : 1;
    unsigned int is_declaration : 1;
    unsigned int has_type : 1;
    unsigned int has_specification : 1;
    unsigned int has_stmt_list : 1;
    unsigned int has_pc_info : 1;

    /* Flag set if the SCOPE field of this structure has been
       computed.  */
    unsigned int scope_set : 1;

    /* Flag set if the DIE has a byte_size attribute.  */
    unsigned int has_byte_size : 1;

    /* The name of this DIE.  Normally the value of DW_AT_name, but
       sometimes DW_TAG_MIPS_linkage_name or a string computed in some
       other fashion.  */
    char *name;
    char *dirname;

    /* The scope to prepend to our children.  This is generally
       allocated on the comp_unit_obstack, so will disappear
       when this compilation unit leaves the cache.  */
    char *scope;

    /* The location description associated with this DIE, if any.  */
    struct dwarf_block *locdesc;

    /* If HAS_PC_INFO, the PC range associated with this DIE.  */
    CORE_ADDR lowpc;
    CORE_ADDR highpc;

    /* Pointer into the info_buffer (or types_buffer) pointing at the target of
       DW_AT_sibling, if any.  */
    gdb_byte *sibling;

    /* If HAS_SPECIFICATION, the offset of the DIE referred to by
       DW_AT_specification (or DW_AT_abstract_origin or
       DW_AT_extension).  */
    unsigned int spec_offset;

    /* If HAS_STMT_LIST, the offset of the Line Number Information data.  */
    unsigned int line_offset;

    /* Pointers to this DIE's parent, first child, and next sibling,
       if any.  */
    struct partial_die_info *die_parent, *die_child, *die_sibling;
  };

/* This data structure holds the information of an abbrev. */
struct abbrev_info
  {
    unsigned int number;	/* number identifying abbrev */
    enum dwarf_tag tag;		/* dwarf tag */
    unsigned short has_children;		/* boolean */
    unsigned short num_attrs;	/* number of attributes */
    struct attr_abbrev *attrs;	/* an array of attribute descriptions */
    struct abbrev_info *next;	/* next in chain */
  };

struct attr_abbrev
  {
    ENUM_BITFIELD(dwarf_attribute) name : 16;
    ENUM_BITFIELD(dwarf_form) form : 16;
  };

/* Additional GDB-specific attribute forms.  */
enum
  {
    /* A string which has been updated to GDB's internal
       representation (e.g. converted to canonical form) and does not
       need to be updated again.  */
    GDB_FORM_cached_string = 0xff
  };

/* Attributes have a name and a value */
struct attribute
  {
    ENUM_BITFIELD(dwarf_attribute) name : 16;
    ENUM_BITFIELD(dwarf_form) form : 16;
    union
      {
	char *str;
	struct dwarf_block *blk;
	unsigned long unsnd;
	long int snd;
	CORE_ADDR addr;
	struct signatured_type *signatured_type;
      }
    u;
  };

/* This data structure holds a complete die structure. */
struct die_info
  {
    /* DWARF-2 tag for this DIE.  */
    ENUM_BITFIELD(dwarf_tag) tag : 16;

    /* Number of attributes */
    unsigned short num_attrs;

    /* Abbrev number */
    unsigned int abbrev;

    /* Offset in .debug_info or .debug_types section.  */
    unsigned int offset;

    /* The dies in a compilation unit form an n-ary tree.  PARENT
       points to this die's parent; CHILD points to the first child of
       this node; and all the children of a given node are chained
       together via their SIBLING fields, terminated by a die whose
       tag is zero.  */
    struct die_info *child;	/* Its first child, if any.  */
    struct die_info *sibling;	/* Its next sibling, if any.  */
    struct die_info *parent;	/* Its parent, if any.  */

    /* An array of attributes, with NUM_ATTRS elements.  There may be
       zero, but it's not common and zero-sized arrays are not
       sufficiently portable C.  */
    struct attribute attrs[1];
  };

struct function_range
{
  const char *name;
  CORE_ADDR lowpc, highpc;
  int seen_line;
  struct function_range *next;
};

/* Get at parts of an attribute structure */

#define DW_STRING(attr)    ((attr)->u.str)
#define DW_UNSND(attr)     ((attr)->u.unsnd)
#define DW_BLOCK(attr)     ((attr)->u.blk)
#define DW_SND(attr)       ((attr)->u.snd)
#define DW_ADDR(attr)	   ((attr)->u.addr)
#define DW_SIGNATURED_TYPE(attr) ((attr)->u.signatured_type)

/* Blocks are a bunch of untyped bytes. */
struct dwarf_block
  {
    unsigned int size;
    gdb_byte *data;
  };

#ifndef ATTR_ALLOC_CHUNK
#define ATTR_ALLOC_CHUNK 4
#endif

/* Allocate fields for structs, unions and enums in this size.  */
#ifndef DW_FIELD_ALLOC_CHUNK
#define DW_FIELD_ALLOC_CHUNK 4
#endif

/* A zeroed version of a partial die for initialization purposes.  */
static struct partial_die_info zeroed_partial_die;

/* FIXME: We might want to set this from BFD via bfd_arch_bits_per_byte,
   but this would require a corresponding change in unpack_field_as_long
   and friends.  */
static int bits_per_byte = 8;

/* The routines that read and process dies for a C struct or C++ class
   pass lists of data member fields and lists of member function fields
   in an instance of a field_info structure, as defined below.  */
struct field_info
  {
    /* List of data member and baseclasses fields. */
    struct nextfield
      {
	struct nextfield *next;
	int accessibility;
	int virtuality;
	struct field field;
      }
     *fields;

    /* Number of fields.  */
    int nfields;

    /* Number of baseclasses.  */
    int nbaseclasses;

    /* Set if the accesibility of one of the fields is not public.  */
    int non_public_fields;

    /* Member function fields array, entries are allocated in the order they
       are encountered in the object file.  */
    struct nextfnfield
      {
	struct nextfnfield *next;
	struct fn_field fnfield;
      }
     *fnfields;

    /* Member function fieldlist array, contains name of possibly overloaded
       member function, number of overloaded member functions and a pointer
       to the head of the member function field chain.  */
    struct fnfieldlist
      {
	char *name;
	int length;
	struct nextfnfield *head;
      }
     *fnfieldlists;

    /* Number of entries in the fnfieldlists array.  */
    int nfnfields;
  };

/* One item on the queue of compilation units to read in full symbols
   for.  */
struct dwarf2_queue_item
{
  struct dwarf2_per_cu_data *per_cu;
  struct dwarf2_queue_item *next;
};

/* The current queue.  */
static struct dwarf2_queue_item *dwarf2_queue, *dwarf2_queue_tail;

/* Loaded secondary compilation units are kept in memory until they
   have not been referenced for the processing of this many
   compilation units.  Set this to zero to disable caching.  Cache
   sizes of up to at least twenty will improve startup time for
   typical inter-CU-reference binaries, at an obvious memory cost.  */
static int dwarf2_max_cache_age = 5;
static void
show_dwarf2_max_cache_age (struct ui_file *file, int from_tty,
			   struct cmd_list_element *c, const char *value)
{
  fprintf_filtered (file, _("\
The upper bound on the age of cached dwarf2 compilation units is %s.\n"),
		    value);
}


/* Various complaints about symbol reading that don't abort the process */

static void
dwarf2_statement_list_fits_in_line_number_section_complaint (void)
{
  complaint (&symfile_complaints,
	     _("statement list doesn't fit in .debug_line section"));
}

static void
dwarf2_debug_line_missing_file_complaint (void)
{
  complaint (&symfile_complaints,
	     _(".debug_line section has line data without a file"));
}

static void
dwarf2_debug_line_missing_end_sequence_complaint (void)
{
  complaint (&symfile_complaints,
	     _(".debug_line section has line program sequence without an end"));
}

static void
dwarf2_complex_location_expr_complaint (void)
{
  complaint (&symfile_complaints, _("location expression too complex"));
}

static void
dwarf2_const_value_length_mismatch_complaint (const char *arg1, int arg2,
					      int arg3)
{
  complaint (&symfile_complaints,
	     _("const value length mismatch for '%s', got %d, expected %d"), arg1,
	     arg2, arg3);
}

static void
dwarf2_macros_too_long_complaint (void)
{
  complaint (&symfile_complaints,
	     _("macro info runs off end of `.debug_macinfo' section"));
}

static void
dwarf2_macro_malformed_definition_complaint (const char *arg1)
{
  complaint (&symfile_complaints,
	     _("macro debug info contains a malformed macro definition:\n`%s'"),
	     arg1);
}

static void
dwarf2_invalid_attrib_class_complaint (const char *arg1, const char *arg2)
{
  complaint (&symfile_complaints,
	     _("invalid attribute class or form for '%s' in '%s'"), arg1, arg2);
}

/* local function prototypes */

static void dwarf2_locate_sections (bfd *, asection *, void *);

#if 0
static void dwarf2_build_psymtabs_easy (struct objfile *, int);
#endif

static void dwarf2_create_include_psymtab (char *, struct partial_symtab *,
                                           struct objfile *);

static void dwarf2_build_include_psymtabs (struct dwarf2_cu *,
                                           struct partial_die_info *,
                                           struct partial_symtab *);

static void dwarf2_build_psymtabs_hard (struct objfile *, int);

static void scan_partial_symbols (struct partial_die_info *,
				  CORE_ADDR *, CORE_ADDR *,
				  int, struct dwarf2_cu *);

static void add_partial_symbol (struct partial_die_info *,
				struct dwarf2_cu *);

static int pdi_needs_namespace (enum dwarf_tag tag);

static void add_partial_namespace (struct partial_die_info *pdi,
				   CORE_ADDR *lowpc, CORE_ADDR *highpc,
				   int need_pc, struct dwarf2_cu *cu);

static void add_partial_module (struct partial_die_info *pdi, CORE_ADDR *lowpc,
				CORE_ADDR *highpc, int need_pc,
				struct dwarf2_cu *cu);

static void add_partial_enumeration (struct partial_die_info *enum_pdi,
				     struct dwarf2_cu *cu);

static void add_partial_subprogram (struct partial_die_info *pdi,
				    CORE_ADDR *lowpc, CORE_ADDR *highpc,
				    int need_pc, struct dwarf2_cu *cu);

static gdb_byte *locate_pdi_sibling (struct partial_die_info *orig_pdi,
				     gdb_byte *buffer, gdb_byte *info_ptr,
                                     bfd *abfd, struct dwarf2_cu *cu);

static void dwarf2_psymtab_to_symtab (struct partial_symtab *);

static void psymtab_to_symtab_1 (struct partial_symtab *);

static void dwarf2_read_abbrevs (bfd *abfd, struct dwarf2_cu *cu);

static void dwarf2_free_abbrev_table (void *);

static struct abbrev_info *peek_die_abbrev (gdb_byte *, unsigned int *,
					    struct dwarf2_cu *);

static struct abbrev_info *dwarf2_lookup_abbrev (unsigned int,
						 struct dwarf2_cu *);

static struct partial_die_info *load_partial_dies (bfd *,
						   gdb_byte *, gdb_byte *,
						   int, struct dwarf2_cu *);

static gdb_byte *read_partial_die (struct partial_die_info *,
                                   struct abbrev_info *abbrev,
				   unsigned int, bfd *,
				   gdb_byte *, gdb_byte *,
				   struct dwarf2_cu *);

static struct partial_die_info *find_partial_die (unsigned int,
						  struct dwarf2_cu *);

static void fixup_partial_die (struct partial_die_info *,
			       struct dwarf2_cu *);

static gdb_byte *read_attribute (struct attribute *, struct attr_abbrev *,
                                 bfd *, gdb_byte *, struct dwarf2_cu *);

static gdb_byte *read_attribute_value (struct attribute *, unsigned,
                                       bfd *, gdb_byte *, struct dwarf2_cu *);

static unsigned int read_1_byte (bfd *, gdb_byte *);

static int read_1_signed_byte (bfd *, gdb_byte *);

static unsigned int read_2_bytes (bfd *, gdb_byte *);

static unsigned int read_4_bytes (bfd *, gdb_byte *);

static ULONGEST read_8_bytes (bfd *, gdb_byte *);

static CORE_ADDR read_address (bfd *, gdb_byte *ptr, struct dwarf2_cu *,
			       unsigned int *);

static LONGEST read_initial_length (bfd *, gdb_byte *, unsigned int *);

static LONGEST read_checked_initial_length_and_offset
  (bfd *, gdb_byte *, const struct comp_unit_head *,
   unsigned int *, unsigned int *);

static LONGEST read_offset (bfd *, gdb_byte *, const struct comp_unit_head *,
			    unsigned int *);

static LONGEST read_offset_1 (bfd *, gdb_byte *, unsigned int);

static gdb_byte *read_n_bytes (bfd *, gdb_byte *, unsigned int);

static char *read_string (bfd *, gdb_byte *, unsigned int *);

static char *read_indirect_string (bfd *, gdb_byte *,
                                   const struct comp_unit_head *,
                                   unsigned int *);

static unsigned long read_unsigned_leb128 (bfd *, gdb_byte *, unsigned int *);

static long read_signed_leb128 (bfd *, gdb_byte *, unsigned int *);

static gdb_byte *skip_leb128 (bfd *, gdb_byte *);

static void set_cu_language (unsigned int, struct dwarf2_cu *);

static struct attribute *dwarf2_attr (struct die_info *, unsigned int,
				      struct dwarf2_cu *);

static struct attribute *dwarf2_attr_no_follow (struct die_info *,
						unsigned int,
						struct dwarf2_cu *);

static int dwarf2_flag_true_p (struct die_info *die, unsigned name,
                               struct dwarf2_cu *cu);

static int die_is_declaration (struct die_info *, struct dwarf2_cu *cu);

static struct die_info *die_specification (struct die_info *die,
					   struct dwarf2_cu **);

static void free_line_header (struct line_header *lh);

static void add_file_name (struct line_header *, char *, unsigned int,
                           unsigned int, unsigned int);

static struct line_header *(dwarf_decode_line_header
                            (unsigned int offset,
                             bfd *abfd, struct dwarf2_cu *cu));

static void dwarf_decode_lines (struct line_header *, char *, bfd *,
				struct dwarf2_cu *, struct partial_symtab *);

static void dwarf2_start_subfile (char *, char *, char *);

static struct symbol *new_symbol (struct die_info *, struct type *,
				  struct dwarf2_cu *);

static void dwarf2_const_value (struct attribute *, struct symbol *,
				struct dwarf2_cu *);

static void dwarf2_const_value_data (struct attribute *attr,
				     struct symbol *sym,
				     int bits);

static struct type *die_type (struct die_info *, struct dwarf2_cu *);

static struct type *die_containing_type (struct die_info *,
					 struct dwarf2_cu *);

static struct type *tag_type_to_type (struct die_info *, struct dwarf2_cu *);

static struct type *read_type_die (struct die_info *, struct dwarf2_cu *);

static char *determine_prefix (struct die_info *die, struct dwarf2_cu *);

static char *typename_concat (struct obstack *,
                              const char *prefix, 
                              const char *suffix,
			      struct dwarf2_cu *);

static void read_file_scope (struct die_info *, struct dwarf2_cu *);

static void read_type_unit_scope (struct die_info *, struct dwarf2_cu *);

static void read_func_scope (struct die_info *, struct dwarf2_cu *);

static void read_lexical_block_scope (struct die_info *, struct dwarf2_cu *);

static int dwarf2_ranges_read (unsigned, CORE_ADDR *, CORE_ADDR *,
			       struct dwarf2_cu *, struct partial_symtab *);

static int dwarf2_get_pc_bounds (struct die_info *,
				 CORE_ADDR *, CORE_ADDR *, struct dwarf2_cu *);

static void get_scope_pc_bounds (struct die_info *,
				 CORE_ADDR *, CORE_ADDR *,
				 struct dwarf2_cu *);

static void dwarf2_record_block_ranges (struct die_info *, struct block *,
                                        CORE_ADDR, struct dwarf2_cu *);

static void dwarf2_add_field (struct field_info *, struct die_info *,
			      struct dwarf2_cu *);

static void dwarf2_attach_fields_to_type (struct field_info *,
					  struct type *, struct dwarf2_cu *);

static void dwarf2_add_member_fn (struct field_info *,
				  struct die_info *, struct type *,
				  struct dwarf2_cu *);

static void dwarf2_attach_fn_fields_to_type (struct field_info *,
					     struct type *, struct dwarf2_cu *);

static void process_structure_scope (struct die_info *, struct dwarf2_cu *);

static const char *determine_class_name (struct die_info *die,
					 struct dwarf2_cu *cu);

static void read_common_block (struct die_info *, struct dwarf2_cu *);

static void read_namespace (struct die_info *die, struct dwarf2_cu *);

static void read_module (struct die_info *die, struct dwarf2_cu *cu);

static void read_import_statement (struct die_info *die, struct dwarf2_cu *);

static const char *namespace_name (struct die_info *die,
				   int *is_anonymous, struct dwarf2_cu *);

static void process_enumeration_scope (struct die_info *, struct dwarf2_cu *);

static CORE_ADDR decode_locdesc (struct dwarf_block *, struct dwarf2_cu *);

static enum dwarf_array_dim_ordering read_array_order (struct die_info *, 
						       struct dwarf2_cu *);

static struct die_info *read_comp_unit (gdb_byte *, struct dwarf2_cu *);

static struct die_info *read_die_and_children_1 (const struct die_reader_specs *reader,
						 gdb_byte *info_ptr,
						 gdb_byte **new_info_ptr,
						 struct die_info *parent);

static struct die_info *read_die_and_children (const struct die_reader_specs *reader,
					       gdb_byte *info_ptr,
					       gdb_byte **new_info_ptr,
					       struct die_info *parent);

static struct die_info *read_die_and_siblings (const struct die_reader_specs *reader,
					       gdb_byte *info_ptr,
					       gdb_byte **new_info_ptr,
					       struct die_info *parent);

static gdb_byte *read_full_die (const struct die_reader_specs *reader,
				struct die_info **, gdb_byte *,
				int *);

static void process_die (struct die_info *, struct dwarf2_cu *);

static char *dwarf2_linkage_name (struct die_info *, struct dwarf2_cu *);

static char *dwarf2_canonicalize_name (char *, struct dwarf2_cu *,
				       struct obstack *);

static char *dwarf2_name (struct die_info *die, struct dwarf2_cu *);

static struct die_info *dwarf2_extension (struct die_info *die,
					  struct dwarf2_cu **);

static char *dwarf_tag_name (unsigned int);

static char *dwarf_attr_name (unsigned int);

static char *dwarf_form_name (unsigned int);

static char *dwarf_stack_op_name (unsigned int);

static char *dwarf_bool_name (unsigned int);

static char *dwarf_type_encoding_name (unsigned int);

#if 0
static char *dwarf_cfi_name (unsigned int);
#endif

static struct die_info *sibling_die (struct die_info *);

static void dump_die_shallow (struct ui_file *, int indent, struct die_info *);

static void dump_die_for_error (struct die_info *);

static void dump_die_1 (struct ui_file *, int level, int max_level,
			struct die_info *);

/*static*/ void dump_die (struct die_info *, int max_level);

static void store_in_ref_table (struct die_info *,
				struct dwarf2_cu *);

static int is_ref_attr (struct attribute *);

static unsigned int dwarf2_get_ref_die_offset (struct attribute *);

static int dwarf2_get_attr_constant_value (struct attribute *, int);

static struct die_info *follow_die_ref_or_sig (struct die_info *,
					       struct attribute *,
					       struct dwarf2_cu **);

static struct die_info *follow_die_ref (struct die_info *,
					struct attribute *,
					struct dwarf2_cu **);

static struct die_info *follow_die_sig (struct die_info *,
					struct attribute *,
					struct dwarf2_cu **);

static void read_signatured_type_at_offset (struct objfile *objfile,
					    unsigned int offset);

static void read_signatured_type (struct objfile *,
				  struct signatured_type *type_sig);

/* memory allocation interface */

static struct dwarf_block *dwarf_alloc_block (struct dwarf2_cu *);

static struct abbrev_info *dwarf_alloc_abbrev (struct dwarf2_cu *);

static struct die_info *dwarf_alloc_die (struct dwarf2_cu *, int);

static void initialize_cu_func_list (struct dwarf2_cu *);

static void add_to_cu_func_list (const char *, CORE_ADDR, CORE_ADDR,
				 struct dwarf2_cu *);

static void dwarf_decode_macros (struct line_header *, unsigned int,
                                 char *, bfd *, struct dwarf2_cu *);

static int attr_form_is_block (struct attribute *);

static int attr_form_is_section_offset (struct attribute *);

static int attr_form_is_constant (struct attribute *);

static void dwarf2_symbol_mark_computed (struct attribute *attr,
					 struct symbol *sym,
					 struct dwarf2_cu *cu);

static gdb_byte *skip_one_die (gdb_byte *buffer, gdb_byte *info_ptr,
			       struct abbrev_info *abbrev,
			       struct dwarf2_cu *cu);

static void free_stack_comp_unit (void *);

static hashval_t partial_die_hash (const void *item);

static int partial_die_eq (const void *item_lhs, const void *item_rhs);

static struct dwarf2_per_cu_data *dwarf2_find_containing_comp_unit
  (unsigned int offset, struct objfile *objfile);

static struct dwarf2_per_cu_data *dwarf2_find_comp_unit
  (unsigned int offset, struct objfile *objfile);

static struct dwarf2_cu *alloc_one_comp_unit (struct objfile *objfile);

static void free_one_comp_unit (void *);

static void free_cached_comp_units (void *);

static void age_cached_comp_units (void);

static void free_one_cached_comp_unit (void *);

static struct type *set_die_type (struct die_info *, struct type *,
				  struct dwarf2_cu *);

static void create_all_comp_units (struct objfile *);

static void load_full_comp_unit (struct dwarf2_per_cu_data *,
				 struct objfile *);

static void process_full_comp_unit (struct dwarf2_per_cu_data *);

static void dwarf2_add_dependence (struct dwarf2_cu *,
				   struct dwarf2_per_cu_data *);

static void dwarf2_mark (struct dwarf2_cu *);

static void dwarf2_clear_marks (struct dwarf2_per_cu_data *);

static struct type *get_die_type (struct die_info *die, struct dwarf2_cu *cu);

/* Try to locate the sections we need for DWARF 2 debugging
   information and return true if we have enough to do something.  */

int
dwarf2_has_info (struct objfile *objfile)
{
  struct dwarf2_per_objfile *data;

  /* Initialize per-objfile state.  */
  data = obstack_alloc (&objfile->objfile_obstack, sizeof (*data));
  memset (data, 0, sizeof (*data));
  set_objfile_data (objfile, dwarf2_objfile_data_key, data);
  dwarf2_per_objfile = data;

  bfd_map_over_sections (objfile->obfd, dwarf2_locate_sections, NULL);
  return (data->info.asection != NULL && data->abbrev.asection != NULL);
}

/* When loading sections, we can either look for ".<name>", or for
 * ".z<name>", which indicates a compressed section.  */

static int
section_is_p (const char *section_name, const char *name)
{
  return (section_name[0] == '.'
	  && (strcmp (section_name + 1, name) == 0
	      || (section_name[1] == 'z'
		  && strcmp (section_name + 2, name) == 0)));
}

/* This function is mapped across the sections and remembers the
   offset and size of each of the debugging sections we are interested
   in.  */

static void
dwarf2_locate_sections (bfd *abfd, asection *sectp, void *ignore_ptr)
{
  if (section_is_p (sectp->name, INFO_SECTION))
    {
      dwarf2_per_objfile->info.asection = sectp;
      dwarf2_per_objfile->info.size = bfd_get_section_size (sectp);
    }
  else if (section_is_p (sectp->name, ABBREV_SECTION))
    {
      dwarf2_per_objfile->abbrev.asection = sectp;
      dwarf2_per_objfile->abbrev.size = bfd_get_section_size (sectp);
    }
  else if (section_is_p (sectp->name, LINE_SECTION))
    {
      dwarf2_per_objfile->line.asection = sectp;
      dwarf2_per_objfile->line.size = bfd_get_section_size (sectp);
    }
  else if (section_is_p (sectp->name, PUBNAMES_SECTION))
    {
      dwarf2_per_objfile->pubnames.asection = sectp;
      dwarf2_per_objfile->pubnames.size = bfd_get_section_size (sectp);
    }
  else if (section_is_p (sectp->name, ARANGES_SECTION))
    {
      dwarf2_per_objfile->aranges.asection = sectp;
      dwarf2_per_objfile->aranges.size = bfd_get_section_size (sectp);
    }
  else if (section_is_p (sectp->name, LOC_SECTION))
    {
      dwarf2_per_objfile->loc.asection = sectp;
      dwarf2_per_objfile->loc.size = bfd_get_section_size (sectp);
    }
  else if (section_is_p (sectp->name, MACINFO_SECTION))
    {
      dwarf2_per_objfile->macinfo.asection = sectp;
      dwarf2_per_objfile->macinfo.size = bfd_get_section_size (sectp);
    }
  else if (section_is_p (sectp->name, STR_SECTION))
    {
      dwarf2_per_objfile->str.asection = sectp;
      dwarf2_per_objfile->str.size = bfd_get_section_size (sectp);
    }
  else if (section_is_p (sectp->name, FRAME_SECTION))
    {
      dwarf2_per_objfile->frame.asection = sectp;
      dwarf2_per_objfile->frame.size = bfd_get_section_size (sectp);
    }
  else if (section_is_p (sectp->name, EH_FRAME_SECTION))
    {
      flagword aflag = bfd_get_section_flags (ignore_abfd, sectp);
      if (aflag & SEC_HAS_CONTENTS)
        {
	  dwarf2_per_objfile->eh_frame.asection = sectp;
          dwarf2_per_objfile->eh_frame.size = bfd_get_section_size (sectp);
        }
    }
  else if (section_is_p (sectp->name, RANGES_SECTION))
    {
      dwarf2_per_objfile->ranges.asection = sectp;
      dwarf2_per_objfile->ranges.size = bfd_get_section_size (sectp);
    }
  else if (section_is_p (sectp->name, TYPES_SECTION))
    {
      dwarf2_per_objfile->types.asection = sectp;
      dwarf2_per_objfile->types.size = bfd_get_section_size (sectp);
    }

  if ((bfd_get_section_flags (abfd, sectp) & SEC_LOAD)
      && bfd_section_vma (abfd, sectp) == 0)
    dwarf2_per_objfile->has_section_at_zero = 1;
}

/* Decompress a section that was compressed using zlib.  Store the
   decompressed buffer, and its size, in OUTBUF and OUTSIZE.  */

static void
zlib_decompress_section (struct objfile *objfile, asection *sectp,
                         gdb_byte **outbuf, bfd_size_type *outsize)
{
  bfd *abfd = objfile->obfd;
#ifndef HAVE_ZLIB_H
  error (_("Support for zlib-compressed DWARF data (from '%s') "
           "is disabled in this copy of GDB"),
         bfd_get_filename (abfd));
#else
  bfd_size_type compressed_size = bfd_get_section_size (sectp);
  gdb_byte *compressed_buffer = xmalloc (compressed_size);
  struct cleanup *cleanup = make_cleanup (xfree, compressed_buffer);
  bfd_size_type uncompressed_size;
  gdb_byte *uncompressed_buffer;
  z_stream strm;
  int rc;
  int header_size = 12;

  if (bfd_seek (abfd, sectp->filepos, SEEK_SET) != 0
      || bfd_bread (compressed_buffer, compressed_size, abfd) != compressed_size)
    error (_("Dwarf Error: Can't read DWARF data from '%s'"),
           bfd_get_filename (abfd));

  /* Read the zlib header.  In this case, it should be "ZLIB" followed
     by the uncompressed section size, 8 bytes in big-endian order.  */
  if (compressed_size < header_size
      || strncmp (compressed_buffer, "ZLIB", 4) != 0)
    error (_("Dwarf Error: Corrupt DWARF ZLIB header from '%s'"),
           bfd_get_filename (abfd));
  uncompressed_size = compressed_buffer[4]; uncompressed_size <<= 8;
  uncompressed_size += compressed_buffer[5]; uncompressed_size <<= 8;
  uncompressed_size += compressed_buffer[6]; uncompressed_size <<= 8;
  uncompressed_size += compressed_buffer[7]; uncompressed_size <<= 8;
  uncompressed_size += compressed_buffer[8]; uncompressed_size <<= 8;
  uncompressed_size += compressed_buffer[9]; uncompressed_size <<= 8;
  uncompressed_size += compressed_buffer[10]; uncompressed_size <<= 8;
  uncompressed_size += compressed_buffer[11];

  /* It is possible the section consists of several compressed
     buffers concatenated together, so we uncompress in a loop.  */
  strm.zalloc = NULL;
  strm.zfree = NULL;
  strm.opaque = NULL;
  strm.avail_in = compressed_size - header_size;
  strm.next_in = (Bytef*) compressed_buffer + header_size;
  strm.avail_out = uncompressed_size;
  uncompressed_buffer = obstack_alloc (&objfile->objfile_obstack,
                                       uncompressed_size);
  rc = inflateInit (&strm);
  while (strm.avail_in > 0)
    {
      if (rc != Z_OK)
        error (_("Dwarf Error: setting up DWARF uncompression in '%s': %d"),
               bfd_get_filename (abfd), rc);
      strm.next_out = ((Bytef*) uncompressed_buffer
                       + (uncompressed_size - strm.avail_out));
      rc = inflate (&strm, Z_FINISH);
      if (rc != Z_STREAM_END)
        error (_("Dwarf Error: zlib error uncompressing from '%s': %d"),
               bfd_get_filename (abfd), rc);
      rc = inflateReset (&strm);
    }
  rc = inflateEnd (&strm);
  if (rc != Z_OK
      || strm.avail_out != 0)
    error (_("Dwarf Error: concluding DWARF uncompression in '%s': %d"),
           bfd_get_filename (abfd), rc);

  do_cleanups (cleanup);
  *outbuf = uncompressed_buffer;
  *outsize = uncompressed_size;
#endif
}

/* Read the contents of the section SECTP from object file specified by
   OBJFILE, store info about the section into INFO.
   If the section is compressed, uncompress it before returning.  */

static void
dwarf2_read_section (struct objfile *objfile, struct dwarf2_section_info *info)
{
  bfd *abfd = objfile->obfd;
  asection *sectp = info->asection;
  gdb_byte *buf, *retbuf;
  unsigned char header[4];

  info->buffer = NULL;
  info->was_mmapped = 0;

  if (info->asection == NULL || info->size == 0)
    return;

  /* Check if the file has a 4-byte header indicating compression.  */
  if (info->size > sizeof (header)
      && bfd_seek (abfd, sectp->filepos, SEEK_SET) == 0
      && bfd_bread (header, sizeof (header), abfd) == sizeof (header))
    {
      /* Upon decompression, update the buffer and its size.  */
      if (strncmp (header, "ZLIB", sizeof (header)) == 0)
        {
          zlib_decompress_section (objfile, sectp, &info->buffer,
				   &info->size);
          return;
        }
    }

#ifdef HAVE_MMAP
  if (pagesize == 0)
    pagesize = getpagesize ();

  /* Only try to mmap sections which are large enough: we don't want to
     waste space due to fragmentation.  Also, only try mmap for sections
     without relocations.  */

  if (info->size > 4 * pagesize && (sectp->flags & SEC_RELOC) == 0)
    {
      off_t pg_offset = sectp->filepos & ~(pagesize - 1);
      size_t map_length = info->size + sectp->filepos - pg_offset;
      caddr_t retbuf = bfd_mmap (abfd, 0, map_length, PROT_READ,
				 MAP_PRIVATE, pg_offset);

      if (retbuf != MAP_FAILED)
	{
	  info->was_mmapped = 1;
	  info->buffer = retbuf + (sectp->filepos & (pagesize - 1)) ;
	  return;
	}
    }
#endif

  /* If we get here, we are a normal, not-compressed section.  */
  info->buffer = buf
    = obstack_alloc (&objfile->objfile_obstack, info->size);

  /* When debugging .o files, we may need to apply relocations; see
     http://sourceware.org/ml/gdb-patches/2002-04/msg00136.html .
     We never compress sections in .o files, so we only need to
     try this when the section is not compressed.  */
  retbuf = symfile_relocate_debug_section (abfd, sectp, buf);
  if (retbuf != NULL)
    {
      info->buffer = retbuf;
      return;
    }

  if (bfd_seek (abfd, sectp->filepos, SEEK_SET) != 0
      || bfd_bread (buf, info->size, abfd) != info->size)
    error (_("Dwarf Error: Can't read DWARF data from '%s'"),
	   bfd_get_filename (abfd));
}

/* Fill in SECTP, BUFP and SIZEP with section info, given OBJFILE and
   SECTION_NAME. */

void
dwarf2_get_section_info (struct objfile *objfile, const char *section_name,
                         asection **sectp, gdb_byte **bufp,
                         bfd_size_type *sizep)
{
  struct dwarf2_per_objfile *data
    = objfile_data (objfile, dwarf2_objfile_data_key);
  struct dwarf2_section_info *info;
  if (section_is_p (section_name, EH_FRAME_SECTION))
    info = &data->eh_frame;
  else if (section_is_p (section_name, FRAME_SECTION))
    info = &data->frame;
  else
    gdb_assert (0);

  if (info->asection != NULL && info->size != 0 && info->buffer == NULL)
    /* We haven't read this section in yet.  Do it now.  */
    dwarf2_read_section (objfile, info);

  *sectp = info->asection;
  *bufp = info->buffer;
  *sizep = info->size;
}

/* Build a partial symbol table.  */

void
dwarf2_build_psymtabs (struct objfile *objfile, int mainline)
{
  dwarf2_read_section (objfile, &dwarf2_per_objfile->info);
  dwarf2_read_section (objfile, &dwarf2_per_objfile->abbrev);
  dwarf2_read_section (objfile, &dwarf2_per_objfile->line);
  dwarf2_read_section (objfile, &dwarf2_per_objfile->str);
  dwarf2_read_section (objfile, &dwarf2_per_objfile->macinfo);
  dwarf2_read_section (objfile, &dwarf2_per_objfile->ranges);
  dwarf2_read_section (objfile, &dwarf2_per_objfile->types);
  dwarf2_read_section (objfile, &dwarf2_per_objfile->loc);
  dwarf2_read_section (objfile, &dwarf2_per_objfile->eh_frame);
  dwarf2_read_section (objfile, &dwarf2_per_objfile->frame);

  if (mainline
      || (objfile->global_psymbols.size == 0
	  && objfile->static_psymbols.size == 0))
    {
      init_psymbol_list (objfile, 1024);
    }

#if 0
  if (dwarf_aranges_offset && dwarf_pubnames_offset)
    {
      /* Things are significantly easier if we have .debug_aranges and
         .debug_pubnames sections */

      dwarf2_build_psymtabs_easy (objfile, mainline);
    }
  else
#endif
    /* only test this case for now */
    {
      /* In this case we have to work a bit harder */
      dwarf2_build_psymtabs_hard (objfile, mainline);
    }
}

#if 0
/* Build the partial symbol table from the information in the
   .debug_pubnames and .debug_aranges sections.  */

static void
dwarf2_build_psymtabs_easy (struct objfile *objfile, int mainline)
{
  bfd *abfd = objfile->obfd;
  char *aranges_buffer, *pubnames_buffer;
  char *aranges_ptr, *pubnames_ptr;
  unsigned int entry_length, version, info_offset, info_size;

  pubnames_buffer = dwarf2_read_section (objfile,
					 dwarf_pubnames_section);
  pubnames_ptr = pubnames_buffer;
  while ((pubnames_ptr - pubnames_buffer) < dwarf2_per_objfile->pubnames.size)
    {
      unsigned int bytes_read;

      entry_length = read_initial_length (abfd, pubnames_ptr, &bytes_read);
      pubnames_ptr += bytes_read;
      version = read_1_byte (abfd, pubnames_ptr);
      pubnames_ptr += 1;
      info_offset = read_4_bytes (abfd, pubnames_ptr);
      pubnames_ptr += 4;
      info_size = read_4_bytes (abfd, pubnames_ptr);
      pubnames_ptr += 4;
    }

  aranges_buffer = dwarf2_read_section (objfile,
					dwarf_aranges_section);

}
#endif

/* Return TRUE if OFFSET is within CU_HEADER.  */

static inline int
offset_in_cu_p (const struct comp_unit_head *cu_header, unsigned int offset)
{
  unsigned int bottom = cu_header->offset;
  unsigned int top = (cu_header->offset
		      + cu_header->length
		      + cu_header->initial_length_size);
  return (offset >= bottom && offset < top);
}

/* Read in the comp unit header information from the debug_info at info_ptr.
   NOTE: This leaves members offset, first_die_offset to be filled in
   by the caller.  */

static gdb_byte *
read_comp_unit_head (struct comp_unit_head *cu_header,
		     gdb_byte *info_ptr, bfd *abfd)
{
  int signed_addr;
  unsigned int bytes_read;

  cu_header->length = read_initial_length (abfd, info_ptr, &bytes_read);
  cu_header->initial_length_size = bytes_read;
  cu_header->offset_size = (bytes_read == 4) ? 4 : 8;
  info_ptr += bytes_read;
  cu_header->version = read_2_bytes (abfd, info_ptr);
  info_ptr += 2;
  cu_header->abbrev_offset = read_offset (abfd, info_ptr, cu_header,
					  &bytes_read);
  info_ptr += bytes_read;
  cu_header->addr_size = read_1_byte (abfd, info_ptr);
  info_ptr += 1;
  signed_addr = bfd_get_sign_extend_vma (abfd);
  if (signed_addr < 0)
    internal_error (__FILE__, __LINE__,
		    _("read_comp_unit_head: dwarf from non elf file"));
  cu_header->signed_addr_p = signed_addr;

  return info_ptr;
}

static gdb_byte *
partial_read_comp_unit_head (struct comp_unit_head *header, gdb_byte *info_ptr,
			     gdb_byte *buffer, unsigned int buffer_size,
			     bfd *abfd)
{
  gdb_byte *beg_of_comp_unit = info_ptr;

  info_ptr = read_comp_unit_head (header, info_ptr, abfd);

  if (header->version != 2 && header->version != 3)
    error (_("Dwarf Error: wrong version in compilation unit header "
	   "(is %d, should be %d) [in module %s]"), header->version,
	   2, bfd_get_filename (abfd));

  if (header->abbrev_offset >= dwarf2_per_objfile->abbrev.size)
    error (_("Dwarf Error: bad offset (0x%lx) in compilation unit header "
	   "(offset 0x%lx + 6) [in module %s]"),
	   (long) header->abbrev_offset,
	   (long) (beg_of_comp_unit - buffer),
	   bfd_get_filename (abfd));

  if (beg_of_comp_unit + header->length + header->initial_length_size
      > buffer + buffer_size)
    error (_("Dwarf Error: bad length (0x%lx) in compilation unit header "
	   "(offset 0x%lx + 0) [in module %s]"),
	   (long) header->length,
	   (long) (beg_of_comp_unit - buffer),
	   bfd_get_filename (abfd));

  return info_ptr;
}

/* Read in the types comp unit header information from .debug_types entry at
   types_ptr.  The result is a pointer to one past the end of the header.  */

static gdb_byte *
read_type_comp_unit_head (struct comp_unit_head *cu_header,
			  ULONGEST *signature,
			  gdb_byte *types_ptr, bfd *abfd)
{
  unsigned int bytes_read;
  gdb_byte *initial_types_ptr = types_ptr;

  cu_header->offset = types_ptr - dwarf2_per_objfile->types.buffer;

  types_ptr = read_comp_unit_head (cu_header, types_ptr, abfd);

  *signature = read_8_bytes (abfd, types_ptr);
  types_ptr += 8;
  types_ptr += cu_header->offset_size;
  cu_header->first_die_offset = types_ptr - initial_types_ptr;

  return types_ptr;
}

/* Allocate a new partial symtab for file named NAME and mark this new
   partial symtab as being an include of PST.  */

static void
dwarf2_create_include_psymtab (char *name, struct partial_symtab *pst,
                               struct objfile *objfile)
{
  struct partial_symtab *subpst = allocate_psymtab (name, objfile);

  subpst->section_offsets = pst->section_offsets;
  subpst->textlow = 0;
  subpst->texthigh = 0;

  subpst->dependencies = (struct partial_symtab **)
    obstack_alloc (&objfile->objfile_obstack,
                   sizeof (struct partial_symtab *));
  subpst->dependencies[0] = pst;
  subpst->number_of_dependencies = 1;

  subpst->globals_offset = 0;
  subpst->n_global_syms = 0;
  subpst->statics_offset = 0;
  subpst->n_static_syms = 0;
  subpst->symtab = NULL;
  subpst->read_symtab = pst->read_symtab;
  subpst->readin = 0;

  /* No private part is necessary for include psymtabs.  This property
     can be used to differentiate between such include psymtabs and
     the regular ones.  */
  subpst->read_symtab_private = NULL;
}

/* Read the Line Number Program data and extract the list of files
   included by the source file represented by PST.  Build an include
   partial symtab for each of these included files.
   
   This procedure assumes that there *is* a Line Number Program in
   the given CU.  Callers should check that PDI->HAS_STMT_LIST is set
   before calling this procedure.  */

static void
dwarf2_build_include_psymtabs (struct dwarf2_cu *cu,
                               struct partial_die_info *pdi,
                               struct partial_symtab *pst)
{
  struct objfile *objfile = cu->objfile;
  bfd *abfd = objfile->obfd;
  struct line_header *lh;

  lh = dwarf_decode_line_header (pdi->line_offset, abfd, cu);
  if (lh == NULL)
    return;  /* No linetable, so no includes.  */

  dwarf_decode_lines (lh, NULL, abfd, cu, pst);

  free_line_header (lh);
}

static hashval_t
hash_type_signature (const void *item)
{
  const struct signatured_type *type_sig = item;
  /* This drops the top 32 bits of the signature, but is ok for a hash.  */
  return type_sig->signature;
}

static int
eq_type_signature (const void *item_lhs, const void *item_rhs)
{
  const struct signatured_type *lhs = item_lhs;
  const struct signatured_type *rhs = item_rhs;
  return lhs->signature == rhs->signature;
}

/* Create the hash table of all entries in the .debug_types section.
   The result is zero if there is an error (e.g. missing .debug_types section),
   otherwise non-zero.	*/

static int
create_debug_types_hash_table (struct objfile *objfile)
{
  gdb_byte *info_ptr = dwarf2_per_objfile->types.buffer;
  htab_t types_htab;

  if (info_ptr == NULL)
    {
      dwarf2_per_objfile->signatured_types = NULL;
      return 0;
    }

  types_htab = htab_create_alloc_ex (41,
				     hash_type_signature,
				     eq_type_signature,
				     NULL,
				     &objfile->objfile_obstack,
				     hashtab_obstack_allocate,
				     dummy_obstack_deallocate);

  if (dwarf2_die_debug)
    fprintf_unfiltered (gdb_stdlog, "Signatured types:\n");

  while (info_ptr < dwarf2_per_objfile->types.buffer + dwarf2_per_objfile->types.size)
    {
      unsigned int offset;
      unsigned int offset_size;
      unsigned int type_offset;
      unsigned int length, initial_length_size;
      unsigned short version;
      ULONGEST signature;
      struct signatured_type *type_sig;
      void **slot;
      gdb_byte *ptr = info_ptr;

      offset = ptr - dwarf2_per_objfile->types.buffer;

      /* We need to read the type's signature in order to build the hash
	 table, but we don't need to read anything else just yet.  */

      /* Sanity check to ensure entire cu is present.  */
      length = read_initial_length (objfile->obfd, ptr, &initial_length_size);
      if (ptr + length + initial_length_size
	  > dwarf2_per_objfile->types.buffer + dwarf2_per_objfile->types.size)
	{
	  complaint (&symfile_complaints,
		     _("debug type entry runs off end of `.debug_types' section, ignored"));
	  break;
	}

      offset_size = initial_length_size == 4 ? 4 : 8;
      ptr += initial_length_size;
      version = bfd_get_16 (objfile->obfd, ptr);
      ptr += 2;
      ptr += offset_size; /* abbrev offset */
      ptr += 1; /* address size */
      signature = bfd_get_64 (objfile->obfd, ptr);
      ptr += 8;
      type_offset = read_offset_1 (objfile->obfd, ptr, offset_size);

      type_sig = obstack_alloc (&objfile->objfile_obstack, sizeof (*type_sig));
      memset (type_sig, 0, sizeof (*type_sig));
      type_sig->signature = signature;
      type_sig->offset = offset;
      type_sig->type_offset = type_offset;

      slot = htab_find_slot (types_htab, type_sig, INSERT);
      gdb_assert (slot != NULL);
      *slot = type_sig;

      if (dwarf2_die_debug)
	fprintf_unfiltered (gdb_stdlog, "  offset 0x%x, signature 0x%s\n",
			    offset, phex (signature, sizeof (signature)));

      info_ptr = info_ptr + initial_length_size + length;
    }

  dwarf2_per_objfile->signatured_types = types_htab;

  return 1;
}

/* Lookup a signature based type.
   Returns NULL if SIG is not present in the table.  */

static struct signatured_type *
lookup_signatured_type (struct objfile *objfile, ULONGEST sig)
{
  struct signatured_type find_entry, *entry;

  if (dwarf2_per_objfile->signatured_types == NULL)
    {
      complaint (&symfile_complaints,
		 _("missing `.debug_types' section for DW_FORM_sig8 die"));
      return 0;
    }

  find_entry.signature = sig;
  entry = htab_find (dwarf2_per_objfile->signatured_types, &find_entry);
  return entry;
}

/* Subroutine of process_type_comp_unit and dwarf2_build_psymtabs_hard
   to combine the common parts.
   Process a compilation unit for a psymtab.
   BUFFER is a pointer to the beginning of the dwarf section buffer,
   either .debug_info or debug_types.
   INFO_PTR is a pointer to the start of the CU.
   Returns a pointer to the next CU.  */

static gdb_byte *
process_psymtab_comp_unit (struct objfile *objfile,
			   struct dwarf2_per_cu_data *this_cu,
			   gdb_byte *buffer, gdb_byte *info_ptr,
			   unsigned int buffer_size)
{
  bfd *abfd = objfile->obfd;
  gdb_byte *beg_of_comp_unit = info_ptr;
  struct partial_die_info comp_unit_die;
  struct partial_symtab *pst;
  CORE_ADDR baseaddr;
  struct cleanup *back_to_inner;
  struct dwarf2_cu cu;
  struct abbrev_info *abbrev;
  unsigned int bytes_read;

  memset (&cu, 0, sizeof (cu));
  cu.objfile = objfile;
  obstack_init (&cu.comp_unit_obstack);

  back_to_inner = make_cleanup (free_stack_comp_unit, &cu);

  info_ptr = partial_read_comp_unit_head (&cu.header, info_ptr,
					  buffer, buffer_size,
					  abfd);

  /* Complete the cu_header.  */
  cu.header.offset = beg_of_comp_unit - buffer;
  cu.header.first_die_offset = info_ptr - beg_of_comp_unit;

  cu.list_in_scope = &file_symbols;

  /* Read the abbrevs for this compilation unit into a table.  */
  dwarf2_read_abbrevs (abfd, &cu);
  make_cleanup (dwarf2_free_abbrev_table, &cu);

  /* Read the compilation unit die.  */
  if (this_cu->from_debug_types)
    info_ptr += 8 /*signature*/ + cu.header.offset_size;
  abbrev = peek_die_abbrev (info_ptr, &bytes_read, &cu);
  info_ptr = read_partial_die (&comp_unit_die, abbrev, bytes_read, abfd,
			       buffer, info_ptr, &cu);

  if (this_cu->from_debug_types)
    {
      /* offset,length haven't been set yet for type units.  */
      this_cu->offset = cu.header.offset;
      this_cu->length = cu.header.length + cu.header.initial_length_size;
    }
  else if (comp_unit_die.tag == DW_TAG_partial_unit)
    {
      info_ptr = (beg_of_comp_unit + cu.header.length
		  + cu.header.initial_length_size);
      do_cleanups (back_to_inner);
      return info_ptr;
    }

  /* Set the language we're debugging.  */
  set_cu_language (comp_unit_die.language, &cu);

  /* Allocate a new partial symbol table structure.  */
  pst = start_psymtab_common (objfile, objfile->section_offsets,
			      comp_unit_die.name ? comp_unit_die.name : "",
			      /* TEXTLOW and TEXTHIGH are set below.  */
			      0,
			      objfile->global_psymbols.next,
			      objfile->static_psymbols.next);

  if (comp_unit_die.dirname)
    pst->dirname = obsavestring (comp_unit_die.dirname,
				 strlen (comp_unit_die.dirname),
				 &objfile->objfile_obstack);

  pst->read_symtab_private = (char *) this_cu;

  baseaddr = ANOFFSET (objfile->section_offsets, SECT_OFF_TEXT (objfile));

  /* Store the function that reads in the rest of the symbol table */
  pst->read_symtab = dwarf2_psymtab_to_symtab;

  /* If this compilation unit was already read in, free the
     cached copy in order to read it in again.	This is
     necessary because we skipped some symbols when we first
     read in the compilation unit (see load_partial_dies).
     This problem could be avoided, but the benefit is
     unclear.  */
  if (this_cu->cu != NULL)
    free_one_cached_comp_unit (this_cu->cu);

  cu.per_cu = this_cu;

  /* Note that this is a pointer to our stack frame, being
     added to a global data structure.	It will be cleaned up
     in free_stack_comp_unit when we finish with this
     compilation unit.	*/
  this_cu->cu = &cu;

  this_cu->psymtab = pst;

  /* Possibly set the default values of LOWPC and HIGHPC from
     `DW_AT_ranges'.  */
  if (cu.has_ranges_offset)
    {
      if (dwarf2_ranges_read (cu.ranges_offset, &comp_unit_die.lowpc,
			      &comp_unit_die.highpc, &cu, pst))
	comp_unit_die.has_pc_info = 1;
    }
  else if (comp_unit_die.has_pc_info
	   && comp_unit_die.lowpc < comp_unit_die.highpc)
    /* Store the contiguous range if it is not empty; it can be empty for
       CUs with no code.  */
    addrmap_set_empty (objfile->psymtabs_addrmap,
		       comp_unit_die.lowpc + baseaddr,
		       comp_unit_die.highpc + baseaddr - 1, pst);

  /* Check if comp unit has_children.
     If so, read the rest of the partial symbols from this comp unit.
     If not, there's no more debug_info for this comp unit. */
  if (comp_unit_die.has_children)
    {
      struct partial_die_info *first_die;
      CORE_ADDR lowpc, highpc;

      lowpc = ((CORE_ADDR) -1);
      highpc = ((CORE_ADDR) 0);

      first_die = load_partial_dies (abfd, buffer, info_ptr, 1, &cu);

      scan_partial_symbols (first_die, &lowpc, &highpc,
			    ! comp_unit_die.has_pc_info, &cu);

      /* If we didn't find a lowpc, set it to highpc to avoid
	 complaints from `maint check'.	 */
      if (lowpc == ((CORE_ADDR) -1))
	lowpc = highpc;

      /* If the compilation unit didn't have an explicit address range,
	 then use the information extracted from its child dies.  */
      if (! comp_unit_die.has_pc_info)
	{
	  comp_unit_die.lowpc = lowpc;
	  comp_unit_die.highpc = highpc;
	}
    }
  pst->textlow = comp_unit_die.lowpc + baseaddr;
  pst->texthigh = comp_unit_die.highpc + baseaddr;

  pst->n_global_syms = objfile->global_psymbols.next -
    (objfile->global_psymbols.list + pst->globals_offset);
  pst->n_static_syms = objfile->static_psymbols.next -
    (objfile->static_psymbols.list + pst->statics_offset);
  sort_pst_symbols (pst);

  /* If there is already a psymtab or symtab for a file of this
     name, remove it. (If there is a symtab, more drastic things
     also happen.) This happens in VxWorks.  */
  if (! this_cu->from_debug_types)
    free_named_symtabs (pst->filename);

  info_ptr = (beg_of_comp_unit + cu.header.length
	      + cu.header.initial_length_size);

  if (this_cu->from_debug_types)
    {
      /* It's not clear we want to do anything with stmt lists here.
	 Waiting to see what gcc ultimately does.  */
    }
  else if (comp_unit_die.has_stmt_list)
    {
      /* Get the list of files included in the current compilation unit,
	 and build a psymtab for each of them.  */
      dwarf2_build_include_psymtabs (&cu, &comp_unit_die, pst);
    }

  do_cleanups (back_to_inner);

  return info_ptr;
}

/* Traversal function for htab_traverse_noresize.
   Process one .debug_types comp-unit.	*/

static int
process_type_comp_unit (void **slot, void *info)
{
  struct signatured_type *entry = (struct signatured_type *) *slot;
  struct objfile *objfile = (struct objfile *) info;
  struct dwarf2_per_cu_data *this_cu;

  this_cu = &entry->per_cu;
  this_cu->from_debug_types = 1;

  process_psymtab_comp_unit (objfile, this_cu,
			     dwarf2_per_objfile->types.buffer,
			     dwarf2_per_objfile->types.buffer + entry->offset,
			     dwarf2_per_objfile->types.size);

  return 1;
}

/* Subroutine of dwarf2_build_psymtabs_hard to simplify it.
   Build partial symbol tables for the .debug_types comp-units.  */

static void
build_type_psymtabs (struct objfile *objfile)
{
  if (! create_debug_types_hash_table (objfile))
    return;

  htab_traverse_noresize (dwarf2_per_objfile->signatured_types,
			  process_type_comp_unit, objfile);
}

/* Build the partial symbol table by doing a quick pass through the
   .debug_info and .debug_abbrev sections.  */

static void
dwarf2_build_psymtabs_hard (struct objfile *objfile, int mainline)
{
  /* Instead of reading this into a big buffer, we should probably use
     mmap()  on architectures that support it. (FIXME) */
  bfd *abfd = objfile->obfd;
  gdb_byte *info_ptr;
  struct cleanup *back_to;

  info_ptr = dwarf2_per_objfile->info.buffer;

  /* Any cached compilation units will be linked by the per-objfile
     read_in_chain.  Make sure to free them when we're done.  */
  back_to = make_cleanup (free_cached_comp_units, NULL);

  build_type_psymtabs (objfile);

  create_all_comp_units (objfile);

  objfile->psymtabs_addrmap =
    addrmap_create_mutable (&objfile->objfile_obstack);

  /* Since the objects we're extracting from .debug_info vary in
     length, only the individual functions to extract them (like
     read_comp_unit_head and load_partial_die) can really know whether
     the buffer is large enough to hold another complete object.

     At the moment, they don't actually check that.  If .debug_info
     holds just one extra byte after the last compilation unit's dies,
     then read_comp_unit_head will happily read off the end of the
     buffer.  read_partial_die is similarly casual.  Those functions
     should be fixed.

     For this loop condition, simply checking whether there's any data
     left at all should be sufficient.  */

  while (info_ptr < (dwarf2_per_objfile->info.buffer
		     + dwarf2_per_objfile->info.size))
    {
      struct dwarf2_per_cu_data *this_cu;

      this_cu = dwarf2_find_comp_unit (info_ptr - dwarf2_per_objfile->info.buffer,
				       objfile);

      info_ptr = process_psymtab_comp_unit (objfile, this_cu,
					    dwarf2_per_objfile->info.buffer,
					    info_ptr,
					    dwarf2_per_objfile->info.size);
    }

  objfile->psymtabs_addrmap = addrmap_create_fixed (objfile->psymtabs_addrmap,
						    &objfile->objfile_obstack);

  do_cleanups (back_to);
}

/* Load the partial DIEs for a secondary CU into memory.  */

static void
load_partial_comp_unit (struct dwarf2_per_cu_data *this_cu,
			struct objfile *objfile)
{
  bfd *abfd = objfile->obfd;
  gdb_byte *info_ptr, *beg_of_comp_unit;
  struct partial_die_info comp_unit_die;
  struct dwarf2_cu *cu;
  struct abbrev_info *abbrev;
  unsigned int bytes_read;
  struct cleanup *back_to;

  gdb_assert (! this_cu->from_debug_types);

  info_ptr = dwarf2_per_objfile->info.buffer + this_cu->offset;
  beg_of_comp_unit = info_ptr;

  cu = alloc_one_comp_unit (objfile);

  /* ??? Missing cleanup for CU?  */

  info_ptr = partial_read_comp_unit_head (&cu->header, info_ptr,
					  dwarf2_per_objfile->info.buffer,
					  dwarf2_per_objfile->info.size,
					  abfd);

  /* Complete the cu_header.  */
  cu->header.offset = this_cu->offset;
  cu->header.first_die_offset = info_ptr - beg_of_comp_unit;

  /* Read the abbrevs for this compilation unit into a table.  */
  dwarf2_read_abbrevs (abfd, cu);
  back_to = make_cleanup (dwarf2_free_abbrev_table, cu);

  /* Read the compilation unit die.  */
  abbrev = peek_die_abbrev (info_ptr, &bytes_read, cu);
  info_ptr = read_partial_die (&comp_unit_die, abbrev, bytes_read, abfd,
			       dwarf2_per_objfile->info.buffer, info_ptr, cu);

  /* Set the language we're debugging.  */
  set_cu_language (comp_unit_die.language, cu);

  /* Link this compilation unit into the compilation unit tree.  */
  this_cu->cu = cu;
  cu->per_cu = this_cu;
  cu->type_hash = this_cu->type_hash;

  /* Check if comp unit has_children.
     If so, read the rest of the partial symbols from this comp unit.
     If not, there's no more debug_info for this comp unit. */
  if (comp_unit_die.has_children)
    load_partial_dies (abfd, dwarf2_per_objfile->info.buffer, info_ptr, 0, cu);

  do_cleanups (back_to);
}

/* Create a list of all compilation units in OBJFILE.  We do this only
   if an inter-comp-unit reference is found; presumably if there is one,
   there will be many, and one will occur early in the .debug_info section.
   So there's no point in building this list incrementally.  */

static void
create_all_comp_units (struct objfile *objfile)
{
  int n_allocated;
  int n_comp_units;
  struct dwarf2_per_cu_data **all_comp_units;
  gdb_byte *info_ptr = dwarf2_per_objfile->info.buffer;

  n_comp_units = 0;
  n_allocated = 10;
  all_comp_units = xmalloc (n_allocated
			    * sizeof (struct dwarf2_per_cu_data *));
  
  while (info_ptr < dwarf2_per_objfile->info.buffer + dwarf2_per_objfile->info.size)
    {
      unsigned int length, initial_length_size;
      gdb_byte *beg_of_comp_unit;
      struct dwarf2_per_cu_data *this_cu;
      unsigned int offset;

      offset = info_ptr - dwarf2_per_objfile->info.buffer;

      /* Read just enough information to find out where the next
	 compilation unit is.  */
      length = read_initial_length (objfile->obfd, info_ptr,
				    &initial_length_size);

      /* Save the compilation unit for later lookup.  */
      this_cu = obstack_alloc (&objfile->objfile_obstack,
			       sizeof (struct dwarf2_per_cu_data));
      memset (this_cu, 0, sizeof (*this_cu));
      this_cu->offset = offset;
      this_cu->length = length + initial_length_size;

      if (n_comp_units == n_allocated)
	{
	  n_allocated *= 2;
	  all_comp_units = xrealloc (all_comp_units,
				     n_allocated
				     * sizeof (struct dwarf2_per_cu_data *));
	}
      all_comp_units[n_comp_units++] = this_cu;

      info_ptr = info_ptr + this_cu->length;
    }

  dwarf2_per_objfile->all_comp_units
    = obstack_alloc (&objfile->objfile_obstack,
		     n_comp_units * sizeof (struct dwarf2_per_cu_data *));
  memcpy (dwarf2_per_objfile->all_comp_units, all_comp_units,
	  n_comp_units * sizeof (struct dwarf2_per_cu_data *));
  xfree (all_comp_units);
  dwarf2_per_objfile->n_comp_units = n_comp_units;
}

/* Process all loaded DIEs for compilation unit CU, starting at
   FIRST_DIE.  The caller should pass NEED_PC == 1 if the compilation
   unit DIE did not have PC info (DW_AT_low_pc and DW_AT_high_pc, or
   DW_AT_ranges).  If NEED_PC is set, then this function will set
   *LOWPC and *HIGHPC to the lowest and highest PC values found in CU
   and record the covered ranges in the addrmap.  */

static void
scan_partial_symbols (struct partial_die_info *first_die, CORE_ADDR *lowpc,
		      CORE_ADDR *highpc, int need_pc, struct dwarf2_cu *cu)
{
  struct objfile *objfile = cu->objfile;
  bfd *abfd = objfile->obfd;
  struct partial_die_info *pdi;

  /* Now, march along the PDI's, descending into ones which have
     interesting children but skipping the children of the other ones,
     until we reach the end of the compilation unit.  */

  pdi = first_die;

  while (pdi != NULL)
    {
      fixup_partial_die (pdi, cu);

      /* Anonymous namespaces have no name but have interesting
	 children, so we need to look at them.  Ditto for anonymous
	 enums.  */

      if (pdi->name != NULL || pdi->tag == DW_TAG_namespace
	  || pdi->tag == DW_TAG_enumeration_type)
	{
	  switch (pdi->tag)
	    {
	    case DW_TAG_subprogram:
	      add_partial_subprogram (pdi, lowpc, highpc, need_pc, cu);
	      break;
	    case DW_TAG_variable:
	    case DW_TAG_typedef:
	    case DW_TAG_union_type:
	      if (!pdi->is_declaration)
		{
		  add_partial_symbol (pdi, cu);
		}
	      break;
	    case DW_TAG_class_type:
	    case DW_TAG_interface_type:
	    case DW_TAG_structure_type:
	      if (!pdi->is_declaration)
		{
		  add_partial_symbol (pdi, cu);
		}
	      break;
	    case DW_TAG_enumeration_type:
	      if (!pdi->is_declaration)
		add_partial_enumeration (pdi, cu);
	      break;
	    case DW_TAG_base_type:
            case DW_TAG_subrange_type:
	      /* File scope base type definitions are added to the partial
	         symbol table.  */
	      add_partial_symbol (pdi, cu);
	      break;
	    case DW_TAG_namespace:
	      add_partial_namespace (pdi, lowpc, highpc, need_pc, cu);
	      break;
	    case DW_TAG_module:
	      add_partial_module (pdi, lowpc, highpc, need_pc, cu);
	      break;
	    default:
	      break;
	    }
	}

      /* If the die has a sibling, skip to the sibling.  */

      pdi = pdi->die_sibling;
    }
}

/* Functions used to compute the fully scoped name of a partial DIE.

   Normally, this is simple.  For C++, the parent DIE's fully scoped
   name is concatenated with "::" and the partial DIE's name.  For
   Java, the same thing occurs except that "." is used instead of "::".
   Enumerators are an exception; they use the scope of their parent
   enumeration type, i.e. the name of the enumeration type is not
   prepended to the enumerator.

   There are two complexities.  One is DW_AT_specification; in this
   case "parent" means the parent of the target of the specification,
   instead of the direct parent of the DIE.  The other is compilers
   which do not emit DW_TAG_namespace; in this case we try to guess
   the fully qualified name of structure types from their members'
   linkage names.  This must be done using the DIE's children rather
   than the children of any DW_AT_specification target.  We only need
   to do this for structures at the top level, i.e. if the target of
   any DW_AT_specification (if any; otherwise the DIE itself) does not
   have a parent.  */

/* Compute the scope prefix associated with PDI's parent, in
   compilation unit CU.  The result will be allocated on CU's
   comp_unit_obstack, or a copy of the already allocated PDI->NAME
   field.  NULL is returned if no prefix is necessary.  */
static char *
partial_die_parent_scope (struct partial_die_info *pdi,
			  struct dwarf2_cu *cu)
{
  char *grandparent_scope;
  struct partial_die_info *parent, *real_pdi;

  /* We need to look at our parent DIE; if we have a DW_AT_specification,
     then this means the parent of the specification DIE.  */

  real_pdi = pdi;
  while (real_pdi->has_specification)
    real_pdi = find_partial_die (real_pdi->spec_offset, cu);

  parent = real_pdi->die_parent;
  if (parent == NULL)
    return NULL;

  if (parent->scope_set)
    return parent->scope;

  fixup_partial_die (parent, cu);

  grandparent_scope = partial_die_parent_scope (parent, cu);

  if (parent->tag == DW_TAG_namespace
      || parent->tag == DW_TAG_structure_type
      || parent->tag == DW_TAG_class_type
      || parent->tag == DW_TAG_interface_type
      || parent->tag == DW_TAG_union_type)
    {
      if (grandparent_scope == NULL)
	parent->scope = parent->name;
      else
	parent->scope = typename_concat (&cu->comp_unit_obstack, grandparent_scope,
					 parent->name, cu);
    }
  else if (parent->tag == DW_TAG_enumeration_type)
    /* Enumerators should not get the name of the enumeration as a prefix.  */
    parent->scope = grandparent_scope;
  else
    {
      /* FIXME drow/2004-04-01: What should we be doing with
	 function-local names?  For partial symbols, we should probably be
	 ignoring them.  */
      complaint (&symfile_complaints,
		 _("unhandled containing DIE tag %d for DIE at %d"),
		 parent->tag, pdi->offset);
      parent->scope = grandparent_scope;
    }

  parent->scope_set = 1;
  return parent->scope;
}

/* Return the fully scoped name associated with PDI, from compilation unit
   CU.  The result will be allocated with malloc.  */
static char *
partial_die_full_name (struct partial_die_info *pdi,
		       struct dwarf2_cu *cu)
{
  char *parent_scope;

  parent_scope = partial_die_parent_scope (pdi, cu);
  if (parent_scope == NULL)
    return NULL;
  else
    return typename_concat (NULL, parent_scope, pdi->name, cu);
}

static void
add_partial_symbol (struct partial_die_info *pdi, struct dwarf2_cu *cu)
{
  struct objfile *objfile = cu->objfile;
  CORE_ADDR addr = 0;
  char *actual_name = NULL;
  const char *my_prefix;
  const struct partial_symbol *psym = NULL;
  CORE_ADDR baseaddr;
  int built_actual_name = 0;

  baseaddr = ANOFFSET (objfile->section_offsets, SECT_OFF_TEXT (objfile));

  if (pdi_needs_namespace (pdi->tag))
    {
      actual_name = partial_die_full_name (pdi, cu);
      if (actual_name)
	built_actual_name = 1;
    }

  if (actual_name == NULL)
    actual_name = pdi->name;

  switch (pdi->tag)
    {
    case DW_TAG_subprogram:
      if (pdi->is_external || cu->language == language_ada)
	{
          /* brobecker/2007-12-26: Normally, only "external" DIEs are part
             of the global scope.  But in Ada, we want to be able to access
             nested procedures globally.  So all Ada subprograms are stored
             in the global scope.  */
	  /*prim_record_minimal_symbol (actual_name, pdi->lowpc + baseaddr,
	     mst_text, objfile); */
	  psym = add_psymbol_to_list (actual_name, strlen (actual_name),
				      VAR_DOMAIN, LOC_BLOCK,
				      &objfile->global_psymbols,
				      0, pdi->lowpc + baseaddr,
				      cu->language, objfile);
	}
      else
	{
	  /*prim_record_minimal_symbol (actual_name, pdi->lowpc + baseaddr,
	     mst_file_text, objfile); */
	  psym = add_psymbol_to_list (actual_name, strlen (actual_name),
				      VAR_DOMAIN, LOC_BLOCK,
				      &objfile->static_psymbols,
				      0, pdi->lowpc + baseaddr,
				      cu->language, objfile);
	}
      break;
    case DW_TAG_variable:
      if (pdi->is_external)
	{
	  /* Global Variable.
	     Don't enter into the minimal symbol tables as there is
	     a minimal symbol table entry from the ELF symbols already.
	     Enter into partial symbol table if it has a location
	     descriptor or a type.
	     If the location descriptor is missing, new_symbol will create
	     a LOC_UNRESOLVED symbol, the address of the variable will then
	     be determined from the minimal symbol table whenever the variable
	     is referenced.
	     The address for the partial symbol table entry is not
	     used by GDB, but it comes in handy for debugging partial symbol
	     table building.  */

	  if (pdi->locdesc)
	    addr = decode_locdesc (pdi->locdesc, cu);
	  if (pdi->locdesc || pdi->has_type)
	    psym = add_psymbol_to_list (actual_name, strlen (actual_name),
					VAR_DOMAIN, LOC_STATIC,
					&objfile->global_psymbols,
					0, addr + baseaddr,
					cu->language, objfile);
	}
      else
	{
	  /* Static Variable. Skip symbols without location descriptors.  */
	  if (pdi->locdesc == NULL)
	    {
	      if (built_actual_name)
		xfree (actual_name);
	      return;
	    }
	  addr = decode_locdesc (pdi->locdesc, cu);
	  /*prim_record_minimal_symbol (actual_name, addr + baseaddr,
	     mst_file_data, objfile); */
	  psym = add_psymbol_to_list (actual_name, strlen (actual_name),
				      VAR_DOMAIN, LOC_STATIC,
				      &objfile->static_psymbols,
				      0, addr + baseaddr,
				      cu->language, objfile);
	}
      break;
    case DW_TAG_typedef:
    case DW_TAG_base_type:
    case DW_TAG_subrange_type:
      add_psymbol_to_list (actual_name, strlen (actual_name),
			   VAR_DOMAIN, LOC_TYPEDEF,
			   &objfile->static_psymbols,
			   0, (CORE_ADDR) 0, cu->language, objfile);
      break;
    case DW_TAG_namespace:
      add_psymbol_to_list (actual_name, strlen (actual_name),
			   VAR_DOMAIN, LOC_TYPEDEF,
			   &objfile->global_psymbols,
			   0, (CORE_ADDR) 0, cu->language, objfile);
      break;
    case DW_TAG_class_type:
    case DW_TAG_interface_type:
    case DW_TAG_structure_type:
    case DW_TAG_union_type:
    case DW_TAG_enumeration_type:
      /* Skip external references.  The DWARF standard says in the section
         about "Structure, Union, and Class Type Entries": "An incomplete
         structure, union or class type is represented by a structure,
         union or class entry that does not have a byte size attribute
         and that has a DW_AT_declaration attribute."  */
      if (!pdi->has_byte_size && pdi->is_declaration)
	{
	  if (built_actual_name)
	    xfree (actual_name);
	  return;
	}

      /* NOTE: carlton/2003-10-07: See comment in new_symbol about
	 static vs. global.  */
      add_psymbol_to_list (actual_name, strlen (actual_name),
			   STRUCT_DOMAIN, LOC_TYPEDEF,
			   (cu->language == language_cplus
			    || cu->language == language_java)
			   ? &objfile->global_psymbols
			   : &objfile->static_psymbols,
			   0, (CORE_ADDR) 0, cu->language, objfile);

      break;
    case DW_TAG_enumerator:
      add_psymbol_to_list (actual_name, strlen (actual_name),
			   VAR_DOMAIN, LOC_CONST,
			   (cu->language == language_cplus
			    || cu->language == language_java)
			   ? &objfile->global_psymbols
			   : &objfile->static_psymbols,
			   0, (CORE_ADDR) 0, cu->language, objfile);
      break;
    default:
      break;
    }

  /* Check to see if we should scan the name for possible namespace
     info.  Only do this if this is C++, if we don't have namespace
     debugging info in the file, if the psym is of an appropriate type
     (otherwise we'll have psym == NULL), and if we actually had a
     mangled name to begin with.  */

  /* FIXME drow/2004-02-22: Why don't we do this for classes, i.e. the
     cases which do not set PSYM above?  */

  if (cu->language == language_cplus
      && cu->has_namespace_info == 0
      && psym != NULL
      && SYMBOL_CPLUS_DEMANGLED_NAME (psym) != NULL)
    cp_check_possible_namespace_symbols (SYMBOL_CPLUS_DEMANGLED_NAME (psym),
					 objfile);

  if (built_actual_name)
    xfree (actual_name);
}

/* Determine whether a die of type TAG living in a C++ class or
   namespace needs to have the name of the scope prepended to the
   name listed in the die.  */

static int
pdi_needs_namespace (enum dwarf_tag tag)
{
  switch (tag)
    {
    case DW_TAG_namespace:
    case DW_TAG_typedef:
    case DW_TAG_class_type:
    case DW_TAG_interface_type:
    case DW_TAG_structure_type:
    case DW_TAG_union_type:
    case DW_TAG_enumeration_type:
    case DW_TAG_enumerator:
      return 1;
    default:
      return 0;
    }
}

/* Read a partial die corresponding to a namespace; also, add a symbol
   corresponding to that namespace to the symbol table.  NAMESPACE is
   the name of the enclosing namespace.  */

static void
add_partial_namespace (struct partial_die_info *pdi,
		       CORE_ADDR *lowpc, CORE_ADDR *highpc,
		       int need_pc, struct dwarf2_cu *cu)
{
  struct objfile *objfile = cu->objfile;

  /* Add a symbol for the namespace.  */

  add_partial_symbol (pdi, cu);

  /* Now scan partial symbols in that namespace.  */

  if (pdi->has_children)
    scan_partial_symbols (pdi->die_child, lowpc, highpc, need_pc, cu);
}

/* Read a partial die corresponding to a Fortran module.  */

static void
add_partial_module (struct partial_die_info *pdi, CORE_ADDR *lowpc,
		    CORE_ADDR *highpc, int need_pc, struct dwarf2_cu *cu)
{
  /* Now scan partial symbols in that module.

     FIXME: Support the separate Fortran module namespaces.  */

  if (pdi->has_children)
    scan_partial_symbols (pdi->die_child, lowpc, highpc, need_pc, cu);
}

/* Read a partial die corresponding to a subprogram and create a partial
   symbol for that subprogram.  When the CU language allows it, this
   routine also defines a partial symbol for each nested subprogram
   that this subprogram contains.
   
   DIE my also be a lexical block, in which case we simply search
   recursively for suprograms defined inside that lexical block.
   Again, this is only performed when the CU language allows this
   type of definitions.  */

static void
add_partial_subprogram (struct partial_die_info *pdi,
			CORE_ADDR *lowpc, CORE_ADDR *highpc,
			int need_pc, struct dwarf2_cu *cu)
{
  if (pdi->tag == DW_TAG_subprogram)
    {
      if (pdi->has_pc_info)
        {
          if (pdi->lowpc < *lowpc)
            *lowpc = pdi->lowpc;
          if (pdi->highpc > *highpc)
            *highpc = pdi->highpc;
	  if (need_pc)
	    {
	      CORE_ADDR baseaddr;
	      struct objfile *objfile = cu->objfile;

	      baseaddr = ANOFFSET (objfile->section_offsets,
				   SECT_OFF_TEXT (objfile));
	      addrmap_set_empty (objfile->psymtabs_addrmap,
				 pdi->lowpc, pdi->highpc - 1,
				 cu->per_cu->psymtab);
	    }
          if (!pdi->is_declaration)
            add_partial_symbol (pdi, cu);
        }
    }
  
  if (! pdi->has_children)
    return;

  if (cu->language == language_ada)
    {
      pdi = pdi->die_child;
      while (pdi != NULL)
	{
	  fixup_partial_die (pdi, cu);
	  if (pdi->tag == DW_TAG_subprogram
	      || pdi->tag == DW_TAG_lexical_block)
	    add_partial_subprogram (pdi, lowpc, highpc, need_pc, cu);
	  pdi = pdi->die_sibling;
	}
    }
}

/* See if we can figure out if the class lives in a namespace.  We do
   this by looking for a member function; its demangled name will
   contain namespace info, if there is any.  */

static void
guess_structure_name (struct partial_die_info *struct_pdi,
		      struct dwarf2_cu *cu)
{
  if ((cu->language == language_cplus
       || cu->language == language_java)
      && cu->has_namespace_info == 0
      && struct_pdi->has_children)
    {
      /* NOTE: carlton/2003-10-07: Getting the info this way changes
	 what template types look like, because the demangler
	 frequently doesn't give the same name as the debug info.  We
	 could fix this by only using the demangled name to get the
	 prefix (but see comment in read_structure_type).  */

      struct partial_die_info *child_pdi = struct_pdi->die_child;
      struct partial_die_info *real_pdi;

      /* If this DIE (this DIE's specification, if any) has a parent, then
	 we should not do this.  We'll prepend the parent's fully qualified
         name when we create the partial symbol.  */

      real_pdi = struct_pdi;
      while (real_pdi->has_specification)
	real_pdi = find_partial_die (real_pdi->spec_offset, cu);

      if (real_pdi->die_parent != NULL)
	return;

      while (child_pdi != NULL)
	{
	  if (child_pdi->tag == DW_TAG_subprogram)
	    {
	      char *actual_class_name
		= language_class_name_from_physname (cu->language_defn,
						     child_pdi->name);
	      if (actual_class_name != NULL)
		{
		  struct_pdi->name
		    = obsavestring (actual_class_name,
				    strlen (actual_class_name),
				    &cu->comp_unit_obstack);
		  xfree (actual_class_name);
		}
	      break;
	    }

	  child_pdi = child_pdi->die_sibling;
	}
    }
}

/* Read a partial die corresponding to an enumeration type.  */

static void
add_partial_enumeration (struct partial_die_info *enum_pdi,
			 struct dwarf2_cu *cu)
{
  struct objfile *objfile = cu->objfile;
  bfd *abfd = objfile->obfd;
  struct partial_die_info *pdi;

  if (enum_pdi->name != NULL)
    add_partial_symbol (enum_pdi, cu);

  pdi = enum_pdi->die_child;
  while (pdi)
    {
      if (pdi->tag != DW_TAG_enumerator || pdi->name == NULL)
	complaint (&symfile_complaints, _("malformed enumerator DIE ignored"));
      else
	add_partial_symbol (pdi, cu);
      pdi = pdi->die_sibling;
    }
}

/* Read the initial uleb128 in the die at INFO_PTR in compilation unit CU.
   Return the corresponding abbrev, or NULL if the number is zero (indicating
   an empty DIE).  In either case *BYTES_READ will be set to the length of
   the initial number.  */

static struct abbrev_info *
peek_die_abbrev (gdb_byte *info_ptr, unsigned int *bytes_read,
		 struct dwarf2_cu *cu)
{
  bfd *abfd = cu->objfile->obfd;
  unsigned int abbrev_number;
  struct abbrev_info *abbrev;

  abbrev_number = read_unsigned_leb128 (abfd, info_ptr, bytes_read);

  if (abbrev_number == 0)
    return NULL;

  abbrev = dwarf2_lookup_abbrev (abbrev_number, cu);
  if (!abbrev)
    {
      error (_("Dwarf Error: Could not find abbrev number %d [in module %s]"), abbrev_number,
		      bfd_get_filename (abfd));
    }

  return abbrev;
}

/* Scan the debug information for CU starting at INFO_PTR in buffer BUFFER.
   Returns a pointer to the end of a series of DIEs, terminated by an empty
   DIE.  Any children of the skipped DIEs will also be skipped.  */

static gdb_byte *
skip_children (gdb_byte *buffer, gdb_byte *info_ptr, struct dwarf2_cu *cu)
{
  struct abbrev_info *abbrev;
  unsigned int bytes_read;

  while (1)
    {
      abbrev = peek_die_abbrev (info_ptr, &bytes_read, cu);
      if (abbrev == NULL)
	return info_ptr + bytes_read;
      else
	info_ptr = skip_one_die (buffer, info_ptr + bytes_read, abbrev, cu);
    }
}

/* Scan the debug information for CU starting at INFO_PTR in buffer BUFFER.
   INFO_PTR should point just after the initial uleb128 of a DIE, and the
   abbrev corresponding to that skipped uleb128 should be passed in
   ABBREV.  Returns a pointer to this DIE's sibling, skipping any
   children.  */

static gdb_byte *
skip_one_die (gdb_byte *buffer, gdb_byte *info_ptr,
	      struct abbrev_info *abbrev, struct dwarf2_cu *cu)
{
  unsigned int bytes_read;
  struct attribute attr;
  bfd *abfd = cu->objfile->obfd;
  unsigned int form, i;

  for (i = 0; i < abbrev->num_attrs; i++)
    {
      /* The only abbrev we care about is DW_AT_sibling.  */
      if (abbrev->attrs[i].name == DW_AT_sibling)
	{
	  read_attribute (&attr, &abbrev->attrs[i],
			  abfd, info_ptr, cu);
	  if (attr.form == DW_FORM_ref_addr)
	    complaint (&symfile_complaints, _("ignoring absolute DW_AT_sibling"));
	  else
	    return buffer + dwarf2_get_ref_die_offset (&attr);
	}

      /* If it isn't DW_AT_sibling, skip this attribute.  */
      form = abbrev->attrs[i].form;
    skip_attribute:
      switch (form)
	{
	case DW_FORM_addr:
	case DW_FORM_ref_addr:
	  info_ptr += cu->header.addr_size;
	  break;
	case DW_FORM_data1:
	case DW_FORM_ref1:
	case DW_FORM_flag:
	  info_ptr += 1;
	  break;
	case DW_FORM_data2:
	case DW_FORM_ref2:
	  info_ptr += 2;
	  break;
	case DW_FORM_data4:
	case DW_FORM_ref4:
	  info_ptr += 4;
	  break;
	case DW_FORM_data8:
	case DW_FORM_ref8:
	case DW_FORM_sig8:
	  info_ptr += 8;
	  break;
	case DW_FORM_string:
	  read_string (abfd, info_ptr, &bytes_read);
	  info_ptr += bytes_read;
	  break;
	case DW_FORM_strp:
	  info_ptr += cu->header.offset_size;
	  break;
	case DW_FORM_block:
	  info_ptr += read_unsigned_leb128 (abfd, info_ptr, &bytes_read);
	  info_ptr += bytes_read;
	  break;
	case DW_FORM_block1:
	  info_ptr += 1 + read_1_byte (abfd, info_ptr);
	  break;
	case DW_FORM_block2:
	  info_ptr += 2 + read_2_bytes (abfd, info_ptr);
	  break;
	case DW_FORM_block4:
	  info_ptr += 4 + read_4_bytes (abfd, info_ptr);
	  break;
	case DW_FORM_sdata:
	case DW_FORM_udata:
	case DW_FORM_ref_udata:
	  info_ptr = skip_leb128 (abfd, info_ptr);
	  break;
	case DW_FORM_indirect:
	  form = read_unsigned_leb128 (abfd, info_ptr, &bytes_read);
	  info_ptr += bytes_read;
	  /* We need to continue parsing from here, so just go back to
	     the top.  */
	  goto skip_attribute;

	default:
	  error (_("Dwarf Error: Cannot handle %s in DWARF reader [in module %s]"),
		 dwarf_form_name (form),
		 bfd_get_filename (abfd));
	}
    }

  if (abbrev->has_children)
    return skip_children (buffer, info_ptr, cu);
  else
    return info_ptr;
}

/* Locate ORIG_PDI's sibling.
   INFO_PTR should point to the start of the next DIE after ORIG_PDI
   in BUFFER.  */

static gdb_byte *
locate_pdi_sibling (struct partial_die_info *orig_pdi,
		    gdb_byte *buffer, gdb_byte *info_ptr,
		    bfd *abfd, struct dwarf2_cu *cu)
{
  /* Do we know the sibling already?  */

  if (orig_pdi->sibling)
    return orig_pdi->sibling;

  /* Are there any children to deal with?  */

  if (!orig_pdi->has_children)
    return info_ptr;

  /* Skip the children the long way.  */

  return skip_children (buffer, info_ptr, cu);
}

/* Expand this partial symbol table into a full symbol table.  */

static void
dwarf2_psymtab_to_symtab (struct partial_symtab *pst)
{
  /* FIXME: This is barely more than a stub.  */
  if (pst != NULL)
    {
      if (pst->readin)
	{
	  warning (_("bug: psymtab for %s is already read in."), pst->filename);
	}
      else
	{
	  if (info_verbose)
	    {
	      printf_filtered (_("Reading in symbols for %s..."), pst->filename);
	      gdb_flush (gdb_stdout);
	    }

	  /* Restore our global data.  */
	  dwarf2_per_objfile = objfile_data (pst->objfile,
					     dwarf2_objfile_data_key);

	  /* If this psymtab is constructed from a debug-only objfile, the
	     has_section_at_zero flag will not necessarily be correct.  We
	     can get the correct value for this flag by looking at the data
	     associated with the (presumably stripped) associated objfile.  */
	  if (pst->objfile->separate_debug_objfile_backlink)
	    {
	      struct dwarf2_per_objfile *dpo_backlink
	        = objfile_data (pst->objfile->separate_debug_objfile_backlink,
		                dwarf2_objfile_data_key);
	      dwarf2_per_objfile->has_section_at_zero
		= dpo_backlink->has_section_at_zero;
	    }

	  psymtab_to_symtab_1 (pst);

	  /* Finish up the debug error message.  */
	  if (info_verbose)
	    printf_filtered (_("done.\n"));
	}
    }
}

/* Add PER_CU to the queue.  */

static void
queue_comp_unit (struct dwarf2_per_cu_data *per_cu, struct objfile *objfile)
{
  struct dwarf2_queue_item *item;

  per_cu->queued = 1;
  item = xmalloc (sizeof (*item));
  item->per_cu = per_cu;
  item->next = NULL;

  if (dwarf2_queue == NULL)
    dwarf2_queue = item;
  else
    dwarf2_queue_tail->next = item;

  dwarf2_queue_tail = item;
}

/* Process the queue.  */

static void
process_queue (struct objfile *objfile)
{
  struct dwarf2_queue_item *item, *next_item;

  /* The queue starts out with one item, but following a DIE reference
     may load a new CU, adding it to the end of the queue.  */
  for (item = dwarf2_queue; item != NULL; dwarf2_queue = item = next_item)
    {
      if (item->per_cu->psymtab && !item->per_cu->psymtab->readin)
	process_full_comp_unit (item->per_cu);

      item->per_cu->queued = 0;
      next_item = item->next;
      xfree (item);
    }

  dwarf2_queue_tail = NULL;
}

/* Free all allocated queue entries.  This function only releases anything if
   an error was thrown; if the queue was processed then it would have been
   freed as we went along.  */

static void
dwarf2_release_queue (void *dummy)
{
  struct dwarf2_queue_item *item, *last;

  item = dwarf2_queue;
  while (item)
    {
      /* Anything still marked queued is likely to be in an
	 inconsistent state, so discard it.  */
      if (item->per_cu->queued)
	{
	  if (item->per_cu->cu != NULL)
	    free_one_cached_comp_unit (item->per_cu->cu);
	  item->per_cu->queued = 0;
	}

      last = item;
      item = item->next;
      xfree (last);
    }

  dwarf2_queue = dwarf2_queue_tail = NULL;
}

/* Read in full symbols for PST, and anything it depends on.  */

static void
psymtab_to_symtab_1 (struct partial_symtab *pst)
{
  struct dwarf2_per_cu_data *per_cu;
  struct cleanup *back_to;
  int i;

  for (i = 0; i < pst->number_of_dependencies; i++)
    if (!pst->dependencies[i]->readin)
      {
        /* Inform about additional files that need to be read in.  */
        if (info_verbose)
          {
	    /* FIXME: i18n: Need to make this a single string.  */
            fputs_filtered (" ", gdb_stdout);
            wrap_here ("");
            fputs_filtered ("and ", gdb_stdout);
            wrap_here ("");
            printf_filtered ("%s...", pst->dependencies[i]->filename);
            wrap_here ("");     /* Flush output */
            gdb_flush (gdb_stdout);
          }
        psymtab_to_symtab_1 (pst->dependencies[i]);
      }

  per_cu = (struct dwarf2_per_cu_data *) pst->read_symtab_private;

  if (per_cu == NULL)
    {
      /* It's an include file, no symbols to read for it.
         Everything is in the parent symtab.  */
      pst->readin = 1;
      return;
    }

  back_to = make_cleanup (dwarf2_release_queue, NULL);

  queue_comp_unit (per_cu, pst->objfile);

  if (per_cu->from_debug_types)
    read_signatured_type_at_offset (pst->objfile, per_cu->offset);
  else
    load_full_comp_unit (per_cu, pst->objfile);

  process_queue (pst->objfile);

  /* Age the cache, releasing compilation units that have not
     been used recently.  */
  age_cached_comp_units ();

  do_cleanups (back_to);
}

/* Load the DIEs associated with PER_CU into memory.  */

static void
load_full_comp_unit (struct dwarf2_per_cu_data *per_cu, struct objfile *objfile)
{
  bfd *abfd = objfile->obfd;
  struct dwarf2_cu *cu;
  unsigned int offset;
  gdb_byte *info_ptr, *beg_of_comp_unit;
  struct cleanup *back_to, *free_cu_cleanup;
  struct attribute *attr;
  CORE_ADDR baseaddr;

  gdb_assert (! per_cu->from_debug_types);

  /* Set local variables from the partial symbol table info.  */
  offset = per_cu->offset;

  info_ptr = dwarf2_per_objfile->info.buffer + offset;
  beg_of_comp_unit = info_ptr;

  cu = alloc_one_comp_unit (objfile);

  /* If an error occurs while loading, release our storage.  */
  free_cu_cleanup = make_cleanup (free_one_comp_unit, cu);

  /* Read in the comp_unit header.  */
  info_ptr = read_comp_unit_head (&cu->header, info_ptr, abfd);

  /* Complete the cu_header.  */
  cu->header.offset = offset;
  cu->header.first_die_offset = info_ptr - beg_of_comp_unit;

  /* Read the abbrevs for this compilation unit.  */
  dwarf2_read_abbrevs (abfd, cu);
  back_to = make_cleanup (dwarf2_free_abbrev_table, cu);

  /* Link this compilation unit into the compilation unit tree.  */
  per_cu->cu = cu;
  cu->per_cu = per_cu;
  cu->type_hash = per_cu->type_hash;

  cu->dies = read_comp_unit (info_ptr, cu);

  /* We try not to read any attributes in this function, because not
     all objfiles needed for references have been loaded yet, and symbol
     table processing isn't initialized.  But we have to set the CU language,
     or we won't be able to build types correctly.  */
  attr = dwarf2_attr (cu->dies, DW_AT_language, cu);
  if (attr)
    set_cu_language (DW_UNSND (attr), cu);
  else
    set_cu_language (language_minimal, cu);

  /* Link this CU into read_in_chain.  */
  per_cu->cu->read_in_chain = dwarf2_per_objfile->read_in_chain;
  dwarf2_per_objfile->read_in_chain = per_cu;

  do_cleanups (back_to);

  /* We've successfully allocated this compilation unit.  Let our caller
     clean it up when finished with it.  */
  discard_cleanups (free_cu_cleanup);
}

/* Generate full symbol information for PST and CU, whose DIEs have
   already been loaded into memory.  */

static void
process_full_comp_unit (struct dwarf2_per_cu_data *per_cu)
{
  struct partial_symtab *pst = per_cu->psymtab;
  struct dwarf2_cu *cu = per_cu->cu;
  struct objfile *objfile = pst->objfile;
  bfd *abfd = objfile->obfd;
  CORE_ADDR lowpc, highpc;
  struct symtab *symtab;
  struct cleanup *back_to;
  struct attribute *attr;
  CORE_ADDR baseaddr;

  baseaddr = ANOFFSET (objfile->section_offsets, SECT_OFF_TEXT (objfile));

  buildsym_init ();
  back_to = make_cleanup (really_free_pendings, NULL);

  cu->list_in_scope = &file_symbols;

  /* Find the base address of the compilation unit for range lists and
     location lists.  It will normally be specified by DW_AT_low_pc.
     In DWARF-3 draft 4, the base address could be overridden by
     DW_AT_entry_pc.  It's been removed, but GCC still uses this for
     compilation units with discontinuous ranges.  */

  cu->base_known = 0;
  cu->base_address = 0;

  attr = dwarf2_attr (cu->dies, DW_AT_entry_pc, cu);
  if (attr)
    {
      cu->base_address = DW_ADDR (attr);
      cu->base_known = 1;
    }
  else
    {
      attr = dwarf2_attr (cu->dies, DW_AT_low_pc, cu);
      if (attr)
	{
	  cu->base_address = DW_ADDR (attr);
	  cu->base_known = 1;
	}
    }

  /* Do line number decoding in read_file_scope () */
  process_die (cu->dies, cu);

  /* Some compilers don't define a DW_AT_high_pc attribute for the
     compilation unit.  If the DW_AT_high_pc is missing, synthesize
     it, by scanning the DIE's below the compilation unit.  */
  get_scope_pc_bounds (cu->dies, &lowpc, &highpc, cu);

  symtab = end_symtab (highpc + baseaddr, objfile, SECT_OFF_TEXT (objfile));

  /* Set symtab language to language from DW_AT_language.
     If the compilation is from a C file generated by language preprocessors,
     do not set the language if it was already deduced by start_subfile.  */
  if (symtab != NULL
      && !(cu->language == language_c && symtab->language != language_c))
    {
      symtab->language = cu->language;
    }
  pst->symtab = symtab;
  pst->readin = 1;

  do_cleanups (back_to);
}

/* Process a die and its children.  */

static void
process_die (struct die_info *die, struct dwarf2_cu *cu)
{
  switch (die->tag)
    {
    case DW_TAG_padding:
      break;
    case DW_TAG_compile_unit:
      read_file_scope (die, cu);
      break;
    case DW_TAG_type_unit:
      read_type_unit_scope (die, cu);
      break;
    case DW_TAG_subprogram:
    case DW_TAG_inlined_subroutine:
      read_func_scope (die, cu);
      break;
    case DW_TAG_lexical_block:
    case DW_TAG_try_block:
    case DW_TAG_catch_block:
      read_lexical_block_scope (die, cu);
      break;
    case DW_TAG_class_type:
    case DW_TAG_interface_type:
    case DW_TAG_structure_type:
    case DW_TAG_union_type:
      process_structure_scope (die, cu);
      break;
    case DW_TAG_enumeration_type:
      process_enumeration_scope (die, cu);
      break;

    /* These dies have a type, but processing them does not create
       a symbol or recurse to process the children.  Therefore we can
       read them on-demand through read_type_die.  */
    case DW_TAG_subroutine_type:
    case DW_TAG_set_type:
    case DW_TAG_array_type:
    case DW_TAG_pointer_type:
    case DW_TAG_ptr_to_member_type:
    case DW_TAG_reference_type:
    case DW_TAG_string_type:
      break;

    case DW_TAG_base_type:
    case DW_TAG_subrange_type:
    case DW_TAG_typedef:
      /* Add a typedef symbol for the type definition, if it has a
         DW_AT_name.  */
      new_symbol (die, read_type_die (die, cu), cu);
      break;
    case DW_TAG_common_block:
      read_common_block (die, cu);
      break;
    case DW_TAG_common_inclusion:
      break;
    case DW_TAG_namespace:
      processing_has_namespace_info = 1;
      read_namespace (die, cu);
      break;
    case DW_TAG_module:
      read_module (die, cu);
      break;
    case DW_TAG_imported_declaration:
    case DW_TAG_imported_module:
      processing_has_namespace_info = 1;
      if (die->child != NULL && (die->tag == DW_TAG_imported_declaration
				 || cu->language != language_fortran))
	complaint (&symfile_complaints, _("Tag '%s' has unexpected children"),
		   dwarf_tag_name (die->tag));
      read_import_statement (die, cu);
      break;
    default:
      new_symbol (die, NULL, cu);
      break;
    }
}

/* Return the fully qualified name of DIE, based on its DW_AT_name.
   If scope qualifiers are appropriate they will be added.  The result
   will be allocated on the objfile_obstack, or NULL if the DIE does
   not have a name.  */

static const char *
dwarf2_full_name (struct die_info *die, struct dwarf2_cu *cu)
{
  struct attribute *attr;
  char *prefix, *name;
  struct ui_file *buf = NULL;

  name = dwarf2_name (die, cu);
  if (!name)
    return NULL;

  /* These are the only languages we know how to qualify names in.  */
  if (cu->language != language_cplus
      && cu->language != language_java)
    return name;

  /* If no prefix is necessary for this type of DIE, return the
     unqualified name.  The other three tags listed could be handled
     in pdi_needs_namespace, but that requires broader changes.  */
  if (!pdi_needs_namespace (die->tag)
      && die->tag != DW_TAG_subprogram
      && die->tag != DW_TAG_variable
      && die->tag != DW_TAG_member)
    return name;

  prefix = determine_prefix (die, cu);
  if (*prefix != '\0')
    name = typename_concat (&cu->objfile->objfile_obstack, prefix,
			    name, cu);

  return name;
}

/* Read the import statement specified by the given die and record it.  */

static void
read_import_statement (struct die_info *die, struct dwarf2_cu *cu)
{
  struct attribute *import_attr;
  struct die_info *imported_die;
  const char *imported_name;
  const char *imported_name_prefix;
  const char *import_prefix;
  char *canonical_name;

  import_attr = dwarf2_attr (die, DW_AT_import, cu);
  if (import_attr == NULL)
    {
      complaint (&symfile_complaints, _("Tag '%s' has no DW_AT_import"),
		 dwarf_tag_name (die->tag));
      return;
    }

  imported_die = follow_die_ref (die, import_attr, &cu);
  imported_name = dwarf2_name (imported_die, cu);
  if (imported_name == NULL)
    {
      /* GCC bug: https://bugzilla.redhat.com/show_bug.cgi?id=506524

        The import in the following code:
        namespace A
          {
            typedef int B;
          }

        int main ()
          {
            using A::B;
            B b;
            return b;
          }

        ...
         <2><51>: Abbrev Number: 3 (DW_TAG_imported_declaration)
            <52>   DW_AT_decl_file   : 1
            <53>   DW_AT_decl_line   : 6
            <54>   DW_AT_import      : <0x75>
         <2><58>: Abbrev Number: 4 (DW_TAG_typedef)
            <59>   DW_AT_name        : B
            <5b>   DW_AT_decl_file   : 1
            <5c>   DW_AT_decl_line   : 2
            <5d>   DW_AT_type        : <0x6e>
        ...
         <1><75>: Abbrev Number: 7 (DW_TAG_base_type)
            <76>   DW_AT_byte_size   : 4
            <77>   DW_AT_encoding    : 5        (signed)

        imports the wrong die ( 0x75 instead of 0x58 ).
        This case will be ignored until the gcc bug is fixed.  */
      return;
    }

  /* FIXME: dwarf2_name (die); for the local name after import.  */

  /* Figure out where the statement is being imported to.  */
  import_prefix = determine_prefix (die, cu);

  /* Figure out what the scope of the imported die is and prepend it
     to the name of the imported die.  */
  imported_name_prefix = determine_prefix (imported_die, cu);

  if (strlen (imported_name_prefix) > 0)
    {
      canonical_name = alloca (strlen (imported_name_prefix) + 2 + strlen (imported_name) + 1);
      strcpy (canonical_name, imported_name_prefix);
      strcat (canonical_name, "::");
      strcat (canonical_name, imported_name);
    }
  else
    {
      canonical_name = alloca (strlen (imported_name) + 1);
      strcpy (canonical_name, imported_name);
    }

  using_directives = cp_add_using (import_prefix,canonical_name, using_directives);
}

static void
initialize_cu_func_list (struct dwarf2_cu *cu)
{
  cu->first_fn = cu->last_fn = cu->cached_fn = NULL;
}

static void
free_cu_line_header (void *arg)
{
  struct dwarf2_cu *cu = arg;

  free_line_header (cu->line_header);
  cu->line_header = NULL;
}

static void
read_file_scope (struct die_info *die, struct dwarf2_cu *cu)
{
  struct objfile *objfile = cu->objfile;
  struct comp_unit_head *cu_header = &cu->header;
  struct cleanup *back_to = make_cleanup (null_cleanup, 0);
  CORE_ADDR lowpc = ((CORE_ADDR) -1);
  CORE_ADDR highpc = ((CORE_ADDR) 0);
  struct attribute *attr;
  char *name = NULL;
  char *comp_dir = NULL;
  struct die_info *child_die;
  bfd *abfd = objfile->obfd;
  struct line_header *line_header = 0;
  CORE_ADDR baseaddr;
  
  baseaddr = ANOFFSET (objfile->section_offsets, SECT_OFF_TEXT (objfile));

  get_scope_pc_bounds (die, &lowpc, &highpc, cu);

  /* If we didn't find a lowpc, set it to highpc to avoid complaints
     from finish_block.  */
  if (lowpc == ((CORE_ADDR) -1))
    lowpc = highpc;
  lowpc += baseaddr;
  highpc += baseaddr;

  /* Find the filename.  Do not use dwarf2_name here, since the filename
     is not a source language identifier.  */
  attr = dwarf2_attr (die, DW_AT_name, cu);
  if (attr)
    {
      name = DW_STRING (attr);
    }

  attr = dwarf2_attr (die, DW_AT_comp_dir, cu);
  if (attr)
    comp_dir = DW_STRING (attr);
  else if (name != NULL && IS_ABSOLUTE_PATH (name))
    {
      comp_dir = ldirname (name);
      if (comp_dir != NULL)
	make_cleanup (xfree, comp_dir);
    }
  if (comp_dir != NULL)
    {
      /* Irix 6.2 native cc prepends <machine>.: to the compilation
	 directory, get rid of it.  */
      char *cp = strchr (comp_dir, ':');

      if (cp && cp != comp_dir && cp[-1] == '.' && cp[1] == '/')
	comp_dir = cp + 1;
    }

  if (name == NULL)
    name = "<unknown>";

  attr = dwarf2_attr (die, DW_AT_language, cu);
  if (attr)
    {
      set_cu_language (DW_UNSND (attr), cu);
    }

  attr = dwarf2_attr (die, DW_AT_producer, cu);
  if (attr) 
    cu->producer = DW_STRING (attr);

  /* We assume that we're processing GCC output. */
  processing_gcc_compilation = 2;

  processing_has_namespace_info = 0;

  start_symtab (name, comp_dir, lowpc);
  record_debugformat ("DWARF 2");
  record_producer (cu->producer);

  initialize_cu_func_list (cu);

  /* Decode line number information if present.  We do this before
     processing child DIEs, so that the line header table is available
     for DW_AT_decl_file.  */
  attr = dwarf2_attr (die, DW_AT_stmt_list, cu);
  if (attr)
    {
      unsigned int line_offset = DW_UNSND (attr);
      line_header = dwarf_decode_line_header (line_offset, abfd, cu);
      if (line_header)
        {
          cu->line_header = line_header;
          make_cleanup (free_cu_line_header, cu);
          dwarf_decode_lines (line_header, comp_dir, abfd, cu, NULL);
        }
    }

  /* Process all dies in compilation unit.  */
  if (die->child != NULL)
    {
      child_die = die->child;
      while (child_die && child_die->tag)
	{
	  process_die (child_die, cu);
	  child_die = sibling_die (child_die);
	}
    }

  /* Decode macro information, if present.  Dwarf 2 macro information
     refers to information in the line number info statement program
     header, so we can only read it if we've read the header
     successfully.  */
  attr = dwarf2_attr (die, DW_AT_macro_info, cu);
  if (attr && line_header)
    {
      unsigned int macro_offset = DW_UNSND (attr);
      dwarf_decode_macros (line_header, macro_offset,
                           comp_dir, abfd, cu);
    }
  do_cleanups (back_to);
}

/* For TUs we want to skip the first top level sibling if it's not the
   actual type being defined by this TU.  In this case the first top
   level sibling is there to provide context only.  */

static void
read_type_unit_scope (struct die_info *die, struct dwarf2_cu *cu)
{
  struct objfile *objfile = cu->objfile;
  struct cleanup *back_to = make_cleanup (null_cleanup, 0);
  CORE_ADDR lowpc;
  struct attribute *attr;
  char *name = NULL;
  char *comp_dir = NULL;
  struct die_info *child_die;
  bfd *abfd = objfile->obfd;
  struct line_header *line_header = 0;

  /* start_symtab needs a low pc, but we don't really have one.
     Do what read_file_scope would do in the absence of such info.  */
  lowpc = ANOFFSET (objfile->section_offsets, SECT_OFF_TEXT (objfile));

  /* Find the filename.  Do not use dwarf2_name here, since the filename
     is not a source language identifier.  */
  attr = dwarf2_attr (die, DW_AT_name, cu);
  if (attr)
    name = DW_STRING (attr);

  attr = dwarf2_attr (die, DW_AT_comp_dir, cu);
  if (attr)
    comp_dir = DW_STRING (attr);
  else if (name != NULL && IS_ABSOLUTE_PATH (name))
    {
      comp_dir = ldirname (name);
      if (comp_dir != NULL)
	make_cleanup (xfree, comp_dir);
    }

  if (name == NULL)
    name = "<unknown>";

  attr = dwarf2_attr (die, DW_AT_language, cu);
  if (attr)
    set_cu_language (DW_UNSND (attr), cu);

  /* This isn't technically needed today.  It is done for symmetry
     with read_file_scope.  */
  attr = dwarf2_attr (die, DW_AT_producer, cu);
  if (attr) 
    cu->producer = DW_STRING (attr);

  /* We assume that we're processing GCC output. */
  processing_gcc_compilation = 2;

  processing_has_namespace_info = 0;

  start_symtab (name, comp_dir, lowpc);
  record_debugformat ("DWARF 2");
  record_producer (cu->producer);

  /* Process the dies in the type unit.  */
  if (die->child == NULL)
    {
      dump_die_for_error (die);
      error (_("Dwarf Error: Missing children for type unit [in module %s]"),
	     bfd_get_filename (abfd));
    }

  child_die = die->child;

  while (child_die && child_die->tag)
    {
      process_die (child_die, cu);

      child_die = sibling_die (child_die);
    }

  do_cleanups (back_to);
}

static void
add_to_cu_func_list (const char *name, CORE_ADDR lowpc, CORE_ADDR highpc,
		     struct dwarf2_cu *cu)
{
  struct function_range *thisfn;

  thisfn = (struct function_range *)
    obstack_alloc (&cu->comp_unit_obstack, sizeof (struct function_range));
  thisfn->name = name;
  thisfn->lowpc = lowpc;
  thisfn->highpc = highpc;
  thisfn->seen_line = 0;
  thisfn->next = NULL;

  if (cu->last_fn == NULL)
      cu->first_fn = thisfn;
  else
      cu->last_fn->next = thisfn;

  cu->last_fn = thisfn;
}

/* qsort helper for inherit_abstract_dies.  */

static int
unsigned_int_compar (const void *ap, const void *bp)
{
  unsigned int a = *(unsigned int *) ap;
  unsigned int b = *(unsigned int *) bp;

  return (a > b) - (b > a);
}

/* DW_AT_abstract_origin inherits whole DIEs (not just their attributes).
   Inherit only the children of the DW_AT_abstract_origin DIE not being already
   referenced by DW_AT_abstract_origin from the children of the current DIE.  */

static void
inherit_abstract_dies (struct die_info *die, struct dwarf2_cu *cu)
{
  struct die_info *child_die;
  unsigned die_children_count;
  /* CU offsets which were referenced by children of the current DIE.  */
  unsigned *offsets;
  unsigned *offsets_end, *offsetp;
  /* Parent of DIE - referenced by DW_AT_abstract_origin.  */
  struct die_info *origin_die;
  /* Iterator of the ORIGIN_DIE children.  */
  struct die_info *origin_child_die;
  struct cleanup *cleanups;
  struct attribute *attr;

  attr = dwarf2_attr (die, DW_AT_abstract_origin, cu);
  if (!attr)
    return;

  origin_die = follow_die_ref (die, attr, &cu);
  if (die->tag != origin_die->tag
      && !(die->tag == DW_TAG_inlined_subroutine
	   && origin_die->tag == DW_TAG_subprogram))
    complaint (&symfile_complaints,
	       _("DIE 0x%x and its abstract origin 0x%x have different tags"),
	       die->offset, origin_die->offset);

  child_die = die->child;
  die_children_count = 0;
  while (child_die && child_die->tag)
    {
      child_die = sibling_die (child_die);
      die_children_count++;
    }
  offsets = xmalloc (sizeof (*offsets) * die_children_count);
  cleanups = make_cleanup (xfree, offsets);

  offsets_end = offsets;
  child_die = die->child;
  while (child_die && child_die->tag)
    {
      /* For each CHILD_DIE, find the corresponding child of
	 ORIGIN_DIE.  If there is more than one layer of
	 DW_AT_abstract_origin, follow them all; there shouldn't be,
	 but GCC versions at least through 4.4 generate this (GCC PR
	 40573).  */
      struct die_info *child_origin_die = child_die;
      while (1)
	{
	  attr = dwarf2_attr (child_origin_die, DW_AT_abstract_origin, cu);
	  if (attr == NULL)
	    break;
	  child_origin_die = follow_die_ref (child_origin_die, attr, &cu);
	}

      /* According to DWARF3 3.3.8.2 #3 new entries without their abstract
	 counterpart may exist.  */
      if (child_origin_die != child_die)
	{
	  if (child_die->tag != child_origin_die->tag
	      && !(child_die->tag == DW_TAG_inlined_subroutine
		   && child_origin_die->tag == DW_TAG_subprogram))
	    complaint (&symfile_complaints,
		       _("Child DIE 0x%x and its abstract origin 0x%x have "
			 "different tags"), child_die->offset,
		       child_origin_die->offset);
	  if (child_origin_die->parent != origin_die)
	    complaint (&symfile_complaints,
		       _("Child DIE 0x%x and its abstract origin 0x%x have "
			 "different parents"), child_die->offset,
		       child_origin_die->offset);
	  else
	    *offsets_end++ = child_origin_die->offset;
	}
      child_die = sibling_die (child_die);
    }
  qsort (offsets, offsets_end - offsets, sizeof (*offsets),
	 unsigned_int_compar);
  for (offsetp = offsets + 1; offsetp < offsets_end; offsetp++)
    if (offsetp[-1] == *offsetp)
      complaint (&symfile_complaints, _("Multiple children of DIE 0x%x refer "
					"to DIE 0x%x as their abstract origin"),
		 die->offset, *offsetp);

  offsetp = offsets;
  origin_child_die = origin_die->child;
  while (origin_child_die && origin_child_die->tag)
    {
      /* Is ORIGIN_CHILD_DIE referenced by any of the DIE children?  */
      while (offsetp < offsets_end && *offsetp < origin_child_die->offset)
	offsetp++;
      if (offsetp >= offsets_end || *offsetp > origin_child_die->offset)
	{
	  /* Found that ORIGIN_CHILD_DIE is really not referenced.  */
	  process_die (origin_child_die, cu);
	}
      origin_child_die = sibling_die (origin_child_die);
    }

  do_cleanups (cleanups);
}

static void
read_func_scope (struct die_info *die, struct dwarf2_cu *cu)
{
  struct objfile *objfile = cu->objfile;
  struct context_stack *new;
  CORE_ADDR lowpc;
  CORE_ADDR highpc;
  struct die_info *child_die;
  struct attribute *attr, *call_line, *call_file;
  char *name;
  CORE_ADDR baseaddr;
  struct block *block;
  int inlined_func = (die->tag == DW_TAG_inlined_subroutine);

  if (inlined_func)
    {
      /* If we do not have call site information, we can't show the
	 caller of this inlined function.  That's too confusing, so
	 only use the scope for local variables.  */
      call_line = dwarf2_attr (die, DW_AT_call_line, cu);
      call_file = dwarf2_attr (die, DW_AT_call_file, cu);
      if (call_line == NULL || call_file == NULL)
	{
	  read_lexical_block_scope (die, cu);
	  return;
	}
    }

  baseaddr = ANOFFSET (objfile->section_offsets, SECT_OFF_TEXT (objfile));

  name = dwarf2_linkage_name (die, cu);

  /* Ignore functions with missing or empty names and functions with
     missing or invalid low and high pc attributes.  */
  if (name == NULL || !dwarf2_get_pc_bounds (die, &lowpc, &highpc, cu))
    return;

  lowpc += baseaddr;
  highpc += baseaddr;

  /* Record the function range for dwarf_decode_lines.  */
  add_to_cu_func_list (name, lowpc, highpc, cu);

  new = push_context (0, lowpc);
  new->name = new_symbol (die, read_type_die (die, cu), cu);

  /* If there is a location expression for DW_AT_frame_base, record
     it.  */
  attr = dwarf2_attr (die, DW_AT_frame_base, cu);
  if (attr)
    /* FIXME: cagney/2004-01-26: The DW_AT_frame_base's location
       expression is being recorded directly in the function's symbol
       and not in a separate frame-base object.  I guess this hack is
       to avoid adding some sort of frame-base adjunct/annex to the
       function's symbol :-(.  The problem with doing this is that it
       results in a function symbol with a location expression that
       has nothing to do with the location of the function, ouch!  The
       relationship should be: a function's symbol has-a frame base; a
       frame-base has-a location expression.  */
    dwarf2_symbol_mark_computed (attr, new->name, cu);

  cu->list_in_scope = &local_symbols;

  if (die->child != NULL)
    {
      child_die = die->child;
      while (child_die && child_die->tag)
	{
	  process_die (child_die, cu);
	  child_die = sibling_die (child_die);
	}
    }

  inherit_abstract_dies (die, cu);

  new = pop_context ();
  /* Make a block for the local symbols within.  */
  block = finish_block (new->name, &local_symbols, new->old_blocks,
                        lowpc, highpc, objfile);

  /* For C++, set the block's scope.  */
  if (cu->language == language_cplus)
    cp_set_block_scope (new->name, block, &objfile->objfile_obstack,
			determine_prefix (die, cu),
			processing_has_namespace_info);

  /* If we have address ranges, record them.  */
  dwarf2_record_block_ranges (die, block, baseaddr, cu);
  
  /* In C++, we can have functions nested inside functions (e.g., when
     a function declares a class that has methods).  This means that
     when we finish processing a function scope, we may need to go
     back to building a containing block's symbol lists.  */
  local_symbols = new->locals;
  param_symbols = new->params;
  using_directives = new->using_directives;

  /* If we've finished processing a top-level function, subsequent
     symbols go in the file symbol list.  */
  if (outermost_context_p ())
    cu->list_in_scope = &file_symbols;
}

/* Process all the DIES contained within a lexical block scope.  Start
   a new scope, process the dies, and then close the scope.  */

static void
read_lexical_block_scope (struct die_info *die, struct dwarf2_cu *cu)
{
  struct objfile *objfile = cu->objfile;
  struct context_stack *new;
  CORE_ADDR lowpc, highpc;
  struct die_info *child_die;
  CORE_ADDR baseaddr;

  baseaddr = ANOFFSET (objfile->section_offsets, SECT_OFF_TEXT (objfile));

  /* Ignore blocks with missing or invalid low and high pc attributes.  */
  /* ??? Perhaps consider discontiguous blocks defined by DW_AT_ranges
     as multiple lexical blocks?  Handling children in a sane way would
     be nasty.  Might be easier to properly extend generic blocks to 
     describe ranges.  */
  if (!dwarf2_get_pc_bounds (die, &lowpc, &highpc, cu))
    return;
  lowpc += baseaddr;
  highpc += baseaddr;

  push_context (0, lowpc);
  if (die->child != NULL)
    {
      child_die = die->child;
      while (child_die && child_die->tag)
	{
	  process_die (child_die, cu);
	  child_die = sibling_die (child_die);
	}
    }
  new = pop_context ();

  if (local_symbols != NULL)
    {
      struct block *block
        = finish_block (0, &local_symbols, new->old_blocks, new->start_addr,
                        highpc, objfile);

      /* Note that recording ranges after traversing children, as we
         do here, means that recording a parent's ranges entails
         walking across all its children's ranges as they appear in
         the address map, which is quadratic behavior.

         It would be nicer to record the parent's ranges before
         traversing its children, simply overriding whatever you find
         there.  But since we don't even decide whether to create a
         block until after we've traversed its children, that's hard
         to do.  */
      dwarf2_record_block_ranges (die, block, baseaddr, cu);
    }
  local_symbols = new->locals;
  using_directives = new->using_directives;
}

/* Get low and high pc attributes from DW_AT_ranges attribute value OFFSET.
   Return 1 if the attributes are present and valid, otherwise, return 0.
   If RANGES_PST is not NULL we should setup `objfile->psymtabs_addrmap'.  */

static int
dwarf2_ranges_read (unsigned offset, CORE_ADDR *low_return,
		    CORE_ADDR *high_return, struct dwarf2_cu *cu,
		    struct partial_symtab *ranges_pst)
{
  struct objfile *objfile = cu->objfile;
  struct comp_unit_head *cu_header = &cu->header;
  bfd *obfd = objfile->obfd;
  unsigned int addr_size = cu_header->addr_size;
  CORE_ADDR mask = ~(~(CORE_ADDR)1 << (addr_size * 8 - 1));
  /* Base address selection entry.  */
  CORE_ADDR base;
  int found_base;
  unsigned int dummy;
  gdb_byte *buffer;
  CORE_ADDR marker;
  int low_set;
  CORE_ADDR low = 0;
  CORE_ADDR high = 0;
  CORE_ADDR baseaddr;

  found_base = cu->base_known;
  base = cu->base_address;

  if (offset >= dwarf2_per_objfile->ranges.size)
    {
      complaint (&symfile_complaints,
		 _("Offset %d out of bounds for DW_AT_ranges attribute"),
		 offset);
      return 0;
    }
  buffer = dwarf2_per_objfile->ranges.buffer + offset;

  /* Read in the largest possible address.  */
  marker = read_address (obfd, buffer, cu, &dummy);
  if ((marker & mask) == mask)
    {
      /* If we found the largest possible address, then
	 read the base address.  */
      base = read_address (obfd, buffer + addr_size, cu, &dummy);
      buffer += 2 * addr_size;
      offset += 2 * addr_size;
      found_base = 1;
    }

  low_set = 0;

  baseaddr = ANOFFSET (objfile->section_offsets, SECT_OFF_TEXT (objfile));

  while (1)
    {
      CORE_ADDR range_beginning, range_end;

      range_beginning = read_address (obfd, buffer, cu, &dummy);
      buffer += addr_size;
      range_end = read_address (obfd, buffer, cu, &dummy);
      buffer += addr_size;
      offset += 2 * addr_size;

      /* An end of list marker is a pair of zero addresses.  */
      if (range_beginning == 0 && range_end == 0)
	/* Found the end of list entry.  */
	break;

      /* Each base address selection entry is a pair of 2 values.
	 The first is the largest possible address, the second is
	 the base address.  Check for a base address here.  */
      if ((range_beginning & mask) == mask)
	{
	  /* If we found the largest possible address, then
	     read the base address.  */
	  base = read_address (obfd, buffer + addr_size, cu, &dummy);
	  found_base = 1;
	  continue;
	}

      if (!found_base)
	{
	  /* We have no valid base address for the ranges
	     data.  */
	  complaint (&symfile_complaints,
		     _("Invalid .debug_ranges data (no base address)"));
	  return 0;
	}

      range_beginning += base;
      range_end += base;

      if (ranges_pst != NULL && range_beginning < range_end)
	addrmap_set_empty (objfile->psymtabs_addrmap,
			   range_beginning + baseaddr, range_end - 1 + baseaddr,
			   ranges_pst);

      /* FIXME: This is recording everything as a low-high
	 segment of consecutive addresses.  We should have a
	 data structure for discontiguous block ranges
	 instead.  */
      if (! low_set)
	{
	  low = range_beginning;
	  high = range_end;
	  low_set = 1;
	}
      else
	{
	  if (range_beginning < low)
	    low = range_beginning;
	  if (range_end > high)
	    high = range_end;
	}
    }

  if (! low_set)
    /* If the first entry is an end-of-list marker, the range
       describes an empty scope, i.e. no instructions.  */
    return 0;

  if (low_return)
    *low_return = low;
  if (high_return)
    *high_return = high;
  return 1;
}

/* Get low and high pc attributes from a die.  Return 1 if the attributes
   are present and valid, otherwise, return 0.  Return -1 if the range is
   discontinuous, i.e. derived from DW_AT_ranges information.  */
static int
dwarf2_get_pc_bounds (struct die_info *die, CORE_ADDR *lowpc,
		      CORE_ADDR *highpc, struct dwarf2_cu *cu)
{
  struct attribute *attr;
  CORE_ADDR low = 0;
  CORE_ADDR high = 0;
  int ret = 0;

  attr = dwarf2_attr (die, DW_AT_high_pc, cu);
  if (attr)
    {
      high = DW_ADDR (attr);
      attr = dwarf2_attr (die, DW_AT_low_pc, cu);
      if (attr)
	low = DW_ADDR (attr);
      else
	/* Found high w/o low attribute.  */
	return 0;

      /* Found consecutive range of addresses.  */
      ret = 1;
    }
  else
    {
      attr = dwarf2_attr (die, DW_AT_ranges, cu);
      if (attr != NULL)
	{
	  /* Value of the DW_AT_ranges attribute is the offset in the
	     .debug_ranges section.  */
	  if (!dwarf2_ranges_read (DW_UNSND (attr), &low, &high, cu, NULL))
	    return 0;
	  /* Found discontinuous range of addresses.  */
	  ret = -1;
	}
    }

  if (high < low)
    return 0;

  /* When using the GNU linker, .gnu.linkonce. sections are used to
     eliminate duplicate copies of functions and vtables and such.
     The linker will arbitrarily choose one and discard the others.
     The AT_*_pc values for such functions refer to local labels in
     these sections.  If the section from that file was discarded, the
     labels are not in the output, so the relocs get a value of 0.
     If this is a discarded function, mark the pc bounds as invalid,
     so that GDB will ignore it.  */
  if (low == 0 && !dwarf2_per_objfile->has_section_at_zero)
    return 0;

  *lowpc = low;
  *highpc = high;
  return ret;
}

/* Assuming that DIE represents a subprogram DIE or a lexical block, get
   its low and high PC addresses.  Do nothing if these addresses could not
   be determined.  Otherwise, set LOWPC to the low address if it is smaller,
   and HIGHPC to the high address if greater than HIGHPC.  */

static void
dwarf2_get_subprogram_pc_bounds (struct die_info *die,
                                 CORE_ADDR *lowpc, CORE_ADDR *highpc,
                                 struct dwarf2_cu *cu)
{
  CORE_ADDR low, high;
  struct die_info *child = die->child;

  if (dwarf2_get_pc_bounds (die, &low, &high, cu))
    {
      *lowpc = min (*lowpc, low);
      *highpc = max (*highpc, high);
    }

  /* If the language does not allow nested subprograms (either inside
     subprograms or lexical blocks), we're done.  */
  if (cu->language != language_ada)
    return;
     
  /* Check all the children of the given DIE.  If it contains nested
     subprograms, then check their pc bounds.  Likewise, we need to
     check lexical blocks as well, as they may also contain subprogram
     definitions.  */
  while (child && child->tag)
    {
      if (child->tag == DW_TAG_subprogram
          || child->tag == DW_TAG_lexical_block)
        dwarf2_get_subprogram_pc_bounds (child, lowpc, highpc, cu);
      child = sibling_die (child);
    }
}

/* Get the low and high pc's represented by the scope DIE, and store
   them in *LOWPC and *HIGHPC.  If the correct values can't be
   determined, set *LOWPC to -1 and *HIGHPC to 0.  */

static void
get_scope_pc_bounds (struct die_info *die,
		     CORE_ADDR *lowpc, CORE_ADDR *highpc,
		     struct dwarf2_cu *cu)
{
  CORE_ADDR best_low = (CORE_ADDR) -1;
  CORE_ADDR best_high = (CORE_ADDR) 0;
  CORE_ADDR current_low, current_high;

  if (dwarf2_get_pc_bounds (die, &current_low, &current_high, cu))
    {
      best_low = current_low;
      best_high = current_high;
    }
  else
    {
      struct die_info *child = die->child;

      while (child && child->tag)
	{
	  switch (child->tag) {
	  case DW_TAG_subprogram:
            dwarf2_get_subprogram_pc_bounds (child, &best_low, &best_high, cu);
	    break;
	  case DW_TAG_namespace:
	    /* FIXME: carlton/2004-01-16: Should we do this for
	       DW_TAG_class_type/DW_TAG_structure_type, too?  I think
	       that current GCC's always emit the DIEs corresponding
	       to definitions of methods of classes as children of a
	       DW_TAG_compile_unit or DW_TAG_namespace (as opposed to
	       the DIEs giving the declarations, which could be
	       anywhere).  But I don't see any reason why the
	       standards says that they have to be there.  */
	    get_scope_pc_bounds (child, &current_low, &current_high, cu);

	    if (current_low != ((CORE_ADDR) -1))
	      {
		best_low = min (best_low, current_low);
		best_high = max (best_high, current_high);
	      }
	    break;
	  default:
	    /* Ignore. */
	    break;
	  }

	  child = sibling_die (child);
	}
    }

  *lowpc = best_low;
  *highpc = best_high;
}

/* Record the address ranges for BLOCK, offset by BASEADDR, as given
   in DIE.  */
static void
dwarf2_record_block_ranges (struct die_info *die, struct block *block,
                            CORE_ADDR baseaddr, struct dwarf2_cu *cu)
{
  struct attribute *attr;

  attr = dwarf2_attr (die, DW_AT_high_pc, cu);
  if (attr)
    {
      CORE_ADDR high = DW_ADDR (attr);
      attr = dwarf2_attr (die, DW_AT_low_pc, cu);
      if (attr)
        {
          CORE_ADDR low = DW_ADDR (attr);
          record_block_range (block, baseaddr + low, baseaddr + high - 1);
        }
    }

  attr = dwarf2_attr (die, DW_AT_ranges, cu);
  if (attr)
    {
      bfd *obfd = cu->objfile->obfd;

      /* The value of the DW_AT_ranges attribute is the offset of the
         address range list in the .debug_ranges section.  */
      unsigned long offset = DW_UNSND (attr);
      gdb_byte *buffer = dwarf2_per_objfile->ranges.buffer + offset;

      /* For some target architectures, but not others, the
         read_address function sign-extends the addresses it returns.
         To recognize base address selection entries, we need a
         mask.  */
      unsigned int addr_size = cu->header.addr_size;
      CORE_ADDR base_select_mask = ~(~(CORE_ADDR)1 << (addr_size * 8 - 1));

      /* The base address, to which the next pair is relative.  Note
         that this 'base' is a DWARF concept: most entries in a range
         list are relative, to reduce the number of relocs against the
         debugging information.  This is separate from this function's
         'baseaddr' argument, which GDB uses to relocate debugging
         information from a shared library based on the address at
         which the library was loaded.  */
      CORE_ADDR base = cu->base_address;
      int base_known = cu->base_known;

      if (offset >= dwarf2_per_objfile->ranges.size)
        {
          complaint (&symfile_complaints,
                     _("Offset %lu out of bounds for DW_AT_ranges attribute"),
                     offset);
          return;
        }

      for (;;)
        {
          unsigned int bytes_read;
          CORE_ADDR start, end;

          start = read_address (obfd, buffer, cu, &bytes_read);
          buffer += bytes_read;
          end = read_address (obfd, buffer, cu, &bytes_read);
          buffer += bytes_read;

          /* Did we find the end of the range list?  */
          if (start == 0 && end == 0)
            break;

          /* Did we find a base address selection entry?  */
          else if ((start & base_select_mask) == base_select_mask)
            {
              base = end;
              base_known = 1;
            }

          /* We found an ordinary address range.  */
          else
            {
              if (!base_known)
                {
                  complaint (&symfile_complaints,
                             _("Invalid .debug_ranges data (no base address)"));
                  return;
                }

              record_block_range (block, 
                                  baseaddr + base + start, 
                                  baseaddr + base + end - 1);
            }
        }
    }
}

/* Add an aggregate field to the field list.  */

static void
dwarf2_add_field (struct field_info *fip, struct die_info *die,
		  struct dwarf2_cu *cu)
{ 
  struct objfile *objfile = cu->objfile;
  struct gdbarch *gdbarch = get_objfile_arch (objfile);
  struct nextfield *new_field;
  struct attribute *attr;
  struct field *fp;
  char *fieldname = "";

  /* Allocate a new field list entry and link it in.  */
  new_field = (struct nextfield *) xmalloc (sizeof (struct nextfield));
  make_cleanup (xfree, new_field);
  memset (new_field, 0, sizeof (struct nextfield));
  new_field->next = fip->fields;
  fip->fields = new_field;
  fip->nfields++;

  /* Handle accessibility and virtuality of field.
     The default accessibility for members is public, the default
     accessibility for inheritance is private.  */
  if (die->tag != DW_TAG_inheritance)
    new_field->accessibility = DW_ACCESS_public;
  else
    new_field->accessibility = DW_ACCESS_private;
  new_field->virtuality = DW_VIRTUALITY_none;

  attr = dwarf2_attr (die, DW_AT_accessibility, cu);
  if (attr)
    new_field->accessibility = DW_UNSND (attr);
  if (new_field->accessibility != DW_ACCESS_public)
    fip->non_public_fields = 1;
  attr = dwarf2_attr (die, DW_AT_virtuality, cu);
  if (attr)
    new_field->virtuality = DW_UNSND (attr);

  fp = &new_field->field;

  if (die->tag == DW_TAG_member && ! die_is_declaration (die, cu))
    {
      /* Data member other than a C++ static data member.  */
      
      /* Get type of field.  */
      fp->type = die_type (die, cu);

      SET_FIELD_BITPOS (*fp, 0);

      /* Get bit size of field (zero if none).  */
      attr = dwarf2_attr (die, DW_AT_bit_size, cu);
      if (attr)
	{
	  FIELD_BITSIZE (*fp) = DW_UNSND (attr);
	}
      else
	{
	  FIELD_BITSIZE (*fp) = 0;
	}

      /* Get bit offset of field.  */
      attr = dwarf2_attr (die, DW_AT_data_member_location, cu);
      if (attr)
	{
          int byte_offset;

          if (attr_form_is_section_offset (attr))
            {
              dwarf2_complex_location_expr_complaint ();
              byte_offset = 0;
            }
          else if (attr_form_is_constant (attr))
            byte_offset = dwarf2_get_attr_constant_value (attr, 0);
          else
            byte_offset = decode_locdesc (DW_BLOCK (attr), cu);

          SET_FIELD_BITPOS (*fp, byte_offset * bits_per_byte);
	}
      attr = dwarf2_attr (die, DW_AT_bit_offset, cu);
      if (attr)
	{
	  if (gdbarch_bits_big_endian (gdbarch))
	    {
	      /* For big endian bits, the DW_AT_bit_offset gives the
	         additional bit offset from the MSB of the containing
	         anonymous object to the MSB of the field.  We don't
	         have to do anything special since we don't need to
	         know the size of the anonymous object.  */
	      FIELD_BITPOS (*fp) += DW_UNSND (attr);
	    }
	  else
	    {
	      /* For little endian bits, compute the bit offset to the
	         MSB of the anonymous object, subtract off the number of
	         bits from the MSB of the field to the MSB of the
	         object, and then subtract off the number of bits of
	         the field itself.  The result is the bit offset of
	         the LSB of the field.  */
	      int anonymous_size;
	      int bit_offset = DW_UNSND (attr);

	      attr = dwarf2_attr (die, DW_AT_byte_size, cu);
	      if (attr)
		{
		  /* The size of the anonymous object containing
		     the bit field is explicit, so use the
		     indicated size (in bytes).  */
		  anonymous_size = DW_UNSND (attr);
		}
	      else
		{
		  /* The size of the anonymous object containing
		     the bit field must be inferred from the type
		     attribute of the data member containing the
		     bit field.  */
		  anonymous_size = TYPE_LENGTH (fp->type);
		}
	      FIELD_BITPOS (*fp) += anonymous_size * bits_per_byte
		- bit_offset - FIELD_BITSIZE (*fp);
	    }
	}

      /* Get name of field.  */
      fieldname = dwarf2_name (die, cu);
      if (fieldname == NULL)
	fieldname = "";

      /* The name is already allocated along with this objfile, so we don't
	 need to duplicate it for the type.  */
      fp->name = fieldname;

      /* Change accessibility for artificial fields (e.g. virtual table
         pointer or virtual base class pointer) to private.  */
      if (dwarf2_attr (die, DW_AT_artificial, cu))
	{
	  new_field->accessibility = DW_ACCESS_private;
	  fip->non_public_fields = 1;
	}
    }
  else if (die->tag == DW_TAG_member || die->tag == DW_TAG_variable)
    {
      /* C++ static member.  */

      /* NOTE: carlton/2002-11-05: It should be a DW_TAG_member that
	 is a declaration, but all versions of G++ as of this writing
	 (so through at least 3.2.1) incorrectly generate
	 DW_TAG_variable tags.  */
      
      char *physname;

      /* Get name of field.  */
      fieldname = dwarf2_name (die, cu);
      if (fieldname == NULL)
	return;

      /* Get physical name.  */
      physname = dwarf2_linkage_name (die, cu);

      /* The name is already allocated along with this objfile, so we don't
	 need to duplicate it for the type.  */
      SET_FIELD_PHYSNAME (*fp, physname ? physname : "");
      FIELD_TYPE (*fp) = die_type (die, cu);
      FIELD_NAME (*fp) = fieldname;
    }
  else if (die->tag == DW_TAG_inheritance)
    {
      /* C++ base class field.  */
      attr = dwarf2_attr (die, DW_AT_data_member_location, cu);
      if (attr)
	SET_FIELD_BITPOS (*fp, decode_locdesc (DW_BLOCK (attr), cu)
			       * bits_per_byte);
      FIELD_BITSIZE (*fp) = 0;
      FIELD_TYPE (*fp) = die_type (die, cu);
      FIELD_NAME (*fp) = type_name_no_tag (fp->type);
      fip->nbaseclasses++;
    }
}

/* Create the vector of fields, and attach it to the type.  */

static void
dwarf2_attach_fields_to_type (struct field_info *fip, struct type *type,
			      struct dwarf2_cu *cu)
{
  int nfields = fip->nfields;

  /* Record the field count, allocate space for the array of fields,
     and create blank accessibility bitfields if necessary.  */
  TYPE_NFIELDS (type) = nfields;
  TYPE_FIELDS (type) = (struct field *)
    TYPE_ALLOC (type, sizeof (struct field) * nfields);
  memset (TYPE_FIELDS (type), 0, sizeof (struct field) * nfields);

  if (fip->non_public_fields)
    {
      ALLOCATE_CPLUS_STRUCT_TYPE (type);

      TYPE_FIELD_PRIVATE_BITS (type) =
	(B_TYPE *) TYPE_ALLOC (type, B_BYTES (nfields));
      B_CLRALL (TYPE_FIELD_PRIVATE_BITS (type), nfields);

      TYPE_FIELD_PROTECTED_BITS (type) =
	(B_TYPE *) TYPE_ALLOC (type, B_BYTES (nfields));
      B_CLRALL (TYPE_FIELD_PROTECTED_BITS (type), nfields);

      TYPE_FIELD_IGNORE_BITS (type) =
	(B_TYPE *) TYPE_ALLOC (type, B_BYTES (nfields));
      B_CLRALL (TYPE_FIELD_IGNORE_BITS (type), nfields);
    }

  /* If the type has baseclasses, allocate and clear a bit vector for
     TYPE_FIELD_VIRTUAL_BITS.  */
  if (fip->nbaseclasses)
    {
      int num_bytes = B_BYTES (fip->nbaseclasses);
      unsigned char *pointer;

      ALLOCATE_CPLUS_STRUCT_TYPE (type);
      pointer = TYPE_ALLOC (type, num_bytes);
      TYPE_FIELD_VIRTUAL_BITS (type) = pointer;
      B_CLRALL (TYPE_FIELD_VIRTUAL_BITS (type), fip->nbaseclasses);
      TYPE_N_BASECLASSES (type) = fip->nbaseclasses;
    }

  /* Copy the saved-up fields into the field vector.  Start from the head
     of the list, adding to the tail of the field array, so that they end
     up in the same order in the array in which they were added to the list.  */
  while (nfields-- > 0)
    {
      TYPE_FIELD (type, nfields) = fip->fields->field;
      switch (fip->fields->accessibility)
	{
	case DW_ACCESS_private:
	  SET_TYPE_FIELD_PRIVATE (type, nfields);
	  break;

	case DW_ACCESS_protected:
	  SET_TYPE_FIELD_PROTECTED (type, nfields);
	  break;

	case DW_ACCESS_public:
	  break;

	default:
	  /* Unknown accessibility.  Complain and treat it as public.  */
	  {
	    complaint (&symfile_complaints, _("unsupported accessibility %d"),
		       fip->fields->accessibility);
	  }
	  break;
	}
      if (nfields < fip->nbaseclasses)
	{
	  switch (fip->fields->virtuality)
	    {
	    case DW_VIRTUALITY_virtual:
	    case DW_VIRTUALITY_pure_virtual:
	      SET_TYPE_FIELD_VIRTUAL (type, nfields);
	      break;
	    }
	}
      fip->fields = fip->fields->next;
    }
}

/* Add a member function to the proper fieldlist.  */

static void
dwarf2_add_member_fn (struct field_info *fip, struct die_info *die,
		      struct type *type, struct dwarf2_cu *cu)
{
  struct objfile *objfile = cu->objfile;
  struct attribute *attr;
  struct fnfieldlist *flp;
  int i;
  struct fn_field *fnp;
  char *fieldname;
  char *physname;
  struct nextfnfield *new_fnfield;
  struct type *this_type;

  /* Get name of member function.  */
  fieldname = dwarf2_name (die, cu);
  if (fieldname == NULL)
    return;

  /* Get the mangled name.  */
  physname = dwarf2_linkage_name (die, cu);

  /* Look up member function name in fieldlist.  */
  for (i = 0; i < fip->nfnfields; i++)
    {
      if (strcmp (fip->fnfieldlists[i].name, fieldname) == 0)
	break;
    }

  /* Create new list element if necessary.  */
  if (i < fip->nfnfields)
    flp = &fip->fnfieldlists[i];
  else
    {
      if ((fip->nfnfields % DW_FIELD_ALLOC_CHUNK) == 0)
	{
	  fip->fnfieldlists = (struct fnfieldlist *)
	    xrealloc (fip->fnfieldlists,
		      (fip->nfnfields + DW_FIELD_ALLOC_CHUNK)
		      * sizeof (struct fnfieldlist));
	  if (fip->nfnfields == 0)
	    make_cleanup (free_current_contents, &fip->fnfieldlists);
	}
      flp = &fip->fnfieldlists[fip->nfnfields];
      flp->name = fieldname;
      flp->length = 0;
      flp->head = NULL;
      fip->nfnfields++;
    }

  /* Create a new member function field and chain it to the field list
     entry. */
  new_fnfield = (struct nextfnfield *) xmalloc (sizeof (struct nextfnfield));
  make_cleanup (xfree, new_fnfield);
  memset (new_fnfield, 0, sizeof (struct nextfnfield));
  new_fnfield->next = flp->head;
  flp->head = new_fnfield;
  flp->length++;

  /* Fill in the member function field info.  */
  fnp = &new_fnfield->fnfield;
  /* The name is already allocated along with this objfile, so we don't
     need to duplicate it for the type.  */
  fnp->physname = physname ? physname : "";
  fnp->type = alloc_type (objfile, NULL);
  this_type = read_type_die (die, cu);
  if (this_type && TYPE_CODE (this_type) == TYPE_CODE_FUNC)
    {
      int nparams = TYPE_NFIELDS (this_type);

      /* TYPE is the domain of this method, and THIS_TYPE is the type
	   of the method itself (TYPE_CODE_METHOD).  */
      smash_to_method_type (fnp->type, type,
			    TYPE_TARGET_TYPE (this_type),
			    TYPE_FIELDS (this_type),
			    TYPE_NFIELDS (this_type),
			    TYPE_VARARGS (this_type));

      /* Handle static member functions.
         Dwarf2 has no clean way to discern C++ static and non-static
         member functions. G++ helps GDB by marking the first
         parameter for non-static member functions (which is the
         this pointer) as artificial. We obtain this information
         from read_subroutine_type via TYPE_FIELD_ARTIFICIAL.  */
      if (nparams == 0 || TYPE_FIELD_ARTIFICIAL (this_type, 0) == 0)
	fnp->voffset = VOFFSET_STATIC;
    }
  else
    complaint (&symfile_complaints, _("member function type missing for '%s'"),
	       physname);

  /* Get fcontext from DW_AT_containing_type if present.  */
  if (dwarf2_attr (die, DW_AT_containing_type, cu) != NULL)
    fnp->fcontext = die_containing_type (die, cu);

  /* dwarf2 doesn't have stubbed physical names, so the setting of is_const
     and is_volatile is irrelevant, as it is needed by gdb_mangle_name only.  */

  /* Get accessibility.  */
  attr = dwarf2_attr (die, DW_AT_accessibility, cu);
  if (attr)
    {
      switch (DW_UNSND (attr))
	{
	case DW_ACCESS_private:
	  fnp->is_private = 1;
	  break;
	case DW_ACCESS_protected:
	  fnp->is_protected = 1;
	  break;
	}
    }

  /* Check for artificial methods.  */
  attr = dwarf2_attr (die, DW_AT_artificial, cu);
  if (attr && DW_UNSND (attr) != 0)
    fnp->is_artificial = 1;

  /* Get index in virtual function table if it is a virtual member function.  */
  attr = dwarf2_attr (die, DW_AT_vtable_elem_location, cu);
  if (attr)
    {
      /* Support the .debug_loc offsets */
      if (attr_form_is_block (attr))
        {
          fnp->voffset = decode_locdesc (DW_BLOCK (attr), cu) + 2;
        }
      else if (attr_form_is_section_offset (attr))
        {
	  dwarf2_complex_location_expr_complaint ();
        }
      else
        {
	  dwarf2_invalid_attrib_class_complaint ("DW_AT_vtable_elem_location",
						 fieldname);
        }
   }
}

/* Create the vector of member function fields, and attach it to the type.  */

static void
dwarf2_attach_fn_fields_to_type (struct field_info *fip, struct type *type,
				 struct dwarf2_cu *cu)
{
  struct fnfieldlist *flp;
  int total_length = 0;
  int i;

  ALLOCATE_CPLUS_STRUCT_TYPE (type);
  TYPE_FN_FIELDLISTS (type) = (struct fn_fieldlist *)
    TYPE_ALLOC (type, sizeof (struct fn_fieldlist) * fip->nfnfields);

  for (i = 0, flp = fip->fnfieldlists; i < fip->nfnfields; i++, flp++)
    {
      struct nextfnfield *nfp = flp->head;
      struct fn_fieldlist *fn_flp = &TYPE_FN_FIELDLIST (type, i);
      int k;

      TYPE_FN_FIELDLIST_NAME (type, i) = flp->name;
      TYPE_FN_FIELDLIST_LENGTH (type, i) = flp->length;
      fn_flp->fn_fields = (struct fn_field *)
	TYPE_ALLOC (type, sizeof (struct fn_field) * flp->length);
      for (k = flp->length; (k--, nfp); nfp = nfp->next)
	fn_flp->fn_fields[k] = nfp->fnfield;

      total_length += flp->length;
    }

  TYPE_NFN_FIELDS (type) = fip->nfnfields;
  TYPE_NFN_FIELDS_TOTAL (type) = total_length;
}

/* Returns non-zero if NAME is the name of a vtable member in CU's
   language, zero otherwise.  */
static int
is_vtable_name (const char *name, struct dwarf2_cu *cu)
{
  static const char vptr[] = "_vptr";
  static const char vtable[] = "vtable";

  /* Look for the C++ and Java forms of the vtable.  */
  if ((cu->language == language_java
       && strncmp (name, vtable, sizeof (vtable) - 1) == 0)
       || (strncmp (name, vptr, sizeof (vptr) - 1) == 0
       && is_cplus_marker (name[sizeof (vptr) - 1])))
    return 1;

  return 0;
}

/* GCC outputs unnamed structures that are really pointers to member
   functions, with the ABI-specified layout.  If DIE (from CU) describes
   such a structure, set its type, and return nonzero.  Otherwise return
   zero.

   GCC shouldn't do this; it should just output pointer to member DIEs.
   This is GCC PR debug/28767.  */

static struct type *
quirk_gcc_member_function_pointer (struct die_info *die, struct dwarf2_cu *cu)
{
  struct objfile *objfile = cu->objfile;
  struct type *type;
  struct die_info *pfn_die, *delta_die;
  struct attribute *pfn_name, *delta_name;
  struct type *pfn_type, *domain_type;

  /* Check for a structure with no name and two children.  */
  if (die->tag != DW_TAG_structure_type
      || dwarf2_attr (die, DW_AT_name, cu) != NULL
      || die->child == NULL
      || die->child->sibling == NULL
      || (die->child->sibling->sibling != NULL
	  && die->child->sibling->sibling->tag != DW_TAG_padding))
    return NULL;

  /* Check for __pfn and __delta members.  */
  pfn_die = die->child;
  pfn_name = dwarf2_attr (pfn_die, DW_AT_name, cu);
  if (pfn_die->tag != DW_TAG_member
      || pfn_name == NULL
      || DW_STRING (pfn_name) == NULL
      || strcmp ("__pfn", DW_STRING (pfn_name)) != 0)
    return NULL;

  delta_die = pfn_die->sibling;
  delta_name = dwarf2_attr (delta_die, DW_AT_name, cu);
  if (delta_die->tag != DW_TAG_member
      || delta_name == NULL
      || DW_STRING (delta_name) == NULL
      || strcmp ("__delta", DW_STRING (delta_name)) != 0)
    return NULL;

  /* Find the type of the method.  */
  pfn_type = die_type (pfn_die, cu);
  if (pfn_type == NULL
      || TYPE_CODE (pfn_type) != TYPE_CODE_PTR
      || TYPE_CODE (TYPE_TARGET_TYPE (pfn_type)) != TYPE_CODE_FUNC)
    return NULL;

  /* Look for the "this" argument.  */
  pfn_type = TYPE_TARGET_TYPE (pfn_type);
  if (TYPE_NFIELDS (pfn_type) == 0
      || TYPE_CODE (TYPE_FIELD_TYPE (pfn_type, 0)) != TYPE_CODE_PTR)
    return NULL;

  domain_type = TYPE_TARGET_TYPE (TYPE_FIELD_TYPE (pfn_type, 0));
  type = alloc_type (objfile, NULL);
  smash_to_method_type (type, domain_type, TYPE_TARGET_TYPE (pfn_type),
			TYPE_FIELDS (pfn_type), TYPE_NFIELDS (pfn_type),
			TYPE_VARARGS (pfn_type));
  type = lookup_methodptr_type (type);
  return set_die_type (die, type, cu);
}

/* Called when we find the DIE that starts a structure or union scope
   (definition) to process all dies that define the members of the
   structure or union.

   NOTE: we need to call struct_type regardless of whether or not the
   DIE has an at_name attribute, since it might be an anonymous
   structure or union.  This gets the type entered into our set of
   user defined types.

   However, if the structure is incomplete (an opaque struct/union)
   then suppress creating a symbol table entry for it since gdb only
   wants to find the one with the complete definition.  Note that if
   it is complete, we just call new_symbol, which does it's own
   checking about whether the struct/union is anonymous or not (and
   suppresses creating a symbol table entry itself).  */

static struct type *
read_structure_type (struct die_info *die, struct dwarf2_cu *cu)
{
  struct objfile *objfile = cu->objfile;
  struct type *type;
  struct attribute *attr;
  char *name;
  struct cleanup *back_to = make_cleanup (null_cleanup, 0);

  type = quirk_gcc_member_function_pointer (die, cu);
  if (type)
    return type;

<<<<<<< HEAD
  type = alloc_type (objfile, NULL);
=======
  /* If the definition of this type lives in .debug_types, read that type.
     Don't follow DW_AT_specification though, that will take us back up
     the chain and we want to go down.  */
  attr = dwarf2_attr_no_follow (die, DW_AT_signature, cu);
  if (attr)
    {
      struct dwarf2_cu *type_cu = cu;
      struct die_info *type_die = follow_die_ref_or_sig (die, attr, &type_cu);
      /* We could just recurse on read_structure_type, but we need to call
	 get_die_type to ensure only one type for this DIE is created.
	 This is important, for example, because for c++ classes we need
	 TYPE_NAME set which is only done by new_symbol.  Blech.  */
      type = read_type_die (type_die, type_cu);
      return set_die_type (die, type, cu);
    }

  type = alloc_type (objfile);
>>>>>>> b5990caf
  INIT_CPLUS_SPECIFIC (type);

  name = dwarf2_name (die, cu);
  if (name != NULL)
    {
      if (cu->language == language_cplus
	  || cu->language == language_java)
	{
	  const char *new_prefix = determine_class_name (die, cu);
	  TYPE_TAG_NAME (type) = (char *) new_prefix;
	}
      else
	{
	  /* The name is already allocated along with this objfile, so
	     we don't need to duplicate it for the type.  */
	  TYPE_TAG_NAME (type) = name;
	}
    }

  if (die->tag == DW_TAG_structure_type)
    {
      TYPE_CODE (type) = TYPE_CODE_STRUCT;
    }
  else if (die->tag == DW_TAG_union_type)
    {
      TYPE_CODE (type) = TYPE_CODE_UNION;
    }
  else
    {
      /* FIXME: TYPE_CODE_CLASS is currently defined to TYPE_CODE_STRUCT
         in gdbtypes.h.  */
      TYPE_CODE (type) = TYPE_CODE_CLASS;
    }

  attr = dwarf2_attr (die, DW_AT_byte_size, cu);
  if (attr)
    {
      TYPE_LENGTH (type) = DW_UNSND (attr);
    }
  else
    {
      TYPE_LENGTH (type) = 0;
    }

  TYPE_STUB_SUPPORTED (type) = 1;
  if (die_is_declaration (die, cu))
    TYPE_STUB (type) = 1;

  /* We need to add the type field to the die immediately so we don't
     infinitely recurse when dealing with pointers to the structure
     type within the structure itself. */
  set_die_type (die, type, cu);

  if (die->child != NULL && ! die_is_declaration (die, cu))
    {
      struct field_info fi;
      struct die_info *child_die;

      memset (&fi, 0, sizeof (struct field_info));

      child_die = die->child;

      while (child_die && child_die->tag)
	{
	  if (child_die->tag == DW_TAG_member
	      || child_die->tag == DW_TAG_variable)
	    {
	      /* NOTE: carlton/2002-11-05: A C++ static data member
		 should be a DW_TAG_member that is a declaration, but
		 all versions of G++ as of this writing (so through at
		 least 3.2.1) incorrectly generate DW_TAG_variable
		 tags for them instead.  */
	      dwarf2_add_field (&fi, child_die, cu);
	    }
	  else if (child_die->tag == DW_TAG_subprogram)
	    {
	      /* C++ member function. */
	      dwarf2_add_member_fn (&fi, child_die, type, cu);
	    }
	  else if (child_die->tag == DW_TAG_inheritance)
	    {
	      /* C++ base class field.  */
	      dwarf2_add_field (&fi, child_die, cu);
	    }
	  child_die = sibling_die (child_die);
	}

      /* Attach fields and member functions to the type.  */
      if (fi.nfields)
	dwarf2_attach_fields_to_type (&fi, type, cu);
      if (fi.nfnfields)
	{
	  dwarf2_attach_fn_fields_to_type (&fi, type, cu);

	  /* Get the type which refers to the base class (possibly this
	     class itself) which contains the vtable pointer for the current
	     class from the DW_AT_containing_type attribute.  */

	  if (dwarf2_attr (die, DW_AT_containing_type, cu) != NULL)
	    {
	      struct type *t = die_containing_type (die, cu);

	      TYPE_VPTR_BASETYPE (type) = t;
	      if (type == t)
		{
		  int i;

		  /* Our own class provides vtbl ptr.  */
		  for (i = TYPE_NFIELDS (t) - 1;
		       i >= TYPE_N_BASECLASSES (t);
		       --i)
		    {
		      char *fieldname = TYPE_FIELD_NAME (t, i);

                      if (is_vtable_name (fieldname, cu))
			{
			  TYPE_VPTR_FIELDNO (type) = i;
			  break;
			}
		    }

		  /* Complain if virtual function table field not found.  */
		  if (i < TYPE_N_BASECLASSES (t))
		    complaint (&symfile_complaints,
			       _("virtual function table pointer not found when defining class '%s'"),
			       TYPE_TAG_NAME (type) ? TYPE_TAG_NAME (type) :
			       "");
		}
	      else
		{
		  TYPE_VPTR_FIELDNO (type) = TYPE_VPTR_FIELDNO (t);
		}
	    }
	  else if (cu->producer
		   && strncmp (cu->producer,
			       "IBM(R) XL C/C++ Advanced Edition", 32) == 0)
	    {
	      /* The IBM XLC compiler does not provide direct indication
	         of the containing type, but the vtable pointer is
	         always named __vfp.  */

	      int i;

	      for (i = TYPE_NFIELDS (type) - 1;
		   i >= TYPE_N_BASECLASSES (type);
		   --i)
		{
		  if (strcmp (TYPE_FIELD_NAME (type, i), "__vfp") == 0)
		    {
		      TYPE_VPTR_FIELDNO (type) = i;
		      TYPE_VPTR_BASETYPE (type) = type;
		      break;
		    }
		}
	    }
	}
    }

  do_cleanups (back_to);
  return type;
}

static void
process_structure_scope (struct die_info *die, struct dwarf2_cu *cu)
{
  struct objfile *objfile = cu->objfile;
  struct die_info *child_die = die->child;
  struct type *this_type;

  this_type = get_die_type (die, cu);
  if (this_type == NULL)
    this_type = read_structure_type (die, cu);

  /* NOTE: carlton/2004-03-16: GCC 3.4 (or at least one of its
     snapshots) has been known to create a die giving a declaration
     for a class that has, as a child, a die giving a definition for a
     nested class.  So we have to process our children even if the
     current die is a declaration.  Normally, of course, a declaration
     won't have any children at all.  */

  while (child_die != NULL && child_die->tag)
    {
      if (child_die->tag == DW_TAG_member
	  || child_die->tag == DW_TAG_variable
	  || child_die->tag == DW_TAG_inheritance)
	{
	  /* Do nothing.  */
	}
      else
	process_die (child_die, cu);

      child_die = sibling_die (child_die);
    }

  /* Do not consider external references.  According to the DWARF standard,
     these DIEs are identified by the fact that they have no byte_size
     attribute, and a declaration attribute.  */
  if (dwarf2_attr (die, DW_AT_byte_size, cu) != NULL
      || !die_is_declaration (die, cu))
    new_symbol (die, this_type, cu);
}

/* Given a DW_AT_enumeration_type die, set its type.  We do not
   complete the type's fields yet, or create any symbols.  */

static struct type *
read_enumeration_type (struct die_info *die, struct dwarf2_cu *cu)
{
  struct objfile *objfile = cu->objfile;
  struct type *type;
  struct attribute *attr;
  const char *name;

<<<<<<< HEAD
  type = alloc_type (objfile, NULL);
=======
  /* If the definition of this type lives in .debug_types, read that type.
     Don't follow DW_AT_specification though, that will take us back up
     the chain and we want to go down.  */
  attr = dwarf2_attr_no_follow (die, DW_AT_signature, cu);
  if (attr)
    {
      struct dwarf2_cu *type_cu = cu;
      struct die_info *type_die = follow_die_ref_or_sig (die, attr, &type_cu);
      type = read_type_die (type_die, type_cu);
      return set_die_type (die, type, cu);
    }

  type = alloc_type (objfile);
>>>>>>> b5990caf

  TYPE_CODE (type) = TYPE_CODE_ENUM;
  name = dwarf2_full_name (die, cu);
  if (name != NULL)
    TYPE_TAG_NAME (type) = (char *) name;

  attr = dwarf2_attr (die, DW_AT_byte_size, cu);
  if (attr)
    {
      TYPE_LENGTH (type) = DW_UNSND (attr);
    }
  else
    {
      TYPE_LENGTH (type) = 0;
    }

  /* The enumeration DIE can be incomplete.  In Ada, any type can be
     declared as private in the package spec, and then defined only
     inside the package body.  Such types are known as Taft Amendment
     Types.  When another package uses such a type, an incomplete DIE
     may be generated by the compiler.  */
  if (die_is_declaration (die, cu))
    TYPE_STUB (type) = 1;

  return set_die_type (die, type, cu);
}

/* Determine the name of the type represented by DIE, which should be
   a named C++ or Java compound type.  Return the name in question,
   allocated on the objfile obstack.  */

static const char *
determine_class_name (struct die_info *die, struct dwarf2_cu *cu)
{
  const char *new_prefix = NULL;

  /* If we don't have namespace debug info, guess the name by trying
     to demangle the names of members, just like we did in
     guess_structure_name.  */
  if (!processing_has_namespace_info)
    {
      struct die_info *child;

      for (child = die->child;
	   child != NULL && child->tag != 0;
	   child = sibling_die (child))
	{
	  if (child->tag == DW_TAG_subprogram)
	    {
	      char *phys_prefix
		= language_class_name_from_physname (cu->language_defn,
						     dwarf2_linkage_name
						     (child, cu));

	      if (phys_prefix != NULL)
		{
		  new_prefix
		    = obsavestring (phys_prefix, strlen (phys_prefix),
				    &cu->objfile->objfile_obstack);
		  xfree (phys_prefix);
		  break;
		}
	    }
	}
    }

  if (new_prefix == NULL)
    new_prefix = dwarf2_full_name (die, cu);

  return new_prefix;
}

/* Given a pointer to a die which begins an enumeration, process all
   the dies that define the members of the enumeration, and create the
   symbol for the enumeration type.

   NOTE: We reverse the order of the element list.  */

static void
process_enumeration_scope (struct die_info *die, struct dwarf2_cu *cu)
{
  struct objfile *objfile = cu->objfile;
  struct die_info *child_die;
  struct field *fields;
  struct symbol *sym;
  int num_fields;
  int unsigned_enum = 1;
  char *name;
  struct type *this_type;

  num_fields = 0;
  fields = NULL;
  this_type = get_die_type (die, cu);
  if (this_type == NULL)
    this_type = read_enumeration_type (die, cu);
  if (die->child != NULL)
    {
      child_die = die->child;
      while (child_die && child_die->tag)
	{
	  if (child_die->tag != DW_TAG_enumerator)
	    {
	      process_die (child_die, cu);
	    }
	  else
	    {
	      name = dwarf2_name (child_die, cu);
	      if (name)
		{
		  sym = new_symbol (child_die, this_type, cu);
		  if (SYMBOL_VALUE (sym) < 0)
		    unsigned_enum = 0;

		  if ((num_fields % DW_FIELD_ALLOC_CHUNK) == 0)
		    {
		      fields = (struct field *)
			xrealloc (fields,
				  (num_fields + DW_FIELD_ALLOC_CHUNK)
				  * sizeof (struct field));
		    }

		  FIELD_NAME (fields[num_fields]) = SYMBOL_LINKAGE_NAME (sym);
		  FIELD_TYPE (fields[num_fields]) = NULL;
		  SET_FIELD_BITPOS (fields[num_fields], SYMBOL_VALUE (sym));
		  FIELD_BITSIZE (fields[num_fields]) = 0;

		  num_fields++;
		}
	    }

	  child_die = sibling_die (child_die);
	}

      if (num_fields)
	{
	  TYPE_NFIELDS (this_type) = num_fields;
	  TYPE_FIELDS (this_type) = (struct field *)
	    TYPE_ALLOC (this_type, sizeof (struct field) * num_fields);
	  memcpy (TYPE_FIELDS (this_type), fields,
		  sizeof (struct field) * num_fields);
	  xfree (fields);
	}
      if (unsigned_enum)
	TYPE_UNSIGNED (this_type) = 1;
    }

  new_symbol (die, this_type, cu);
}

/* Extract all information from a DW_TAG_array_type DIE and put it in
   the DIE's type field.  For now, this only handles one dimensional
   arrays.  */

static struct type *
read_array_type (struct die_info *die, struct dwarf2_cu *cu)
{
  struct objfile *objfile = cu->objfile;
  struct die_info *child_die;
  struct type *type = NULL;
  struct type *element_type, *range_type, *index_type;
  struct type **range_types = NULL;
  struct attribute *attr;
  int ndim = 0;
  struct cleanup *back_to;
  char *name;

  element_type = die_type (die, cu);

  /* Irix 6.2 native cc creates array types without children for
     arrays with unspecified length.  */
  if (die->child == NULL)
    {
      index_type = objfile_type (objfile)->builtin_int;
      range_type = create_range_type (NULL, index_type, 0, -1);
      type = create_array_type (NULL, element_type, range_type);
      return set_die_type (die, type, cu);
    }

  back_to = make_cleanup (null_cleanup, NULL);
  child_die = die->child;
  while (child_die && child_die->tag)
    {
      if (child_die->tag == DW_TAG_subrange_type)
	{
	  struct type *child_type = read_type_die (child_die, cu);
          if (child_type != NULL)
            {
	      /* The range type was succesfully read. Save it for
                 the array type creation.  */
              if ((ndim % DW_FIELD_ALLOC_CHUNK) == 0)
                {
                  range_types = (struct type **)
                    xrealloc (range_types, (ndim + DW_FIELD_ALLOC_CHUNK)
                              * sizeof (struct type *));
                  if (ndim == 0)
                    make_cleanup (free_current_contents, &range_types);
	        }
	      range_types[ndim++] = child_type;
            }
	}
      child_die = sibling_die (child_die);
    }

  /* Dwarf2 dimensions are output from left to right, create the
     necessary array types in backwards order.  */

  type = element_type;

  if (read_array_order (die, cu) == DW_ORD_col_major)
    {
      int i = 0;
      while (i < ndim)
	type = create_array_type (NULL, type, range_types[i++]);
    }
  else
    {
      while (ndim-- > 0)
	type = create_array_type (NULL, type, range_types[ndim]);
    }

  /* Understand Dwarf2 support for vector types (like they occur on
     the PowerPC w/ AltiVec).  Gcc just adds another attribute to the
     array type.  This is not part of the Dwarf2/3 standard yet, but a
     custom vendor extension.  The main difference between a regular
     array and the vector variant is that vectors are passed by value
     to functions.  */
  attr = dwarf2_attr (die, DW_AT_GNU_vector, cu);
  if (attr)
    make_vector_type (type);

  name = dwarf2_name (die, cu);
  if (name)
    TYPE_NAME (type) = name;
  
  do_cleanups (back_to);

  /* Install the type in the die. */
  return set_die_type (die, type, cu);
}

static enum dwarf_array_dim_ordering
read_array_order (struct die_info *die, struct dwarf2_cu *cu) 
{
  struct attribute *attr;

  attr = dwarf2_attr (die, DW_AT_ordering, cu);

  if (attr) return DW_SND (attr);

  /*
    GNU F77 is a special case, as at 08/2004 array type info is the
    opposite order to the dwarf2 specification, but data is still 
    laid out as per normal fortran.

    FIXME: dsl/2004-8-20: If G77 is ever fixed, this will also need 
    version checking.
  */

  if (cu->language == language_fortran &&
      cu->producer && strstr (cu->producer, "GNU F77"))
    {
      return DW_ORD_row_major;
    }

  switch (cu->language_defn->la_array_ordering) 
    {
    case array_column_major:
      return DW_ORD_col_major;
    case array_row_major:
    default:
      return DW_ORD_row_major;
    };
}

/* Extract all information from a DW_TAG_set_type DIE and put it in
   the DIE's type field. */

static struct type *
read_set_type (struct die_info *die, struct dwarf2_cu *cu)
{
  struct type *set_type = create_set_type (NULL, die_type (die, cu));

  return set_die_type (die, set_type, cu);
}

/* First cut: install each common block member as a global variable.  */

static void
read_common_block (struct die_info *die, struct dwarf2_cu *cu)
{
  struct die_info *child_die;
  struct attribute *attr;
  struct symbol *sym;
  CORE_ADDR base = (CORE_ADDR) 0;

  attr = dwarf2_attr (die, DW_AT_location, cu);
  if (attr)
    {
      /* Support the .debug_loc offsets */
      if (attr_form_is_block (attr))
        {
          base = decode_locdesc (DW_BLOCK (attr), cu);
        }
      else if (attr_form_is_section_offset (attr))
        {
	  dwarf2_complex_location_expr_complaint ();
        }
      else
        {
	  dwarf2_invalid_attrib_class_complaint ("DW_AT_location",
						 "common block member");
        }
    }
  if (die->child != NULL)
    {
      child_die = die->child;
      while (child_die && child_die->tag)
	{
	  sym = new_symbol (child_die, NULL, cu);
	  attr = dwarf2_attr (child_die, DW_AT_data_member_location, cu);
	  if (attr)
	    {
	      SYMBOL_VALUE_ADDRESS (sym) =
		base + decode_locdesc (DW_BLOCK (attr), cu);
	      add_symbol_to_list (sym, &global_symbols);
	    }
	  child_die = sibling_die (child_die);
	}
    }
}

/* Create a type for a C++ namespace.  */

static struct type *
read_namespace_type (struct die_info *die, struct dwarf2_cu *cu)
{
  struct objfile *objfile = cu->objfile;
  const char *previous_prefix, *name;
  int is_anonymous;
  struct type *type;

  /* For extensions, reuse the type of the original namespace.  */
  if (dwarf2_attr (die, DW_AT_extension, cu) != NULL)
    {
      struct die_info *ext_die;
      struct dwarf2_cu *ext_cu = cu;
      ext_die = dwarf2_extension (die, &ext_cu);
      type = read_type_die (ext_die, ext_cu);
      return set_die_type (die, type, cu);
    }

  name = namespace_name (die, &is_anonymous, cu);

  /* Now build the name of the current namespace.  */

  previous_prefix = determine_prefix (die, cu);
  if (previous_prefix[0] != '\0')
    name = typename_concat (&objfile->objfile_obstack,
			    previous_prefix, name, cu);

  /* Create the type.  */
  type = init_type (TYPE_CODE_NAMESPACE, 0, 0, NULL,
		    objfile);
  TYPE_NAME (type) = (char *) name;
  TYPE_TAG_NAME (type) = TYPE_NAME (type);

  set_die_type (die, type, cu);

  return type;
}

/* Read a C++ namespace.  */

static void
read_namespace (struct die_info *die, struct dwarf2_cu *cu)
{
  struct objfile *objfile = cu->objfile;
  const char *name;
  int is_anonymous;

  /* Add a symbol associated to this if we haven't seen the namespace
     before.  Also, add a using directive if it's an anonymous
     namespace.  */

  if (dwarf2_attr (die, DW_AT_extension, cu) == NULL)
    {
      struct type *type;

      type = read_type_die (die, cu);
      new_symbol (die, type, cu);

      name = namespace_name (die, &is_anonymous, cu);
      if (is_anonymous)
	{
	  const char *previous_prefix = determine_prefix (die, cu);
	  cp_add_using_directive (previous_prefix, TYPE_NAME (type));
	}
    }

  if (die->child != NULL)
    {
      struct die_info *child_die = die->child;
      
      while (child_die && child_die->tag)
	{
	  process_die (child_die, cu);
	  child_die = sibling_die (child_die);
	}
    }
}

/* Read a Fortran module.  */

static void
read_module (struct die_info *die, struct dwarf2_cu *cu)
{
  struct die_info *child_die = die->child;

  /* FIXME: Support the separate Fortran module namespaces.  */

  while (child_die && child_die->tag)
    {
      process_die (child_die, cu);
      child_die = sibling_die (child_die);
    }
}

/* Return the name of the namespace represented by DIE.  Set
   *IS_ANONYMOUS to tell whether or not the namespace is an anonymous
   namespace.  */

static const char *
namespace_name (struct die_info *die, int *is_anonymous, struct dwarf2_cu *cu)
{
  struct die_info *current_die;
  const char *name = NULL;

  /* Loop through the extensions until we find a name.  */

  for (current_die = die;
       current_die != NULL;
       current_die = dwarf2_extension (die, &cu))
    {
      name = dwarf2_name (current_die, cu);
      if (name != NULL)
	break;
    }

  /* Is it an anonymous namespace?  */

  *is_anonymous = (name == NULL);
  if (*is_anonymous)
    name = "(anonymous namespace)";

  return name;
}

/* Extract all information from a DW_TAG_pointer_type DIE and add to
   the user defined type vector.  */

static struct type *
read_tag_pointer_type (struct die_info *die, struct dwarf2_cu *cu)
{
  struct gdbarch *gdbarch = get_objfile_arch (cu->objfile);
  struct comp_unit_head *cu_header = &cu->header;
  struct type *type;
  struct attribute *attr_byte_size;
  struct attribute *attr_address_class;
  int byte_size, addr_class;

  type = lookup_pointer_type (die_type (die, cu));

  attr_byte_size = dwarf2_attr (die, DW_AT_byte_size, cu);
  if (attr_byte_size)
    byte_size = DW_UNSND (attr_byte_size);
  else
    byte_size = cu_header->addr_size;

  attr_address_class = dwarf2_attr (die, DW_AT_address_class, cu);
  if (attr_address_class)
    addr_class = DW_UNSND (attr_address_class);
  else
    addr_class = DW_ADDR_none;

  /* If the pointer size or address class is different than the
     default, create a type variant marked as such and set the
     length accordingly.  */
  if (TYPE_LENGTH (type) != byte_size || addr_class != DW_ADDR_none)
    {
      if (gdbarch_address_class_type_flags_p (gdbarch))
	{
	  int type_flags;

	  type_flags = gdbarch_address_class_type_flags
			 (gdbarch, byte_size, addr_class);
	  gdb_assert ((type_flags & ~TYPE_INSTANCE_FLAG_ADDRESS_CLASS_ALL)
		      == 0);
	  type = make_type_with_address_space (type, type_flags);
	}
      else if (TYPE_LENGTH (type) != byte_size)
	{
	  complaint (&symfile_complaints, _("invalid pointer size %d"), byte_size);
	}
      else {
	/* Should we also complain about unhandled address classes?  */
      }
    }

  TYPE_LENGTH (type) = byte_size;
  return set_die_type (die, type, cu);
}

/* Extract all information from a DW_TAG_ptr_to_member_type DIE and add to
   the user defined type vector.  */

static struct type *
read_tag_ptr_to_member_type (struct die_info *die, struct dwarf2_cu *cu)
{
  struct objfile *objfile = cu->objfile;
  struct type *type;
  struct type *to_type;
  struct type *domain;

  to_type = die_type (die, cu);
  domain = die_containing_type (die, cu);

  if (TYPE_CODE (check_typedef (to_type)) == TYPE_CODE_METHOD)
    type = lookup_methodptr_type (to_type);
  else
    type = lookup_memberptr_type (to_type, domain);

  return set_die_type (die, type, cu);
}

/* Extract all information from a DW_TAG_reference_type DIE and add to
   the user defined type vector.  */

static struct type *
read_tag_reference_type (struct die_info *die, struct dwarf2_cu *cu)
{
  struct comp_unit_head *cu_header = &cu->header;
  struct type *type;
  struct attribute *attr;

  type = lookup_reference_type (die_type (die, cu));
  attr = dwarf2_attr (die, DW_AT_byte_size, cu);
  if (attr)
    {
      TYPE_LENGTH (type) = DW_UNSND (attr);
    }
  else
    {
      TYPE_LENGTH (type) = cu_header->addr_size;
    }
  return set_die_type (die, type, cu);
}

static struct type *
read_tag_const_type (struct die_info *die, struct dwarf2_cu *cu)
{
  struct type *base_type, *cv_type;

  base_type = die_type (die, cu);
  cv_type = make_cv_type (1, TYPE_VOLATILE (base_type), base_type, 0);
  return set_die_type (die, cv_type, cu);
}

static struct type *
read_tag_volatile_type (struct die_info *die, struct dwarf2_cu *cu)
{
  struct type *base_type, *cv_type;

  base_type = die_type (die, cu);
  cv_type = make_cv_type (TYPE_CONST (base_type), 1, base_type, 0);
  return set_die_type (die, cv_type, cu);
}

/* Extract all information from a DW_TAG_string_type DIE and add to
   the user defined type vector.  It isn't really a user defined type,
   but it behaves like one, with other DIE's using an AT_user_def_type
   attribute to reference it.  */

static struct type *
read_tag_string_type (struct die_info *die, struct dwarf2_cu *cu)
{
  struct objfile *objfile = cu->objfile;
  struct gdbarch *gdbarch = get_objfile_arch (objfile);
  struct type *type, *range_type, *index_type, *char_type;
  struct attribute *attr;
  unsigned int length;

  attr = dwarf2_attr (die, DW_AT_string_length, cu);
  if (attr)
    {
      length = DW_UNSND (attr);
    }
  else
    {
      /* check for the DW_AT_byte_size attribute */
      attr = dwarf2_attr (die, DW_AT_byte_size, cu);
      if (attr)
        {
          length = DW_UNSND (attr);
        }
      else
        {
          length = 1;
        }
    }

  index_type = objfile_type (objfile)->builtin_int;
  range_type = create_range_type (NULL, index_type, 1, length);
  char_type = language_string_char_type (cu->language_defn, gdbarch);
  type = create_string_type (NULL, char_type, range_type);

  return set_die_type (die, type, cu);
}

/* Handle DIES due to C code like:

   struct foo
   {
   int (*funcp)(int a, long l);
   int b;
   };

   ('funcp' generates a DW_TAG_subroutine_type DIE)
 */

static struct type *
read_subroutine_type (struct die_info *die, struct dwarf2_cu *cu)
{
  struct type *type;		/* Type that this function returns */
  struct type *ftype;		/* Function that returns above type */
  struct attribute *attr;

  type = die_type (die, cu);
  ftype = lookup_function_type (type);

  /* All functions in C++, Pascal and Java have prototypes.  */
  attr = dwarf2_attr (die, DW_AT_prototyped, cu);
  if ((attr && (DW_UNSND (attr) != 0))
      || cu->language == language_cplus
      || cu->language == language_java
      || cu->language == language_pascal)
    TYPE_PROTOTYPED (ftype) = 1;

  /* Store the calling convention in the type if it's available in
     the subroutine die.  Otherwise set the calling convention to
     the default value DW_CC_normal.  */
  attr = dwarf2_attr (die, DW_AT_calling_convention, cu);
  TYPE_CALLING_CONVENTION (ftype) = attr ? DW_UNSND (attr) : DW_CC_normal;
  
  if (die->child != NULL)
    {
      struct die_info *child_die;
      int nparams = 0;
      int iparams = 0;

      /* Count the number of parameters.
         FIXME: GDB currently ignores vararg functions, but knows about
         vararg member functions.  */
      child_die = die->child;
      while (child_die && child_die->tag)
	{
	  if (child_die->tag == DW_TAG_formal_parameter)
	    nparams++;
	  else if (child_die->tag == DW_TAG_unspecified_parameters)
	    TYPE_VARARGS (ftype) = 1;
	  child_die = sibling_die (child_die);
	}

      /* Allocate storage for parameters and fill them in.  */
      TYPE_NFIELDS (ftype) = nparams;
      TYPE_FIELDS (ftype) = (struct field *)
	TYPE_ZALLOC (ftype, nparams * sizeof (struct field));

      child_die = die->child;
      while (child_die && child_die->tag)
	{
	  if (child_die->tag == DW_TAG_formal_parameter)
	    {
	      /* Dwarf2 has no clean way to discern C++ static and non-static
	         member functions. G++ helps GDB by marking the first
	         parameter for non-static member functions (which is the
	         this pointer) as artificial. We pass this information
	         to dwarf2_add_member_fn via TYPE_FIELD_ARTIFICIAL.  */
	      attr = dwarf2_attr (child_die, DW_AT_artificial, cu);
	      if (attr)
		TYPE_FIELD_ARTIFICIAL (ftype, iparams) = DW_UNSND (attr);
	      else
		TYPE_FIELD_ARTIFICIAL (ftype, iparams) = 0;
	      TYPE_FIELD_TYPE (ftype, iparams) = die_type (child_die, cu);
	      iparams++;
	    }
	  child_die = sibling_die (child_die);
	}
    }

  return set_die_type (die, ftype, cu);
}

static struct type *
read_typedef (struct die_info *die, struct dwarf2_cu *cu)
{
  struct objfile *objfile = cu->objfile;
  struct attribute *attr;
  const char *name = NULL;
  struct type *this_type;

  name = dwarf2_full_name (die, cu);
  this_type = init_type (TYPE_CODE_TYPEDEF, 0,
			 TYPE_FLAG_TARGET_STUB, NULL, objfile);
  TYPE_NAME (this_type) = (char *) name;
  set_die_type (die, this_type, cu);
  TYPE_TARGET_TYPE (this_type) = die_type (die, cu);
  return this_type;
}

/* Find a representation of a given base type and install
   it in the TYPE field of the die.  */

static struct type *
read_base_type (struct die_info *die, struct dwarf2_cu *cu)
{
  struct objfile *objfile = cu->objfile;
  struct type *type;
  struct attribute *attr;
  int encoding = 0, size = 0;
  char *name;
  enum type_code code = TYPE_CODE_INT;
  int type_flags = 0;
  struct type *target_type = NULL;

  attr = dwarf2_attr (die, DW_AT_encoding, cu);
  if (attr)
    {
      encoding = DW_UNSND (attr);
    }
  attr = dwarf2_attr (die, DW_AT_byte_size, cu);
  if (attr)
    {
      size = DW_UNSND (attr);
    }
  name = dwarf2_name (die, cu);
  if (!name)
    {
      complaint (&symfile_complaints,
		 _("DW_AT_name missing from DW_TAG_base_type"));
    }

  switch (encoding)
    {
      case DW_ATE_address:
	/* Turn DW_ATE_address into a void * pointer.  */
	code = TYPE_CODE_PTR;
	type_flags |= TYPE_FLAG_UNSIGNED;
	target_type = init_type (TYPE_CODE_VOID, 1, 0, NULL, objfile);
	break;
      case DW_ATE_boolean:
	code = TYPE_CODE_BOOL;
	type_flags |= TYPE_FLAG_UNSIGNED;
	break;
      case DW_ATE_complex_float:
	code = TYPE_CODE_COMPLEX;
	target_type = init_type (TYPE_CODE_FLT, size / 2, 0, NULL, objfile);
	break;
      case DW_ATE_decimal_float:
	code = TYPE_CODE_DECFLOAT;
	break;
      case DW_ATE_float:
	code = TYPE_CODE_FLT;
	break;
      case DW_ATE_signed:
	break;
      case DW_ATE_unsigned:
	type_flags |= TYPE_FLAG_UNSIGNED;
	break;
      case DW_ATE_signed_char:
	if (cu->language == language_ada || cu->language == language_m2 
	    || cu->language == language_pascal)
	  code = TYPE_CODE_CHAR;
	break;
      case DW_ATE_unsigned_char:
	if (cu->language == language_ada || cu->language == language_m2
	    || cu->language == language_pascal)
	  code = TYPE_CODE_CHAR;
	type_flags |= TYPE_FLAG_UNSIGNED;
	break;
      default:
	complaint (&symfile_complaints, _("unsupported DW_AT_encoding: '%s'"),
		   dwarf_type_encoding_name (encoding));
	break;
    }

  type = init_type (code, size, type_flags, NULL, objfile);
  TYPE_NAME (type) = name;
  TYPE_TARGET_TYPE (type) = target_type;

  if (name && strcmp (name, "char") == 0)
    TYPE_NOSIGN (type) = 1;

  return set_die_type (die, type, cu);
}

/* Read the given DW_AT_subrange DIE.  */

static struct type *
read_subrange_type (struct die_info *die, struct dwarf2_cu *cu)
{
  struct gdbarch *gdbarch = get_objfile_arch (cu->objfile);
  struct type *base_type;
  struct type *range_type;
  struct attribute *attr;
  int low = 0;
  int high = -1;
  char *name;
  
  base_type = die_type (die, cu);
  if (TYPE_CODE (base_type) == TYPE_CODE_VOID)
    {
      complaint (&symfile_complaints,
                _("DW_AT_type missing from DW_TAG_subrange_type"));
      base_type
	= init_type (TYPE_CODE_INT, gdbarch_addr_bit (gdbarch) / 8,
		     0, NULL, cu->objfile);
    }

  if (cu->language == language_fortran)
    { 
      /* FORTRAN implies a lower bound of 1, if not given.  */
      low = 1;
    }

  /* FIXME: For variable sized arrays either of these could be
     a variable rather than a constant value.  We'll allow it,
     but we don't know how to handle it.  */
  attr = dwarf2_attr (die, DW_AT_lower_bound, cu);
  if (attr)
    low = dwarf2_get_attr_constant_value (attr, 0);

  attr = dwarf2_attr (die, DW_AT_upper_bound, cu);
  if (attr)
    {       
      if (attr->form == DW_FORM_block1)
        {
          /* GCC encodes arrays with unspecified or dynamic length
             with a DW_FORM_block1 attribute.
             FIXME: GDB does not yet know how to handle dynamic
             arrays properly, treat them as arrays with unspecified
             length for now.

             FIXME: jimb/2003-09-22: GDB does not really know
             how to handle arrays of unspecified length
             either; we just represent them as zero-length
             arrays.  Choose an appropriate upper bound given
             the lower bound we've computed above.  */
          high = low - 1;
        }
      else
        high = dwarf2_get_attr_constant_value (attr, 1);
    }

  range_type = create_range_type (NULL, base_type, low, high);

  name = dwarf2_name (die, cu);
  if (name)
    TYPE_NAME (range_type) = name;
  
  attr = dwarf2_attr (die, DW_AT_byte_size, cu);
  if (attr)
    TYPE_LENGTH (range_type) = DW_UNSND (attr);

  return set_die_type (die, range_type, cu);
}
  
static struct type *
read_unspecified_type (struct die_info *die, struct dwarf2_cu *cu)
{
  struct type *type;

  /* For now, we only support the C meaning of an unspecified type: void.  */

  type = init_type (TYPE_CODE_VOID, 0, 0, NULL, cu->objfile);
  TYPE_NAME (type) = dwarf2_name (die, cu);

  return set_die_type (die, type, cu);
}

/* Trivial hash function for die_info: the hash value of a DIE
   is its offset in .debug_info for this objfile.  */

static hashval_t
die_hash (const void *item)
{
  const struct die_info *die = item;
  return die->offset;
}

/* Trivial comparison function for die_info structures: two DIEs
   are equal if they have the same offset.  */

static int
die_eq (const void *item_lhs, const void *item_rhs)
{
  const struct die_info *die_lhs = item_lhs;
  const struct die_info *die_rhs = item_rhs;
  return die_lhs->offset == die_rhs->offset;
}

/* Initialize a die_reader_specs struct from a dwarf2_cu struct.  */

static void
init_cu_die_reader (struct die_reader_specs *reader,
		    struct dwarf2_cu *cu)
{
  reader->abfd = cu->objfile->obfd;
  reader->cu = cu;
  if (cu->per_cu->from_debug_types)
    reader->buffer = dwarf2_per_objfile->types.buffer;
  else
    reader->buffer = dwarf2_per_objfile->info.buffer;
}

/* Read a whole compilation unit into a linked list of dies.  */

static struct die_info *
read_comp_unit (gdb_byte *info_ptr, struct dwarf2_cu *cu)
{
  struct die_reader_specs reader_specs;

  gdb_assert (cu->die_hash == NULL);
  cu->die_hash
    = htab_create_alloc_ex (cu->header.length / 12,
			    die_hash,
			    die_eq,
			    NULL,
			    &cu->comp_unit_obstack,
			    hashtab_obstack_allocate,
			    dummy_obstack_deallocate);

  init_cu_die_reader (&reader_specs, cu);

  return read_die_and_children (&reader_specs, info_ptr, &info_ptr, NULL);
}

/* Main entry point for reading a DIE and all children.
   Read the DIE and dump it if requested.  */

static struct die_info *
read_die_and_children (const struct die_reader_specs *reader,
		       gdb_byte *info_ptr,
		       gdb_byte **new_info_ptr,
		       struct die_info *parent)
{
  struct die_info *result = read_die_and_children_1 (reader, info_ptr,
						     new_info_ptr, parent);

  if (dwarf2_die_debug)
    {
      fprintf_unfiltered (gdb_stdlog,
			  "\nRead die from %s of %s:\n",
			  reader->buffer == dwarf2_per_objfile->info.buffer
			  ? ".debug_info"
			  : reader->buffer == dwarf2_per_objfile->types.buffer
			  ? ".debug_types"
			  : "unknown section",
			  reader->abfd->filename);
      dump_die (result, dwarf2_die_debug);
    }

  return result;
}

/* Read a single die and all its descendents.  Set the die's sibling
   field to NULL; set other fields in the die correctly, and set all
   of the descendents' fields correctly.  Set *NEW_INFO_PTR to the
   location of the info_ptr after reading all of those dies.  PARENT
   is the parent of the die in question.  */

static struct die_info *
read_die_and_children_1 (const struct die_reader_specs *reader,
			 gdb_byte *info_ptr,
			 gdb_byte **new_info_ptr,
			 struct die_info *parent)
{
  struct die_info *die;
  gdb_byte *cur_ptr;
  int has_children;

  cur_ptr = read_full_die (reader, &die, info_ptr, &has_children);
  if (die == NULL)
    {
      *new_info_ptr = cur_ptr;
      return NULL;
    }
  store_in_ref_table (die, reader->cu);

  if (has_children)
    die->child = read_die_and_siblings (reader, cur_ptr, new_info_ptr, die);
  else
    {
      die->child = NULL;
      *new_info_ptr = cur_ptr;
    }

  die->sibling = NULL;
  die->parent = parent;
  return die;
}

/* Read a die, all of its descendents, and all of its siblings; set
   all of the fields of all of the dies correctly.  Arguments are as
   in read_die_and_children.  */

static struct die_info *
read_die_and_siblings (const struct die_reader_specs *reader,
		       gdb_byte *info_ptr,
		       gdb_byte **new_info_ptr,
		       struct die_info *parent)
{
  struct die_info *first_die, *last_sibling;
  gdb_byte *cur_ptr;

  cur_ptr = info_ptr;
  first_die = last_sibling = NULL;

  while (1)
    {
      struct die_info *die
	= read_die_and_children_1 (reader, cur_ptr, &cur_ptr, parent);

      if (die == NULL)
	{
	  *new_info_ptr = cur_ptr;
	  return first_die;
	}

      if (!first_die)
	first_die = die;
      else
	last_sibling->sibling = die;

      last_sibling = die;
    }
}

/* Read the die from the .debug_info section buffer.  Set DIEP to
   point to a newly allocated die with its information, except for its
   child, sibling, and parent fields.  Set HAS_CHILDREN to tell
   whether the die has children or not.  */

static gdb_byte *
read_full_die (const struct die_reader_specs *reader,
	       struct die_info **diep, gdb_byte *info_ptr,
	       int *has_children)
{
  unsigned int abbrev_number, bytes_read, i, offset;
  struct abbrev_info *abbrev;
  struct die_info *die;
  struct dwarf2_cu *cu = reader->cu;
  bfd *abfd = reader->abfd;

  offset = info_ptr - reader->buffer;
  abbrev_number = read_unsigned_leb128 (abfd, info_ptr, &bytes_read);
  info_ptr += bytes_read;
  if (!abbrev_number)
    {
      *diep = NULL;
      *has_children = 0;
      return info_ptr;
    }

  abbrev = dwarf2_lookup_abbrev (abbrev_number, cu);
  if (!abbrev)
    error (_("Dwarf Error: could not find abbrev number %d [in module %s]"),
	   abbrev_number,
	   bfd_get_filename (abfd));

  die = dwarf_alloc_die (cu, abbrev->num_attrs);
  die->offset = offset;
  die->tag = abbrev->tag;
  die->abbrev = abbrev_number;

  die->num_attrs = abbrev->num_attrs;

  for (i = 0; i < abbrev->num_attrs; ++i)
    info_ptr = read_attribute (&die->attrs[i], &abbrev->attrs[i],
			       abfd, info_ptr, cu);

  *diep = die;
  *has_children = abbrev->has_children;
  return info_ptr;
}

/* In DWARF version 2, the description of the debugging information is
   stored in a separate .debug_abbrev section.  Before we read any
   dies from a section we read in all abbreviations and install them
   in a hash table.  This function also sets flags in CU describing
   the data found in the abbrev table.  */

static void
dwarf2_read_abbrevs (bfd *abfd, struct dwarf2_cu *cu)
{
  struct comp_unit_head *cu_header = &cu->header;
  gdb_byte *abbrev_ptr;
  struct abbrev_info *cur_abbrev;
  unsigned int abbrev_number, bytes_read, abbrev_name;
  unsigned int abbrev_form, hash_number;
  struct attr_abbrev *cur_attrs;
  unsigned int allocated_attrs;

  /* Initialize dwarf2 abbrevs */
  obstack_init (&cu->abbrev_obstack);
  cu->dwarf2_abbrevs = obstack_alloc (&cu->abbrev_obstack,
				      (ABBREV_HASH_SIZE
				       * sizeof (struct abbrev_info *)));
  memset (cu->dwarf2_abbrevs, 0,
          ABBREV_HASH_SIZE * sizeof (struct abbrev_info *));

  abbrev_ptr = dwarf2_per_objfile->abbrev.buffer + cu_header->abbrev_offset;
  abbrev_number = read_unsigned_leb128 (abfd, abbrev_ptr, &bytes_read);
  abbrev_ptr += bytes_read;

  allocated_attrs = ATTR_ALLOC_CHUNK;
  cur_attrs = xmalloc (allocated_attrs * sizeof (struct attr_abbrev));
  
  /* loop until we reach an abbrev number of 0 */
  while (abbrev_number)
    {
      cur_abbrev = dwarf_alloc_abbrev (cu);

      /* read in abbrev header */
      cur_abbrev->number = abbrev_number;
      cur_abbrev->tag = read_unsigned_leb128 (abfd, abbrev_ptr, &bytes_read);
      abbrev_ptr += bytes_read;
      cur_abbrev->has_children = read_1_byte (abfd, abbrev_ptr);
      abbrev_ptr += 1;

      if (cur_abbrev->tag == DW_TAG_namespace)
	cu->has_namespace_info = 1;

      /* now read in declarations */
      abbrev_name = read_unsigned_leb128 (abfd, abbrev_ptr, &bytes_read);
      abbrev_ptr += bytes_read;
      abbrev_form = read_unsigned_leb128 (abfd, abbrev_ptr, &bytes_read);
      abbrev_ptr += bytes_read;
      while (abbrev_name)
	{
	  if (cur_abbrev->num_attrs == allocated_attrs)
	    {
	      allocated_attrs += ATTR_ALLOC_CHUNK;
	      cur_attrs
		= xrealloc (cur_attrs, (allocated_attrs
					* sizeof (struct attr_abbrev)));
	    }

	  /* Record whether this compilation unit might have
	     inter-compilation-unit references.  If we don't know what form
	     this attribute will have, then it might potentially be a
	     DW_FORM_ref_addr, so we conservatively expect inter-CU
	     references.  */

	  if (abbrev_form == DW_FORM_ref_addr
	      || abbrev_form == DW_FORM_indirect)
	    cu->has_form_ref_addr = 1;

	  cur_attrs[cur_abbrev->num_attrs].name = abbrev_name;
	  cur_attrs[cur_abbrev->num_attrs++].form = abbrev_form;
	  abbrev_name = read_unsigned_leb128 (abfd, abbrev_ptr, &bytes_read);
	  abbrev_ptr += bytes_read;
	  abbrev_form = read_unsigned_leb128 (abfd, abbrev_ptr, &bytes_read);
	  abbrev_ptr += bytes_read;
	}

      cur_abbrev->attrs = obstack_alloc (&cu->abbrev_obstack,
					 (cur_abbrev->num_attrs
					  * sizeof (struct attr_abbrev)));
      memcpy (cur_abbrev->attrs, cur_attrs,
	      cur_abbrev->num_attrs * sizeof (struct attr_abbrev));

      hash_number = abbrev_number % ABBREV_HASH_SIZE;
      cur_abbrev->next = cu->dwarf2_abbrevs[hash_number];
      cu->dwarf2_abbrevs[hash_number] = cur_abbrev;

      /* Get next abbreviation.
         Under Irix6 the abbreviations for a compilation unit are not
         always properly terminated with an abbrev number of 0.
         Exit loop if we encounter an abbreviation which we have
         already read (which means we are about to read the abbreviations
         for the next compile unit) or if the end of the abbreviation
         table is reached.  */
      if ((unsigned int) (abbrev_ptr - dwarf2_per_objfile->abbrev.buffer)
	  >= dwarf2_per_objfile->abbrev.size)
	break;
      abbrev_number = read_unsigned_leb128 (abfd, abbrev_ptr, &bytes_read);
      abbrev_ptr += bytes_read;
      if (dwarf2_lookup_abbrev (abbrev_number, cu) != NULL)
	break;
    }

  xfree (cur_attrs);
}

/* Release the memory used by the abbrev table for a compilation unit.  */

static void
dwarf2_free_abbrev_table (void *ptr_to_cu)
{
  struct dwarf2_cu *cu = ptr_to_cu;

  obstack_free (&cu->abbrev_obstack, NULL);
  cu->dwarf2_abbrevs = NULL;
}

/* Lookup an abbrev_info structure in the abbrev hash table.  */

static struct abbrev_info *
dwarf2_lookup_abbrev (unsigned int number, struct dwarf2_cu *cu)
{
  unsigned int hash_number;
  struct abbrev_info *abbrev;

  hash_number = number % ABBREV_HASH_SIZE;
  abbrev = cu->dwarf2_abbrevs[hash_number];

  while (abbrev)
    {
      if (abbrev->number == number)
	return abbrev;
      else
	abbrev = abbrev->next;
    }
  return NULL;
}

/* Returns nonzero if TAG represents a type that we might generate a partial
   symbol for.  */

static int
is_type_tag_for_partial (int tag)
{
  switch (tag)
    {
#if 0
    /* Some types that would be reasonable to generate partial symbols for,
       that we don't at present.  */
    case DW_TAG_array_type:
    case DW_TAG_file_type:
    case DW_TAG_ptr_to_member_type:
    case DW_TAG_set_type:
    case DW_TAG_string_type:
    case DW_TAG_subroutine_type:
#endif
    case DW_TAG_base_type:
    case DW_TAG_class_type:
    case DW_TAG_interface_type:
    case DW_TAG_enumeration_type:
    case DW_TAG_structure_type:
    case DW_TAG_subrange_type:
    case DW_TAG_typedef:
    case DW_TAG_union_type:
      return 1;
    default:
      return 0;
    }
}

/* Load all DIEs that are interesting for partial symbols into memory.  */

static struct partial_die_info *
load_partial_dies (bfd *abfd, gdb_byte *buffer, gdb_byte *info_ptr,
		   int building_psymtab, struct dwarf2_cu *cu)
{
  struct partial_die_info *part_die;
  struct partial_die_info *parent_die, *last_die, *first_die = NULL;
  struct abbrev_info *abbrev;
  unsigned int bytes_read;
  unsigned int load_all = 0;

  int nesting_level = 1;

  parent_die = NULL;
  last_die = NULL;

  if (cu->per_cu && cu->per_cu->load_all_dies)
    load_all = 1;

  cu->partial_dies
    = htab_create_alloc_ex (cu->header.length / 12,
			    partial_die_hash,
			    partial_die_eq,
			    NULL,
			    &cu->comp_unit_obstack,
			    hashtab_obstack_allocate,
			    dummy_obstack_deallocate);

  part_die = obstack_alloc (&cu->comp_unit_obstack,
			    sizeof (struct partial_die_info));

  while (1)
    {
      abbrev = peek_die_abbrev (info_ptr, &bytes_read, cu);

      /* A NULL abbrev means the end of a series of children.  */
      if (abbrev == NULL)
	{
	  if (--nesting_level == 0)
	    {
	      /* PART_DIE was probably the last thing allocated on the
		 comp_unit_obstack, so we could call obstack_free
		 here.  We don't do that because the waste is small,
		 and will be cleaned up when we're done with this
		 compilation unit.  This way, we're also more robust
		 against other users of the comp_unit_obstack.  */
	      return first_die;
	    }
	  info_ptr += bytes_read;
	  last_die = parent_die;
	  parent_die = parent_die->die_parent;
	  continue;
	}

      /* Check whether this DIE is interesting enough to save.  Normally
	 we would not be interested in members here, but there may be
	 later variables referencing them via DW_AT_specification (for
	 static members).  */
      if (!load_all
	  && !is_type_tag_for_partial (abbrev->tag)
	  && abbrev->tag != DW_TAG_enumerator
	  && abbrev->tag != DW_TAG_subprogram
	  && abbrev->tag != DW_TAG_lexical_block
	  && abbrev->tag != DW_TAG_variable
	  && abbrev->tag != DW_TAG_namespace
	  && abbrev->tag != DW_TAG_member)
	{
	  /* Otherwise we skip to the next sibling, if any.  */
	  info_ptr = skip_one_die (buffer, info_ptr + bytes_read, abbrev, cu);
	  continue;
	}

      info_ptr = read_partial_die (part_die, abbrev, bytes_read, abfd,
				   buffer, info_ptr, cu);

      /* This two-pass algorithm for processing partial symbols has a
	 high cost in cache pressure.  Thus, handle some simple cases
	 here which cover the majority of C partial symbols.  DIEs
	 which neither have specification tags in them, nor could have
	 specification tags elsewhere pointing at them, can simply be
	 processed and discarded.

	 This segment is also optional; scan_partial_symbols and
	 add_partial_symbol will handle these DIEs if we chain
	 them in normally.  When compilers which do not emit large
	 quantities of duplicate debug information are more common,
	 this code can probably be removed.  */

      /* Any complete simple types at the top level (pretty much all
	 of them, for a language without namespaces), can be processed
	 directly.  */
      if (parent_die == NULL
	  && part_die->has_specification == 0
	  && part_die->is_declaration == 0
	  && (part_die->tag == DW_TAG_typedef
	      || part_die->tag == DW_TAG_base_type
	      || part_die->tag == DW_TAG_subrange_type))
	{
	  if (building_psymtab && part_die->name != NULL)
	    add_psymbol_to_list (part_die->name, strlen (part_die->name),
				 VAR_DOMAIN, LOC_TYPEDEF,
				 &cu->objfile->static_psymbols,
				 0, (CORE_ADDR) 0, cu->language, cu->objfile);
	  info_ptr = locate_pdi_sibling (part_die, buffer, info_ptr, abfd, cu);
	  continue;
	}

      /* If we're at the second level, and we're an enumerator, and
	 our parent has no specification (meaning possibly lives in a
	 namespace elsewhere), then we can add the partial symbol now
	 instead of queueing it.  */
      if (part_die->tag == DW_TAG_enumerator
	  && parent_die != NULL
	  && parent_die->die_parent == NULL
	  && parent_die->tag == DW_TAG_enumeration_type
	  && parent_die->has_specification == 0)
	{
	  if (part_die->name == NULL)
	    complaint (&symfile_complaints, _("malformed enumerator DIE ignored"));
	  else if (building_psymtab)
	    add_psymbol_to_list (part_die->name, strlen (part_die->name),
				 VAR_DOMAIN, LOC_CONST,
				 (cu->language == language_cplus
				  || cu->language == language_java)
				 ? &cu->objfile->global_psymbols
				 : &cu->objfile->static_psymbols,
				 0, (CORE_ADDR) 0, cu->language, cu->objfile);

	  info_ptr = locate_pdi_sibling (part_die, buffer, info_ptr, abfd, cu);
	  continue;
	}

      /* We'll save this DIE so link it in.  */
      part_die->die_parent = parent_die;
      part_die->die_sibling = NULL;
      part_die->die_child = NULL;

      if (last_die && last_die == parent_die)
	last_die->die_child = part_die;
      else if (last_die)
	last_die->die_sibling = part_die;

      last_die = part_die;

      if (first_die == NULL)
	first_die = part_die;

      /* Maybe add the DIE to the hash table.  Not all DIEs that we
	 find interesting need to be in the hash table, because we
	 also have the parent/sibling/child chains; only those that we
	 might refer to by offset later during partial symbol reading.

	 For now this means things that might have be the target of a
	 DW_AT_specification, DW_AT_abstract_origin, or
	 DW_AT_extension.  DW_AT_extension will refer only to
	 namespaces; DW_AT_abstract_origin refers to functions (and
	 many things under the function DIE, but we do not recurse
	 into function DIEs during partial symbol reading) and
	 possibly variables as well; DW_AT_specification refers to
	 declarations.  Declarations ought to have the DW_AT_declaration
	 flag.  It happens that GCC forgets to put it in sometimes, but
	 only for functions, not for types.

	 Adding more things than necessary to the hash table is harmless
	 except for the performance cost.  Adding too few will result in
	 wasted time in find_partial_die, when we reread the compilation
	 unit with load_all_dies set.  */

      if (load_all
	  || abbrev->tag == DW_TAG_subprogram
	  || abbrev->tag == DW_TAG_variable
	  || abbrev->tag == DW_TAG_namespace
	  || part_die->is_declaration)
	{
	  void **slot;

	  slot = htab_find_slot_with_hash (cu->partial_dies, part_die,
					   part_die->offset, INSERT);
	  *slot = part_die;
	}

      part_die = obstack_alloc (&cu->comp_unit_obstack,
				sizeof (struct partial_die_info));

      /* For some DIEs we want to follow their children (if any).  For C
	 we have no reason to follow the children of structures; for other
	 languages we have to, both so that we can get at method physnames
	 to infer fully qualified class names, and for DW_AT_specification.

	 For Ada, we need to scan the children of subprograms and lexical
	 blocks as well because Ada allows the definition of nested
	 entities that could be interesting for the debugger, such as
	 nested subprograms for instance.  */
      if (last_die->has_children
	  && (load_all
	      || last_die->tag == DW_TAG_namespace
	      || last_die->tag == DW_TAG_enumeration_type
	      || (cu->language != language_c
		  && (last_die->tag == DW_TAG_class_type
		      || last_die->tag == DW_TAG_interface_type
		      || last_die->tag == DW_TAG_structure_type
		      || last_die->tag == DW_TAG_union_type))
	      || (cu->language == language_ada
		  && (last_die->tag == DW_TAG_subprogram
		      || last_die->tag == DW_TAG_lexical_block))))
	{
	  nesting_level++;
	  parent_die = last_die;
	  continue;
	}

      /* Otherwise we skip to the next sibling, if any.  */
      info_ptr = locate_pdi_sibling (last_die, buffer, info_ptr, abfd, cu);

      /* Back to the top, do it again.  */
    }
}

/* Read a minimal amount of information into the minimal die structure.  */

static gdb_byte *
read_partial_die (struct partial_die_info *part_die,
		  struct abbrev_info *abbrev,
		  unsigned int abbrev_len, bfd *abfd,
		  gdb_byte *buffer, gdb_byte *info_ptr,
		  struct dwarf2_cu *cu)
{
  unsigned int bytes_read, i;
  struct attribute attr;
  int has_low_pc_attr = 0;
  int has_high_pc_attr = 0;
  CORE_ADDR base_address = 0;
  enum
    {
      base_address_none,
      base_address_low_pc,
      /* Overrides BASE_ADDRESS_LOW_PC.  */
      base_address_entry_pc
    }
  base_address_type = base_address_none;

  memset (part_die, 0, sizeof (struct partial_die_info));

  part_die->offset = info_ptr - buffer;

  info_ptr += abbrev_len;

  if (abbrev == NULL)
    return info_ptr;

  part_die->tag = abbrev->tag;
  part_die->has_children = abbrev->has_children;

  for (i = 0; i < abbrev->num_attrs; ++i)
    {
      info_ptr = read_attribute (&attr, &abbrev->attrs[i], abfd, info_ptr, cu);

      /* Store the data if it is of an attribute we want to keep in a
         partial symbol table.  */
      switch (attr.name)
	{
	case DW_AT_name:
	  switch (part_die->tag)
	    {
	    case DW_TAG_compile_unit:
	    case DW_TAG_type_unit:
	      /* Compilation units have a DW_AT_name that is a filename, not
		 a source language identifier.  */
	    case DW_TAG_enumeration_type:
	    case DW_TAG_enumerator:
	      /* These tags always have simple identifiers already; no need
		 to canonicalize them.  */
	      part_die->name = DW_STRING (&attr);
	      break;
	    default:
	      part_die->name
		= dwarf2_canonicalize_name (DW_STRING (&attr), cu,
					    &cu->comp_unit_obstack);
	      break;
	    }
	  break;
	case DW_AT_comp_dir:
	  if (part_die->dirname == NULL)
	    part_die->dirname = DW_STRING (&attr);
	  break;
	case DW_AT_MIPS_linkage_name:
	  part_die->name = DW_STRING (&attr);
	  break;
	case DW_AT_low_pc:
	  has_low_pc_attr = 1;
	  part_die->lowpc = DW_ADDR (&attr);
	  if (part_die->tag == DW_TAG_compile_unit
	      && base_address_type < base_address_low_pc)
	    {
	      base_address = DW_ADDR (&attr);
	      base_address_type = base_address_low_pc;
	    }
	  break;
	case DW_AT_high_pc:
	  has_high_pc_attr = 1;
	  part_die->highpc = DW_ADDR (&attr);
	  break;
	case DW_AT_entry_pc:
	  if (part_die->tag == DW_TAG_compile_unit
	      && base_address_type < base_address_entry_pc)
	    {
	      base_address = DW_ADDR (&attr);
	      base_address_type = base_address_entry_pc;
	    }
	  break;
	case DW_AT_ranges:
	  if (part_die->tag == DW_TAG_compile_unit)
	    {
	      cu->ranges_offset = DW_UNSND (&attr);
	      cu->has_ranges_offset = 1;
	    }
	  break;
	case DW_AT_location:
          /* Support the .debug_loc offsets */
          if (attr_form_is_block (&attr))
            {
	       part_die->locdesc = DW_BLOCK (&attr);
            }
          else if (attr_form_is_section_offset (&attr))
            {
	      dwarf2_complex_location_expr_complaint ();
            }
          else
            {
	      dwarf2_invalid_attrib_class_complaint ("DW_AT_location",
						     "partial symbol information");
            }
	  break;
	case DW_AT_language:
	  part_die->language = DW_UNSND (&attr);
	  break;
	case DW_AT_external:
	  part_die->is_external = DW_UNSND (&attr);
	  break;
	case DW_AT_declaration:
	  part_die->is_declaration = DW_UNSND (&attr);
	  break;
	case DW_AT_type:
	  part_die->has_type = 1;
	  break;
	case DW_AT_abstract_origin:
	case DW_AT_specification:
	case DW_AT_extension:
	  part_die->has_specification = 1;
	  part_die->spec_offset = dwarf2_get_ref_die_offset (&attr);
	  break;
	case DW_AT_sibling:
	  /* Ignore absolute siblings, they might point outside of
	     the current compile unit.  */
	  if (attr.form == DW_FORM_ref_addr)
	    complaint (&symfile_complaints, _("ignoring absolute DW_AT_sibling"));
	  else
	    part_die->sibling = buffer + dwarf2_get_ref_die_offset (&attr);
	  break;
        case DW_AT_stmt_list:
          part_die->has_stmt_list = 1;
          part_die->line_offset = DW_UNSND (&attr);
          break;
        case DW_AT_byte_size:
          part_die->has_byte_size = 1;
          break;
	case DW_AT_calling_convention:
	  /* DWARF doesn't provide a way to identify a program's source-level
	     entry point.  DW_AT_calling_convention attributes are only meant
	     to describe functions' calling conventions.

	     However, because it's a necessary piece of information in
	     Fortran, and because DW_CC_program is the only piece of debugging
	     information whose definition refers to a 'main program' at all,
	     several compilers have begun marking Fortran main programs with
	     DW_CC_program --- even when those functions use the standard
	     calling conventions.

	     So until DWARF specifies a way to provide this information and
	     compilers pick up the new representation, we'll support this
	     practice.  */
	  if (DW_UNSND (&attr) == DW_CC_program
	      && cu->language == language_fortran)
	    set_main_name (part_die->name);
	  break;
	default:
	  break;
	}
    }

  /* When using the GNU linker, .gnu.linkonce. sections are used to
     eliminate duplicate copies of functions and vtables and such.
     The linker will arbitrarily choose one and discard the others.
     The AT_*_pc values for such functions refer to local labels in
     these sections.  If the section from that file was discarded, the
     labels are not in the output, so the relocs get a value of 0.
     If this is a discarded function, mark the pc bounds as invalid,
     so that GDB will ignore it.  */
  if (has_low_pc_attr && has_high_pc_attr
      && part_die->lowpc < part_die->highpc
      && (part_die->lowpc != 0
	  || dwarf2_per_objfile->has_section_at_zero))
    part_die->has_pc_info = 1;

  if (base_address_type != base_address_none && !cu->base_known)
    {
      gdb_assert (part_die->tag == DW_TAG_compile_unit);
      cu->base_known = 1;
      cu->base_address = base_address;
    }

  return info_ptr;
}

/* Find a cached partial DIE at OFFSET in CU.  */

static struct partial_die_info *
find_partial_die_in_comp_unit (unsigned int offset, struct dwarf2_cu *cu)
{
  struct partial_die_info *lookup_die = NULL;
  struct partial_die_info part_die;

  part_die.offset = offset;
  lookup_die = htab_find_with_hash (cu->partial_dies, &part_die, offset);

  return lookup_die;
}

/* Find a partial DIE at OFFSET, which may or may not be in CU,
   except in the case of .debug_types DIEs which do not reference
   outside their CU (they do however referencing other types via
   DW_FORM_sig8).  */

static struct partial_die_info *
find_partial_die (unsigned int offset, struct dwarf2_cu *cu)
{
  struct dwarf2_per_cu_data *per_cu = NULL;
  struct partial_die_info *pd = NULL;

  if (cu->per_cu->from_debug_types)
    {
      pd = find_partial_die_in_comp_unit (offset, cu);
      if (pd != NULL)
	return pd;
      goto not_found;
    }

  if (offset_in_cu_p (&cu->header, offset))
    {
      pd = find_partial_die_in_comp_unit (offset, cu);
      if (pd != NULL)
	return pd;
    }

  per_cu = dwarf2_find_containing_comp_unit (offset, cu->objfile);

  if (per_cu->cu == NULL)
    {
      load_partial_comp_unit (per_cu, cu->objfile);
      per_cu->cu->read_in_chain = dwarf2_per_objfile->read_in_chain;
      dwarf2_per_objfile->read_in_chain = per_cu;
    }

  per_cu->cu->last_used = 0;
  pd = find_partial_die_in_comp_unit (offset, per_cu->cu);

  if (pd == NULL && per_cu->load_all_dies == 0)
    {
      struct cleanup *back_to;
      struct partial_die_info comp_unit_die;
      struct abbrev_info *abbrev;
      unsigned int bytes_read;
      char *info_ptr;

      per_cu->load_all_dies = 1;

      /* Re-read the DIEs.  */
      back_to = make_cleanup (null_cleanup, 0);
      if (per_cu->cu->dwarf2_abbrevs == NULL)
	{
	  dwarf2_read_abbrevs (per_cu->cu->objfile->obfd, per_cu->cu);
	  back_to = make_cleanup (dwarf2_free_abbrev_table, per_cu->cu);
	}
      info_ptr = (dwarf2_per_objfile->info.buffer
		  + per_cu->cu->header.offset
		  + per_cu->cu->header.first_die_offset);
      abbrev = peek_die_abbrev (info_ptr, &bytes_read, per_cu->cu);
      info_ptr = read_partial_die (&comp_unit_die, abbrev, bytes_read,
				   per_cu->cu->objfile->obfd,
				   dwarf2_per_objfile->info.buffer, info_ptr,
				   per_cu->cu);
      if (comp_unit_die.has_children)
	load_partial_dies (per_cu->cu->objfile->obfd,
			   dwarf2_per_objfile->info.buffer, info_ptr,
			   0, per_cu->cu);
      do_cleanups (back_to);

      pd = find_partial_die_in_comp_unit (offset, per_cu->cu);
    }

 not_found:

  if (pd == NULL)
    internal_error (__FILE__, __LINE__,
		    _("could not find partial DIE 0x%x in cache [from module %s]\n"),
		    offset, bfd_get_filename (cu->objfile->obfd));
  return pd;
}

/* Adjust PART_DIE before generating a symbol for it.  This function
   may set the is_external flag or change the DIE's name.  */

static void
fixup_partial_die (struct partial_die_info *part_die,
		   struct dwarf2_cu *cu)
{
  /* If we found a reference attribute and the DIE has no name, try
     to find a name in the referred to DIE.  */

  if (part_die->name == NULL && part_die->has_specification)
    {
      struct partial_die_info *spec_die;

      spec_die = find_partial_die (part_die->spec_offset, cu);

      fixup_partial_die (spec_die, cu);

      if (spec_die->name)
	{
	  part_die->name = spec_die->name;

	  /* Copy DW_AT_external attribute if it is set.  */
	  if (spec_die->is_external)
	    part_die->is_external = spec_die->is_external;
	}
    }

  /* Set default names for some unnamed DIEs.  */
  if (part_die->name == NULL && (part_die->tag == DW_TAG_structure_type
				 || part_die->tag == DW_TAG_class_type))
    part_die->name = "(anonymous class)";

  if (part_die->name == NULL && part_die->tag == DW_TAG_namespace)
    part_die->name = "(anonymous namespace)";

  if (part_die->tag == DW_TAG_structure_type
      || part_die->tag == DW_TAG_class_type
      || part_die->tag == DW_TAG_union_type)
    guess_structure_name (part_die, cu);
}

/* Read an attribute value described by an attribute form.  */

static gdb_byte *
read_attribute_value (struct attribute *attr, unsigned form,
		      bfd *abfd, gdb_byte *info_ptr,
		      struct dwarf2_cu *cu)
{
  struct comp_unit_head *cu_header = &cu->header;
  unsigned int bytes_read;
  struct dwarf_block *blk;

  attr->form = form;
  switch (form)
    {
    case DW_FORM_addr:
    case DW_FORM_ref_addr:
      DW_ADDR (attr) = read_address (abfd, info_ptr, cu, &bytes_read);
      info_ptr += bytes_read;
      break;
    case DW_FORM_block2:
      blk = dwarf_alloc_block (cu);
      blk->size = read_2_bytes (abfd, info_ptr);
      info_ptr += 2;
      blk->data = read_n_bytes (abfd, info_ptr, blk->size);
      info_ptr += blk->size;
      DW_BLOCK (attr) = blk;
      break;
    case DW_FORM_block4:
      blk = dwarf_alloc_block (cu);
      blk->size = read_4_bytes (abfd, info_ptr);
      info_ptr += 4;
      blk->data = read_n_bytes (abfd, info_ptr, blk->size);
      info_ptr += blk->size;
      DW_BLOCK (attr) = blk;
      break;
    case DW_FORM_data2:
      DW_UNSND (attr) = read_2_bytes (abfd, info_ptr);
      info_ptr += 2;
      break;
    case DW_FORM_data4:
      DW_UNSND (attr) = read_4_bytes (abfd, info_ptr);
      info_ptr += 4;
      break;
    case DW_FORM_data8:
      DW_UNSND (attr) = read_8_bytes (abfd, info_ptr);
      info_ptr += 8;
      break;
    case DW_FORM_string:
      DW_STRING (attr) = read_string (abfd, info_ptr, &bytes_read);
      info_ptr += bytes_read;
      break;
    case DW_FORM_strp:
      DW_STRING (attr) = read_indirect_string (abfd, info_ptr, cu_header,
					       &bytes_read);
      info_ptr += bytes_read;
      break;
    case DW_FORM_block:
      blk = dwarf_alloc_block (cu);
      blk->size = read_unsigned_leb128 (abfd, info_ptr, &bytes_read);
      info_ptr += bytes_read;
      blk->data = read_n_bytes (abfd, info_ptr, blk->size);
      info_ptr += blk->size;
      DW_BLOCK (attr) = blk;
      break;
    case DW_FORM_block1:
      blk = dwarf_alloc_block (cu);
      blk->size = read_1_byte (abfd, info_ptr);
      info_ptr += 1;
      blk->data = read_n_bytes (abfd, info_ptr, blk->size);
      info_ptr += blk->size;
      DW_BLOCK (attr) = blk;
      break;
    case DW_FORM_data1:
      DW_UNSND (attr) = read_1_byte (abfd, info_ptr);
      info_ptr += 1;
      break;
    case DW_FORM_flag:
      DW_UNSND (attr) = read_1_byte (abfd, info_ptr);
      info_ptr += 1;
      break;
    case DW_FORM_sdata:
      DW_SND (attr) = read_signed_leb128 (abfd, info_ptr, &bytes_read);
      info_ptr += bytes_read;
      break;
    case DW_FORM_udata:
      DW_UNSND (attr) = read_unsigned_leb128 (abfd, info_ptr, &bytes_read);
      info_ptr += bytes_read;
      break;
    case DW_FORM_ref1:
      DW_ADDR (attr) = cu->header.offset + read_1_byte (abfd, info_ptr);
      info_ptr += 1;
      break;
    case DW_FORM_ref2:
      DW_ADDR (attr) = cu->header.offset + read_2_bytes (abfd, info_ptr);
      info_ptr += 2;
      break;
    case DW_FORM_ref4:
      DW_ADDR (attr) = cu->header.offset + read_4_bytes (abfd, info_ptr);
      info_ptr += 4;
      break;
    case DW_FORM_ref8:
      DW_ADDR (attr) = cu->header.offset + read_8_bytes (abfd, info_ptr);
      info_ptr += 8;
      break;
    case DW_FORM_sig8:
      /* Convert the signature to something we can record in DW_UNSND
	 for later lookup.
         NOTE: This is NULL if the type wasn't found.  */
      DW_SIGNATURED_TYPE (attr) =
	lookup_signatured_type (cu->objfile, read_8_bytes (abfd, info_ptr));
      info_ptr += 8;
      break;
    case DW_FORM_ref_udata:
      DW_ADDR (attr) = (cu->header.offset
			+ read_unsigned_leb128 (abfd, info_ptr, &bytes_read));
      info_ptr += bytes_read;
      break;
    case DW_FORM_indirect:
      form = read_unsigned_leb128 (abfd, info_ptr, &bytes_read);
      info_ptr += bytes_read;
      info_ptr = read_attribute_value (attr, form, abfd, info_ptr, cu);
      break;
    default:
      error (_("Dwarf Error: Cannot handle %s in DWARF reader [in module %s]"),
	     dwarf_form_name (form),
	     bfd_get_filename (abfd));
    }

  /* We have seen instances where the compiler tried to emit a byte
     size attribute of -1 which ended up being encoded as an unsigned
     0xffffffff.  Although 0xffffffff is technically a valid size value,
     an object of this size seems pretty unlikely so we can relatively
     safely treat these cases as if the size attribute was invalid and
     treat them as zero by default.  */
  if (attr->name == DW_AT_byte_size
      && form == DW_FORM_data4
      && DW_UNSND (attr) >= 0xffffffff)
    {
      complaint
        (&symfile_complaints,
         _("Suspicious DW_AT_byte_size value treated as zero instead of 0x%lx"),
         DW_UNSND (attr));
      DW_UNSND (attr) = 0;
    }

  return info_ptr;
}

/* Read an attribute described by an abbreviated attribute.  */

static gdb_byte *
read_attribute (struct attribute *attr, struct attr_abbrev *abbrev,
		bfd *abfd, gdb_byte *info_ptr, struct dwarf2_cu *cu)
{
  attr->name = abbrev->name;
  return read_attribute_value (attr, abbrev->form, abfd, info_ptr, cu);
}

/* read dwarf information from a buffer */

static unsigned int
read_1_byte (bfd *abfd, gdb_byte *buf)
{
  return bfd_get_8 (abfd, buf);
}

static int
read_1_signed_byte (bfd *abfd, gdb_byte *buf)
{
  return bfd_get_signed_8 (abfd, buf);
}

static unsigned int
read_2_bytes (bfd *abfd, gdb_byte *buf)
{
  return bfd_get_16 (abfd, buf);
}

static int
read_2_signed_bytes (bfd *abfd, gdb_byte *buf)
{
  return bfd_get_signed_16 (abfd, buf);
}

static unsigned int
read_4_bytes (bfd *abfd, gdb_byte *buf)
{
  return bfd_get_32 (abfd, buf);
}

static int
read_4_signed_bytes (bfd *abfd, gdb_byte *buf)
{
  return bfd_get_signed_32 (abfd, buf);
}

static ULONGEST
read_8_bytes (bfd *abfd, gdb_byte *buf)
{
  return bfd_get_64 (abfd, buf);
}

static CORE_ADDR
read_address (bfd *abfd, gdb_byte *buf, struct dwarf2_cu *cu,
	      unsigned int *bytes_read)
{
  struct comp_unit_head *cu_header = &cu->header;
  CORE_ADDR retval = 0;

  if (cu_header->signed_addr_p)
    {
      switch (cu_header->addr_size)
	{
	case 2:
	  retval = bfd_get_signed_16 (abfd, buf);
	  break;
	case 4:
	  retval = bfd_get_signed_32 (abfd, buf);
	  break;
	case 8:
	  retval = bfd_get_signed_64 (abfd, buf);
	  break;
	default:
	  internal_error (__FILE__, __LINE__,
			  _("read_address: bad switch, signed [in module %s]"),
			  bfd_get_filename (abfd));
	}
    }
  else
    {
      switch (cu_header->addr_size)
	{
	case 2:
	  retval = bfd_get_16 (abfd, buf);
	  break;
	case 4:
	  retval = bfd_get_32 (abfd, buf);
	  break;
	case 8:
	  retval = bfd_get_64 (abfd, buf);
	  break;
	default:
	  internal_error (__FILE__, __LINE__,
			  _("read_address: bad switch, unsigned [in module %s]"),
			  bfd_get_filename (abfd));
	}
    }

  *bytes_read = cu_header->addr_size;
  return retval;
}

/* Read the initial length from a section.  The (draft) DWARF 3
   specification allows the initial length to take up either 4 bytes
   or 12 bytes.  If the first 4 bytes are 0xffffffff, then the next 8
   bytes describe the length and all offsets will be 8 bytes in length
   instead of 4.

   An older, non-standard 64-bit format is also handled by this
   function.  The older format in question stores the initial length
   as an 8-byte quantity without an escape value.  Lengths greater
   than 2^32 aren't very common which means that the initial 4 bytes
   is almost always zero.  Since a length value of zero doesn't make
   sense for the 32-bit format, this initial zero can be considered to
   be an escape value which indicates the presence of the older 64-bit
   format.  As written, the code can't detect (old format) lengths
   greater than 4GB.  If it becomes necessary to handle lengths
   somewhat larger than 4GB, we could allow other small values (such
   as the non-sensical values of 1, 2, and 3) to also be used as
   escape values indicating the presence of the old format.

   The value returned via bytes_read should be used to increment the
   relevant pointer after calling read_initial_length().

   [ Note:  read_initial_length() and read_offset() are based on the
     document entitled "DWARF Debugging Information Format", revision
     3, draft 8, dated November 19, 2001.  This document was obtained
     from:

	http://reality.sgiweb.org/davea/dwarf3-draft8-011125.pdf
     
     This document is only a draft and is subject to change.  (So beware.)

     Details regarding the older, non-standard 64-bit format were
     determined empirically by examining 64-bit ELF files produced by
     the SGI toolchain on an IRIX 6.5 machine.

     - Kevin, July 16, 2002
   ] */

static LONGEST
read_initial_length (bfd *abfd, gdb_byte *buf, unsigned int *bytes_read)
{
  LONGEST length = bfd_get_32 (abfd, buf);

  if (length == 0xffffffff)
    {
      length = bfd_get_64 (abfd, buf + 4);
      *bytes_read = 12;
    }
  else if (length == 0)
    {
      /* Handle the (non-standard) 64-bit DWARF2 format used by IRIX.  */
      length = bfd_get_64 (abfd, buf);
      *bytes_read = 8;
    }
  else
    {
      *bytes_read = 4;
    }

  return length;
}

/* Cover function for read_initial_length.
   Returns the length of the object at BUF, and stores the size of the
   initial length in *BYTES_READ and stores the size that offsets will be in
   *OFFSET_SIZE.
   If the initial length size is not equivalent to that specified in
   CU_HEADER then issue a complaint.
   This is useful when reading non-comp-unit headers.  */

static LONGEST
read_checked_initial_length_and_offset (bfd *abfd, gdb_byte *buf,
					const struct comp_unit_head *cu_header,
					unsigned int *bytes_read,
					unsigned int *offset_size)
{
  LONGEST length = read_initial_length (abfd, buf, bytes_read);

  gdb_assert (cu_header->initial_length_size == 4
	      || cu_header->initial_length_size == 8
	      || cu_header->initial_length_size == 12);

  if (cu_header->initial_length_size != *bytes_read)
    complaint (&symfile_complaints,
	       _("intermixed 32-bit and 64-bit DWARF sections"));

  *offset_size = (*bytes_read == 4) ? 4 : 8;
  return length;
}

/* Read an offset from the data stream.  The size of the offset is
   given by cu_header->offset_size.  */

static LONGEST
read_offset (bfd *abfd, gdb_byte *buf, const struct comp_unit_head *cu_header,
             unsigned int *bytes_read)
{
  LONGEST offset = read_offset_1 (abfd, buf, cu_header->offset_size);
  *bytes_read = cu_header->offset_size;
  return offset;
}

/* Read an offset from the data stream.  */

static LONGEST
read_offset_1 (bfd *abfd, gdb_byte *buf, unsigned int offset_size)
{
  LONGEST retval = 0;

  switch (offset_size)
    {
    case 4:
      retval = bfd_get_32 (abfd, buf);
      break;
    case 8:
      retval = bfd_get_64 (abfd, buf);
      break;
    default:
      internal_error (__FILE__, __LINE__,
		      _("read_offset_1: bad switch [in module %s]"),
		      bfd_get_filename (abfd));
    }

  return retval;
}

static gdb_byte *
read_n_bytes (bfd *abfd, gdb_byte *buf, unsigned int size)
{
  /* If the size of a host char is 8 bits, we can return a pointer
     to the buffer, otherwise we have to copy the data to a buffer
     allocated on the temporary obstack.  */
  gdb_assert (HOST_CHAR_BIT == 8);
  return buf;
}

static char *
read_string (bfd *abfd, gdb_byte *buf, unsigned int *bytes_read_ptr)
{
  /* If the size of a host char is 8 bits, we can return a pointer
     to the string, otherwise we have to copy the string to a buffer
     allocated on the temporary obstack.  */
  gdb_assert (HOST_CHAR_BIT == 8);
  if (*buf == '\0')
    {
      *bytes_read_ptr = 1;
      return NULL;
    }
  *bytes_read_ptr = strlen ((char *) buf) + 1;
  return (char *) buf;
}

static char *
read_indirect_string (bfd *abfd, gdb_byte *buf,
		      const struct comp_unit_head *cu_header,
		      unsigned int *bytes_read_ptr)
{
  LONGEST str_offset = read_offset (abfd, buf, cu_header, bytes_read_ptr);

  if (dwarf2_per_objfile->str.buffer == NULL)
    {
      error (_("DW_FORM_strp used without .debug_str section [in module %s]"),
		      bfd_get_filename (abfd));
      return NULL;
    }
  if (str_offset >= dwarf2_per_objfile->str.size)
    {
      error (_("DW_FORM_strp pointing outside of .debug_str section [in module %s]"),
		      bfd_get_filename (abfd));
      return NULL;
    }
  gdb_assert (HOST_CHAR_BIT == 8);
  if (dwarf2_per_objfile->str.buffer[str_offset] == '\0')
    return NULL;
  return (char *) (dwarf2_per_objfile->str.buffer + str_offset);
}

static unsigned long
read_unsigned_leb128 (bfd *abfd, gdb_byte *buf, unsigned int *bytes_read_ptr)
{
  unsigned long result;
  unsigned int num_read;
  int i, shift;
  unsigned char byte;

  result = 0;
  shift = 0;
  num_read = 0;
  i = 0;
  while (1)
    {
      byte = bfd_get_8 (abfd, buf);
      buf++;
      num_read++;
      result |= ((unsigned long)(byte & 127) << shift);
      if ((byte & 128) == 0)
	{
	  break;
	}
      shift += 7;
    }
  *bytes_read_ptr = num_read;
  return result;
}

static long
read_signed_leb128 (bfd *abfd, gdb_byte *buf, unsigned int *bytes_read_ptr)
{
  long result;
  int i, shift, num_read;
  unsigned char byte;

  result = 0;
  shift = 0;
  num_read = 0;
  i = 0;
  while (1)
    {
      byte = bfd_get_8 (abfd, buf);
      buf++;
      num_read++;
      result |= ((long)(byte & 127) << shift);
      shift += 7;
      if ((byte & 128) == 0)
	{
	  break;
	}
    }
  if ((shift < 8 * sizeof (result)) && (byte & 0x40))
    result |= -(((long)1) << shift);
  *bytes_read_ptr = num_read;
  return result;
}

/* Return a pointer to just past the end of an LEB128 number in BUF.  */

static gdb_byte *
skip_leb128 (bfd *abfd, gdb_byte *buf)
{
  int byte;

  while (1)
    {
      byte = bfd_get_8 (abfd, buf);
      buf++;
      if ((byte & 128) == 0)
	return buf;
    }
}

static void
set_cu_language (unsigned int lang, struct dwarf2_cu *cu)
{
  switch (lang)
    {
    case DW_LANG_C89:
    case DW_LANG_C99:
    case DW_LANG_C:
      cu->language = language_c;
      break;
    case DW_LANG_C_plus_plus:
      cu->language = language_cplus;
      break;
    case DW_LANG_Fortran77:
    case DW_LANG_Fortran90:
    case DW_LANG_Fortran95:
      cu->language = language_fortran;
      break;
    case DW_LANG_Mips_Assembler:
      cu->language = language_asm;
      break;
    case DW_LANG_Java:
      cu->language = language_java;
      break;
    case DW_LANG_Ada83:
    case DW_LANG_Ada95:
      cu->language = language_ada;
      break;
    case DW_LANG_Modula2:
      cu->language = language_m2;
      break;
    case DW_LANG_Pascal83:
      cu->language = language_pascal;
      break;
    case DW_LANG_ObjC:
      cu->language = language_objc;
      break;
    case DW_LANG_Cobol74:
    case DW_LANG_Cobol85:
    default:
      cu->language = language_minimal;
      break;
    }
  cu->language_defn = language_def (cu->language);
}

/* Return the named attribute or NULL if not there.  */

static struct attribute *
dwarf2_attr (struct die_info *die, unsigned int name, struct dwarf2_cu *cu)
{
  unsigned int i;
  struct attribute *spec = NULL;

  for (i = 0; i < die->num_attrs; ++i)
    {
      if (die->attrs[i].name == name)
	return &die->attrs[i];
      if (die->attrs[i].name == DW_AT_specification
	  || die->attrs[i].name == DW_AT_abstract_origin)
	spec = &die->attrs[i];
    }

  if (spec)
    {
      die = follow_die_ref (die, spec, &cu);
      return dwarf2_attr (die, name, cu);
    }

  return NULL;
}

/* Return the named attribute or NULL if not there,
   but do not follow DW_AT_specification, etc.
   This is for use in contexts where we're reading .debug_types dies.
   Following DW_AT_specification, DW_AT_abstract_origin will take us
   back up the chain, and we want to go down.  */

static struct attribute *
dwarf2_attr_no_follow (struct die_info *die, unsigned int name,
		       struct dwarf2_cu *cu)
{
  unsigned int i;

  for (i = 0; i < die->num_attrs; ++i)
    if (die->attrs[i].name == name)
      return &die->attrs[i];

  return NULL;
}

/* Return non-zero iff the attribute NAME is defined for the given DIE,
   and holds a non-zero value.  This function should only be used for
   DW_FORM_flag attributes.  */

static int
dwarf2_flag_true_p (struct die_info *die, unsigned name, struct dwarf2_cu *cu)
{
  struct attribute *attr = dwarf2_attr (die, name, cu);

  return (attr && DW_UNSND (attr));
}

static int
die_is_declaration (struct die_info *die, struct dwarf2_cu *cu)
{
  /* A DIE is a declaration if it has a DW_AT_declaration attribute
     which value is non-zero.  However, we have to be careful with
     DIEs having a DW_AT_specification attribute, because dwarf2_attr()
     (via dwarf2_flag_true_p) follows this attribute.  So we may
     end up accidently finding a declaration attribute that belongs
     to a different DIE referenced by the specification attribute,
     even though the given DIE does not have a declaration attribute.  */
  return (dwarf2_flag_true_p (die, DW_AT_declaration, cu)
	  && dwarf2_attr (die, DW_AT_specification, cu) == NULL);
}

/* Return the die giving the specification for DIE, if there is
   one.  *SPEC_CU is the CU containing DIE on input, and the CU
   containing the return value on output.  If there is no
   specification, but there is an abstract origin, that is
   returned.  */

static struct die_info *
die_specification (struct die_info *die, struct dwarf2_cu **spec_cu)
{
  struct attribute *spec_attr = dwarf2_attr (die, DW_AT_specification,
					     *spec_cu);

  if (spec_attr == NULL)
    spec_attr = dwarf2_attr (die, DW_AT_abstract_origin, *spec_cu);

  if (spec_attr == NULL)
    return NULL;
  else
    return follow_die_ref (die, spec_attr, spec_cu);
}

/* Free the line_header structure *LH, and any arrays and strings it
   refers to.  */
static void
free_line_header (struct line_header *lh)
{
  if (lh->standard_opcode_lengths)
    xfree (lh->standard_opcode_lengths);

  /* Remember that all the lh->file_names[i].name pointers are
     pointers into debug_line_buffer, and don't need to be freed.  */
  if (lh->file_names)
    xfree (lh->file_names);

  /* Similarly for the include directory names.  */
  if (lh->include_dirs)
    xfree (lh->include_dirs);

  xfree (lh);
}


/* Add an entry to LH's include directory table.  */
static void
add_include_dir (struct line_header *lh, char *include_dir)
{
  /* Grow the array if necessary.  */
  if (lh->include_dirs_size == 0)
    {
      lh->include_dirs_size = 1; /* for testing */
      lh->include_dirs = xmalloc (lh->include_dirs_size
                                  * sizeof (*lh->include_dirs));
    }
  else if (lh->num_include_dirs >= lh->include_dirs_size)
    {
      lh->include_dirs_size *= 2;
      lh->include_dirs = xrealloc (lh->include_dirs,
                                   (lh->include_dirs_size
                                    * sizeof (*lh->include_dirs)));
    }

  lh->include_dirs[lh->num_include_dirs++] = include_dir;
}
 

/* Add an entry to LH's file name table.  */
static void
add_file_name (struct line_header *lh,
               char *name,
               unsigned int dir_index,
               unsigned int mod_time,
               unsigned int length)
{
  struct file_entry *fe;

  /* Grow the array if necessary.  */
  if (lh->file_names_size == 0)
    {
      lh->file_names_size = 1; /* for testing */
      lh->file_names = xmalloc (lh->file_names_size
                                * sizeof (*lh->file_names));
    }
  else if (lh->num_file_names >= lh->file_names_size)
    {
      lh->file_names_size *= 2;
      lh->file_names = xrealloc (lh->file_names,
                                 (lh->file_names_size
                                  * sizeof (*lh->file_names)));
    }

  fe = &lh->file_names[lh->num_file_names++];
  fe->name = name;
  fe->dir_index = dir_index;
  fe->mod_time = mod_time;
  fe->length = length;
  fe->included_p = 0;
  fe->symtab = NULL;
}
 

/* Read the statement program header starting at OFFSET in
   .debug_line, according to the endianness of ABFD.  Return a pointer
   to a struct line_header, allocated using xmalloc.

   NOTE: the strings in the include directory and file name tables of
   the returned object point into debug_line_buffer, and must not be
   freed.  */
static struct line_header *
dwarf_decode_line_header (unsigned int offset, bfd *abfd,
			  struct dwarf2_cu *cu)
{
  struct cleanup *back_to;
  struct line_header *lh;
  gdb_byte *line_ptr;
  unsigned int bytes_read, offset_size;
  int i;
  char *cur_dir, *cur_file;

  if (dwarf2_per_objfile->line.buffer == NULL)
    {
      complaint (&symfile_complaints, _("missing .debug_line section"));
      return 0;
    }

  /* Make sure that at least there's room for the total_length field.
     That could be 12 bytes long, but we're just going to fudge that.  */
  if (offset + 4 >= dwarf2_per_objfile->line.size)
    {
      dwarf2_statement_list_fits_in_line_number_section_complaint ();
      return 0;
    }

  lh = xmalloc (sizeof (*lh));
  memset (lh, 0, sizeof (*lh));
  back_to = make_cleanup ((make_cleanup_ftype *) free_line_header,
                          (void *) lh);

  line_ptr = dwarf2_per_objfile->line.buffer + offset;

  /* Read in the header.  */
  lh->total_length = 
    read_checked_initial_length_and_offset (abfd, line_ptr, &cu->header,
					    &bytes_read, &offset_size);
  line_ptr += bytes_read;
  if (line_ptr + lh->total_length > (dwarf2_per_objfile->line.buffer
				     + dwarf2_per_objfile->line.size))
    {
      dwarf2_statement_list_fits_in_line_number_section_complaint ();
      return 0;
    }
  lh->statement_program_end = line_ptr + lh->total_length;
  lh->version = read_2_bytes (abfd, line_ptr);
  line_ptr += 2;
  lh->header_length = read_offset_1 (abfd, line_ptr, offset_size);
  line_ptr += offset_size;
  lh->minimum_instruction_length = read_1_byte (abfd, line_ptr);
  line_ptr += 1;
  lh->default_is_stmt = read_1_byte (abfd, line_ptr);
  line_ptr += 1;
  lh->line_base = read_1_signed_byte (abfd, line_ptr);
  line_ptr += 1;
  lh->line_range = read_1_byte (abfd, line_ptr);
  line_ptr += 1;
  lh->opcode_base = read_1_byte (abfd, line_ptr);
  line_ptr += 1;
  lh->standard_opcode_lengths
    = xmalloc (lh->opcode_base * sizeof (lh->standard_opcode_lengths[0]));

  lh->standard_opcode_lengths[0] = 1;  /* This should never be used anyway.  */
  for (i = 1; i < lh->opcode_base; ++i)
    {
      lh->standard_opcode_lengths[i] = read_1_byte (abfd, line_ptr);
      line_ptr += 1;
    }

  /* Read directory table.  */
  while ((cur_dir = read_string (abfd, line_ptr, &bytes_read)) != NULL)
    {
      line_ptr += bytes_read;
      add_include_dir (lh, cur_dir);
    }
  line_ptr += bytes_read;

  /* Read file name table.  */
  while ((cur_file = read_string (abfd, line_ptr, &bytes_read)) != NULL)
    {
      unsigned int dir_index, mod_time, length;

      line_ptr += bytes_read;
      dir_index = read_unsigned_leb128 (abfd, line_ptr, &bytes_read);
      line_ptr += bytes_read;
      mod_time = read_unsigned_leb128 (abfd, line_ptr, &bytes_read);
      line_ptr += bytes_read;
      length = read_unsigned_leb128 (abfd, line_ptr, &bytes_read);
      line_ptr += bytes_read;

      add_file_name (lh, cur_file, dir_index, mod_time, length);
    }
  line_ptr += bytes_read;
  lh->statement_program_start = line_ptr; 

  if (line_ptr > (dwarf2_per_objfile->line.buffer
		  + dwarf2_per_objfile->line.size))
    complaint (&symfile_complaints,
	       _("line number info header doesn't fit in `.debug_line' section"));

  discard_cleanups (back_to);
  return lh;
}

/* This function exists to work around a bug in certain compilers
   (particularly GCC 2.95), in which the first line number marker of a
   function does not show up until after the prologue, right before
   the second line number marker.  This function shifts ADDRESS down
   to the beginning of the function if necessary, and is called on
   addresses passed to record_line.  */

static CORE_ADDR
check_cu_functions (CORE_ADDR address, struct dwarf2_cu *cu)
{
  struct function_range *fn;

  /* Find the function_range containing address.  */
  if (!cu->first_fn)
    return address;

  if (!cu->cached_fn)
    cu->cached_fn = cu->first_fn;

  fn = cu->cached_fn;
  while (fn)
    if (fn->lowpc <= address && fn->highpc > address)
      goto found;
    else
      fn = fn->next;

  fn = cu->first_fn;
  while (fn && fn != cu->cached_fn)
    if (fn->lowpc <= address && fn->highpc > address)
      goto found;
    else
      fn = fn->next;

  return address;

 found:
  if (fn->seen_line)
    return address;
  if (address != fn->lowpc)
    complaint (&symfile_complaints,
	       _("misplaced first line number at 0x%lx for '%s'"),
	       (unsigned long) address, fn->name);
  fn->seen_line = 1;
  return fn->lowpc;
}

/* Decode the Line Number Program (LNP) for the given line_header
   structure and CU.  The actual information extracted and the type
   of structures created from the LNP depends on the value of PST.

   1. If PST is NULL, then this procedure uses the data from the program
      to create all necessary symbol tables, and their linetables.
      The compilation directory of the file is passed in COMP_DIR,
      and must not be NULL.
   
   2. If PST is not NULL, this procedure reads the program to determine
      the list of files included by the unit represented by PST, and
      builds all the associated partial symbol tables.  In this case,
      the value of COMP_DIR is ignored, and can thus be NULL (the COMP_DIR
      is not used to compute the full name of the symtab, and therefore
      omitting it when building the partial symtab does not introduce
      the potential for inconsistency - a partial symtab and its associated
      symbtab having a different fullname -).  */

static void
dwarf_decode_lines (struct line_header *lh, char *comp_dir, bfd *abfd,
		    struct dwarf2_cu *cu, struct partial_symtab *pst)
{
  gdb_byte *line_ptr, *extended_end;
  gdb_byte *line_end;
  unsigned int bytes_read, extended_len;
  unsigned char op_code, extended_op, adj_opcode;
  CORE_ADDR baseaddr;
  struct objfile *objfile = cu->objfile;
  struct gdbarch *gdbarch = get_objfile_arch (objfile);
  const int decode_for_pst_p = (pst != NULL);
  struct subfile *last_subfile = NULL, *first_subfile = current_subfile;

  baseaddr = ANOFFSET (objfile->section_offsets, SECT_OFF_TEXT (objfile));

  line_ptr = lh->statement_program_start;
  line_end = lh->statement_program_end;

  /* Read the statement sequences until there's nothing left.  */
  while (line_ptr < line_end)
    {
      /* state machine registers  */
      CORE_ADDR address = 0;
      unsigned int file = 1;
      unsigned int line = 1;
      unsigned int column = 0;
      int is_stmt = lh->default_is_stmt;
      int basic_block = 0;
      int end_sequence = 0;
      CORE_ADDR addr;

      if (!decode_for_pst_p && lh->num_file_names >= file)
	{
          /* Start a subfile for the current file of the state machine.  */
	  /* lh->include_dirs and lh->file_names are 0-based, but the
	     directory and file name numbers in the statement program
	     are 1-based.  */
          struct file_entry *fe = &lh->file_names[file - 1];
          char *dir = NULL;

          if (fe->dir_index)
            dir = lh->include_dirs[fe->dir_index - 1];

	  dwarf2_start_subfile (fe->name, dir, comp_dir);
	}

      /* Decode the table.  */
      while (!end_sequence)
	{
	  op_code = read_1_byte (abfd, line_ptr);
	  line_ptr += 1;
          if (line_ptr > line_end)
            {
              dwarf2_debug_line_missing_end_sequence_complaint ();
              break;
            }

	  if (op_code >= lh->opcode_base)
	    {		
	      /* Special operand.  */
	      adj_opcode = op_code - lh->opcode_base;
	      address += (adj_opcode / lh->line_range)
		* lh->minimum_instruction_length;
	      line += lh->line_base + (adj_opcode % lh->line_range);
	      if (lh->num_file_names < file || file == 0)
		dwarf2_debug_line_missing_file_complaint ();
	      else
		{
		  lh->file_names[file - 1].included_p = 1;
		  if (!decode_for_pst_p && is_stmt)
		    {
		      if (last_subfile != current_subfile)
			{
			  addr = gdbarch_addr_bits_remove (gdbarch, address);
			  if (last_subfile)
			    record_line (last_subfile, 0, addr);
			  last_subfile = current_subfile;
			}
		      /* Append row to matrix using current values.  */
		      addr = check_cu_functions (address, cu);
		      addr = gdbarch_addr_bits_remove (gdbarch, addr);
		      record_line (current_subfile, line, addr);
		    }
		}
	      basic_block = 0;
	    }
	  else switch (op_code)
	    {
	    case DW_LNS_extended_op:
	      extended_len = read_unsigned_leb128 (abfd, line_ptr, &bytes_read);
	      line_ptr += bytes_read;
	      extended_end = line_ptr + extended_len;
	      extended_op = read_1_byte (abfd, line_ptr);
	      line_ptr += 1;
	      switch (extended_op)
		{
		case DW_LNE_end_sequence:
		  end_sequence = 1;
		  break;
		case DW_LNE_set_address:
		  address = read_address (abfd, line_ptr, cu, &bytes_read);
		  line_ptr += bytes_read;
		  address += baseaddr;
		  break;
		case DW_LNE_define_file:
                  {
                    char *cur_file;
                    unsigned int dir_index, mod_time, length;
                    
                    cur_file = read_string (abfd, line_ptr, &bytes_read);
                    line_ptr += bytes_read;
                    dir_index =
                      read_unsigned_leb128 (abfd, line_ptr, &bytes_read);
                    line_ptr += bytes_read;
                    mod_time =
                      read_unsigned_leb128 (abfd, line_ptr, &bytes_read);
                    line_ptr += bytes_read;
                    length =
                      read_unsigned_leb128 (abfd, line_ptr, &bytes_read);
                    line_ptr += bytes_read;
                    add_file_name (lh, cur_file, dir_index, mod_time, length);
                  }
		  break;
		case DW_LNE_set_discriminator:
		  /* The discriminator is not interesting to the debugger;
		     just ignore it.  */
		  line_ptr = extended_end;
		  break;
		default:
		  complaint (&symfile_complaints,
			     _("mangled .debug_line section"));
		  return;
		}
	      /* Make sure that we parsed the extended op correctly.  If e.g.
		 we expected a different address size than the producer used,
		 we may have read the wrong number of bytes.  */
	      if (line_ptr != extended_end)
		{
		  complaint (&symfile_complaints,
			     _("mangled .debug_line section"));
		  return;
		}
	      break;
	    case DW_LNS_copy:
	      if (lh->num_file_names < file || file == 0)
		dwarf2_debug_line_missing_file_complaint ();
	      else
		{
		  lh->file_names[file - 1].included_p = 1;
		  if (!decode_for_pst_p && is_stmt)
		    {
		      if (last_subfile != current_subfile)
			{
			  addr = gdbarch_addr_bits_remove (gdbarch, address);
			  if (last_subfile)
			    record_line (last_subfile, 0, addr);
			  last_subfile = current_subfile;
			}
		      addr = check_cu_functions (address, cu);
		      addr = gdbarch_addr_bits_remove (gdbarch, addr);
		      record_line (current_subfile, line, addr);
		    }
		}
	      basic_block = 0;
	      break;
	    case DW_LNS_advance_pc:
	      address += lh->minimum_instruction_length
		* read_unsigned_leb128 (abfd, line_ptr, &bytes_read);
	      line_ptr += bytes_read;
	      break;
	    case DW_LNS_advance_line:
	      line += read_signed_leb128 (abfd, line_ptr, &bytes_read);
	      line_ptr += bytes_read;
	      break;
	    case DW_LNS_set_file:
              {
                /* The arrays lh->include_dirs and lh->file_names are
                   0-based, but the directory and file name numbers in
                   the statement program are 1-based.  */
                struct file_entry *fe;
                char *dir = NULL;

                file = read_unsigned_leb128 (abfd, line_ptr, &bytes_read);
                line_ptr += bytes_read;
                if (lh->num_file_names < file || file == 0)
                  dwarf2_debug_line_missing_file_complaint ();
                else
                  {
                    fe = &lh->file_names[file - 1];
                    if (fe->dir_index)
                      dir = lh->include_dirs[fe->dir_index - 1];
                    if (!decode_for_pst_p)
                      {
                        last_subfile = current_subfile;
                        dwarf2_start_subfile (fe->name, dir, comp_dir);
                      }
                  }
              }
	      break;
	    case DW_LNS_set_column:
	      column = read_unsigned_leb128 (abfd, line_ptr, &bytes_read);
	      line_ptr += bytes_read;
	      break;
	    case DW_LNS_negate_stmt:
	      is_stmt = (!is_stmt);
	      break;
	    case DW_LNS_set_basic_block:
	      basic_block = 1;
	      break;
	    /* Add to the address register of the state machine the
	       address increment value corresponding to special opcode
	       255.  I.e., this value is scaled by the minimum
	       instruction length since special opcode 255 would have
	       scaled the the increment.  */
	    case DW_LNS_const_add_pc:
	      address += (lh->minimum_instruction_length
			  * ((255 - lh->opcode_base) / lh->line_range));
	      break;
	    case DW_LNS_fixed_advance_pc:
	      address += read_2_bytes (abfd, line_ptr);
	      line_ptr += 2;
	      break;
	    default:
	      {
		/* Unknown standard opcode, ignore it.  */
		int i;

		for (i = 0; i < lh->standard_opcode_lengths[op_code]; i++)
		  {
		    (void) read_unsigned_leb128 (abfd, line_ptr, &bytes_read);
		    line_ptr += bytes_read;
		  }
	      }
	    }
	}
      if (lh->num_file_names < file || file == 0)
        dwarf2_debug_line_missing_file_complaint ();
      else
        {
          lh->file_names[file - 1].included_p = 1;
          if (!decode_for_pst_p)
	    {
	      addr = gdbarch_addr_bits_remove (gdbarch, address);
	      record_line (current_subfile, 0, addr);
	    }
        }
    }

  if (decode_for_pst_p)
    {
      int file_index;

      /* Now that we're done scanning the Line Header Program, we can
         create the psymtab of each included file.  */
      for (file_index = 0; file_index < lh->num_file_names; file_index++)
        if (lh->file_names[file_index].included_p == 1)
          {
            const struct file_entry fe = lh->file_names [file_index];
            char *include_name = fe.name;
            char *dir_name = NULL;
            char *pst_filename = pst->filename;

            if (fe.dir_index)
              dir_name = lh->include_dirs[fe.dir_index - 1];

            if (!IS_ABSOLUTE_PATH (include_name) && dir_name != NULL)
              {
                include_name = concat (dir_name, SLASH_STRING,
				       include_name, (char *)NULL);
                make_cleanup (xfree, include_name);
              }

            if (!IS_ABSOLUTE_PATH (pst_filename) && pst->dirname != NULL)
              {
                pst_filename = concat (pst->dirname, SLASH_STRING,
				       pst_filename, (char *)NULL);
                make_cleanup (xfree, pst_filename);
              }

            if (strcmp (include_name, pst_filename) != 0)
              dwarf2_create_include_psymtab (include_name, pst, objfile);
          }
    }
  else
    {
      /* Make sure a symtab is created for every file, even files
	 which contain only variables (i.e. no code with associated
	 line numbers).  */

      int i;
      struct file_entry *fe;

      for (i = 0; i < lh->num_file_names; i++)
	{
	  char *dir = NULL;
	  fe = &lh->file_names[i];
	  if (fe->dir_index)
	    dir = lh->include_dirs[fe->dir_index - 1];
	  dwarf2_start_subfile (fe->name, dir, comp_dir);

	  /* Skip the main file; we don't need it, and it must be
	     allocated last, so that it will show up before the
	     non-primary symtabs in the objfile's symtab list.  */
	  if (current_subfile == first_subfile)
	    continue;

	  if (current_subfile->symtab == NULL)
	    current_subfile->symtab = allocate_symtab (current_subfile->name,
						       cu->objfile);
	  fe->symtab = current_subfile->symtab;
	}
    }
}

/* Start a subfile for DWARF.  FILENAME is the name of the file and
   DIRNAME the name of the source directory which contains FILENAME
   or NULL if not known.  COMP_DIR is the compilation directory for the
   linetable's compilation unit or NULL if not known.
   This routine tries to keep line numbers from identical absolute and
   relative file names in a common subfile.

   Using the `list' example from the GDB testsuite, which resides in
   /srcdir and compiling it with Irix6.2 cc in /compdir using a filename
   of /srcdir/list0.c yields the following debugging information for list0.c:

   DW_AT_name:          /srcdir/list0.c
   DW_AT_comp_dir:              /compdir
   files.files[0].name: list0.h
   files.files[0].dir:  /srcdir
   files.files[1].name: list0.c
   files.files[1].dir:  /srcdir

   The line number information for list0.c has to end up in a single
   subfile, so that `break /srcdir/list0.c:1' works as expected.
   start_subfile will ensure that this happens provided that we pass the
   concatenation of files.files[1].dir and files.files[1].name as the
   subfile's name.  */

static void
dwarf2_start_subfile (char *filename, char *dirname, char *comp_dir)
{
  char *fullname;

  /* While reading the DIEs, we call start_symtab(DW_AT_name, DW_AT_comp_dir).
     `start_symtab' will always pass the contents of DW_AT_comp_dir as
     second argument to start_subfile.  To be consistent, we do the
     same here.  In order not to lose the line information directory,
     we concatenate it to the filename when it makes sense.
     Note that the Dwarf3 standard says (speaking of filenames in line
     information): ``The directory index is ignored for file names
     that represent full path names''.  Thus ignoring dirname in the
     `else' branch below isn't an issue.  */

  if (!IS_ABSOLUTE_PATH (filename) && dirname != NULL)
    fullname = concat (dirname, SLASH_STRING, filename, (char *)NULL);
  else
    fullname = filename;

  start_subfile (fullname, comp_dir);

  if (fullname != filename)
    xfree (fullname);
}

static void
var_decode_location (struct attribute *attr, struct symbol *sym,
		     struct dwarf2_cu *cu)
{
  struct objfile *objfile = cu->objfile;
  struct comp_unit_head *cu_header = &cu->header;

  /* NOTE drow/2003-01-30: There used to be a comment and some special
     code here to turn a symbol with DW_AT_external and a
     SYMBOL_VALUE_ADDRESS of 0 into a LOC_UNRESOLVED symbol.  This was
     necessary for platforms (maybe Alpha, certainly PowerPC GNU/Linux
     with some versions of binutils) where shared libraries could have
     relocations against symbols in their debug information - the
     minimal symbol would have the right address, but the debug info
     would not.  It's no longer necessary, because we will explicitly
     apply relocations when we read in the debug information now.  */

  /* A DW_AT_location attribute with no contents indicates that a
     variable has been optimized away.  */
  if (attr_form_is_block (attr) && DW_BLOCK (attr)->size == 0)
    {
      SYMBOL_CLASS (sym) = LOC_OPTIMIZED_OUT;
      return;
    }

  /* Handle one degenerate form of location expression specially, to
     preserve GDB's previous behavior when section offsets are
     specified.  If this is just a DW_OP_addr then mark this symbol
     as LOC_STATIC.  */

  if (attr_form_is_block (attr)
      && DW_BLOCK (attr)->size == 1 + cu_header->addr_size
      && DW_BLOCK (attr)->data[0] == DW_OP_addr)
    {
      unsigned int dummy;

      SYMBOL_VALUE_ADDRESS (sym) =
	read_address (objfile->obfd, DW_BLOCK (attr)->data + 1, cu, &dummy);
      SYMBOL_CLASS (sym) = LOC_STATIC;
      fixup_symbol_section (sym, objfile);
      SYMBOL_VALUE_ADDRESS (sym) += ANOFFSET (objfile->section_offsets,
					      SYMBOL_SECTION (sym));
      return;
    }

  /* NOTE drow/2002-01-30: It might be worthwhile to have a static
     expression evaluator, and use LOC_COMPUTED only when necessary
     (i.e. when the value of a register or memory location is
     referenced, or a thread-local block, etc.).  Then again, it might
     not be worthwhile.  I'm assuming that it isn't unless performance
     or memory numbers show me otherwise.  */

  dwarf2_symbol_mark_computed (attr, sym, cu);
  SYMBOL_CLASS (sym) = LOC_COMPUTED;
}

/* Given a pointer to a DWARF information entry, figure out if we need
   to make a symbol table entry for it, and if so, create a new entry
   and return a pointer to it.
   If TYPE is NULL, determine symbol type from the die, otherwise
   used the passed type.  */

static struct symbol *
new_symbol (struct die_info *die, struct type *type, struct dwarf2_cu *cu)
{
  struct objfile *objfile = cu->objfile;
  struct symbol *sym = NULL;
  char *name;
  struct attribute *attr = NULL;
  struct attribute *attr2 = NULL;
  CORE_ADDR baseaddr;
  int inlined_func = (die->tag == DW_TAG_inlined_subroutine);

  baseaddr = ANOFFSET (objfile->section_offsets, SECT_OFF_TEXT (objfile));

  if (die->tag != DW_TAG_namespace)
    name = dwarf2_linkage_name (die, cu);
  else
    name = TYPE_NAME (type);

  if (name)
    {
      sym = (struct symbol *) obstack_alloc (&objfile->objfile_obstack,
					     sizeof (struct symbol));
      OBJSTAT (objfile, n_syms++);
      memset (sym, 0, sizeof (struct symbol));

      /* Cache this symbol's name and the name's demangled form (if any).  */
      SYMBOL_LANGUAGE (sym) = cu->language;
      SYMBOL_SET_NAMES (sym, name, strlen (name), objfile);

      /* Default assumptions.
         Use the passed type or decode it from the die.  */
      SYMBOL_DOMAIN (sym) = VAR_DOMAIN;
      SYMBOL_CLASS (sym) = LOC_OPTIMIZED_OUT;
      if (type != NULL)
	SYMBOL_TYPE (sym) = type;
      else
	SYMBOL_TYPE (sym) = die_type (die, cu);
      attr = dwarf2_attr (die,
			  inlined_func ? DW_AT_call_line : DW_AT_decl_line,
			  cu);
      if (attr)
	{
	  SYMBOL_LINE (sym) = DW_UNSND (attr);
	}

      attr = dwarf2_attr (die,
			  inlined_func ? DW_AT_call_file : DW_AT_decl_file,
			  cu);
      if (attr)
	{
	  int file_index = DW_UNSND (attr);
	  if (cu->line_header == NULL
	      || file_index > cu->line_header->num_file_names)
	    complaint (&symfile_complaints,
		       _("file index out of range"));
	  else if (file_index > 0)
	    {
	      struct file_entry *fe;
	      fe = &cu->line_header->file_names[file_index - 1];
	      SYMBOL_SYMTAB (sym) = fe->symtab;
	    }
	}

      switch (die->tag)
	{
	case DW_TAG_label:
	  attr = dwarf2_attr (die, DW_AT_low_pc, cu);
	  if (attr)
	    {
	      SYMBOL_VALUE_ADDRESS (sym) = DW_ADDR (attr) + baseaddr;
	    }
	  SYMBOL_CLASS (sym) = LOC_LABEL;
	  break;
	case DW_TAG_subprogram:
	  /* SYMBOL_BLOCK_VALUE (sym) will be filled in later by
	     finish_block.  */
	  SYMBOL_CLASS (sym) = LOC_BLOCK;
	  attr2 = dwarf2_attr (die, DW_AT_external, cu);
	  if ((attr2 && (DW_UNSND (attr2) != 0))
              || cu->language == language_ada)
	    {
              /* Subprograms marked external are stored as a global symbol.
                 Ada subprograms, whether marked external or not, are always
                 stored as a global symbol, because we want to be able to
                 access them globally.  For instance, we want to be able
                 to break on a nested subprogram without having to
                 specify the context.  */
	      add_symbol_to_list (sym, &global_symbols);
	    }
	  else
	    {
	      add_symbol_to_list (sym, cu->list_in_scope);
	    }
	  break;
	case DW_TAG_inlined_subroutine:
	  /* SYMBOL_BLOCK_VALUE (sym) will be filled in later by
	     finish_block.  */
	  SYMBOL_CLASS (sym) = LOC_BLOCK;
	  SYMBOL_INLINED (sym) = 1;
	  /* Do not add the symbol to any lists.  It will be found via
	     BLOCK_FUNCTION from the blockvector.  */
	  break;
	case DW_TAG_variable:
	  /* Compilation with minimal debug info may result in variables
	     with missing type entries. Change the misleading `void' type
	     to something sensible.  */
	  if (TYPE_CODE (SYMBOL_TYPE (sym)) == TYPE_CODE_VOID)
	    SYMBOL_TYPE (sym)
	      = objfile_type (objfile)->nodebug_data_symbol;

	  attr = dwarf2_attr (die, DW_AT_const_value, cu);
	  if (attr)
	    {
	      dwarf2_const_value (attr, sym, cu);
	      attr2 = dwarf2_attr (die, DW_AT_external, cu);
	      if (attr2 && (DW_UNSND (attr2) != 0))
		add_symbol_to_list (sym, &global_symbols);
	      else
		add_symbol_to_list (sym, cu->list_in_scope);
	      break;
	    }
	  attr = dwarf2_attr (die, DW_AT_location, cu);
	  if (attr)
	    {
	      var_decode_location (attr, sym, cu);
	      attr2 = dwarf2_attr (die, DW_AT_external, cu);
	      if (attr2 && (DW_UNSND (attr2) != 0))
		add_symbol_to_list (sym, &global_symbols);
	      else
		add_symbol_to_list (sym, cu->list_in_scope);
	    }
	  else
	    {
	      /* We do not know the address of this symbol.
	         If it is an external symbol and we have type information
	         for it, enter the symbol as a LOC_UNRESOLVED symbol.
	         The address of the variable will then be determined from
	         the minimal symbol table whenever the variable is
	         referenced.  */
	      attr2 = dwarf2_attr (die, DW_AT_external, cu);
	      if (attr2 && (DW_UNSND (attr2) != 0)
		  && dwarf2_attr (die, DW_AT_type, cu) != NULL)
		{
		  SYMBOL_CLASS (sym) = LOC_UNRESOLVED;
		  add_symbol_to_list (sym, cu->list_in_scope);
		}
	      else if (!die_is_declaration (die, cu))
		{
		  /* Use the default LOC_OPTIMIZED_OUT class.  */
		  gdb_assert (SYMBOL_CLASS (sym) == LOC_OPTIMIZED_OUT);
		  add_symbol_to_list (sym, cu->list_in_scope);
		}
	    }
	  break;
	case DW_TAG_formal_parameter:
	  /* If we are inside a function, mark this as an argument.  If
	     not, we might be looking at an argument to an inlined function
	     when we do not have enough information to show inlined frames;
	     pretend it's a local variable in that case so that the user can
	     still see it.  */
	  if (context_stack_depth > 0
	      && context_stack[context_stack_depth - 1].name != NULL)
	    SYMBOL_IS_ARGUMENT (sym) = 1;
	  attr = dwarf2_attr (die, DW_AT_location, cu);
	  if (attr)
	    {
	      var_decode_location (attr, sym, cu);
	    }
	  attr = dwarf2_attr (die, DW_AT_const_value, cu);
	  if (attr)
	    {
	      dwarf2_const_value (attr, sym, cu);
	    }
	  add_symbol_to_list (sym, cu->list_in_scope);
	  break;
	case DW_TAG_unspecified_parameters:
	  /* From varargs functions; gdb doesn't seem to have any
	     interest in this information, so just ignore it for now.
	     (FIXME?) */
	  break;
	case DW_TAG_class_type:
	case DW_TAG_interface_type:
	case DW_TAG_structure_type:
	case DW_TAG_union_type:
	case DW_TAG_set_type:
	case DW_TAG_enumeration_type:
	  SYMBOL_CLASS (sym) = LOC_TYPEDEF;
	  SYMBOL_DOMAIN (sym) = STRUCT_DOMAIN;

	  /* Make sure that the symbol includes appropriate enclosing
	     classes/namespaces in its name.  These are calculated in
	     read_structure_type, and the correct name is saved in
	     the type.  */

	  if (cu->language == language_cplus
	      || cu->language == language_java)
	    {
	      struct type *type = SYMBOL_TYPE (sym);
	      
	      if (TYPE_TAG_NAME (type) != NULL)
		{
		  /* FIXME: carlton/2003-11-10: Should this use
		     SYMBOL_SET_NAMES instead?  (The same problem also
		     arises further down in this function.)  */
		  /* The type's name is already allocated along with
		     this objfile, so we don't need to duplicate it
		     for the symbol.  */
		  SYMBOL_LINKAGE_NAME (sym) = TYPE_TAG_NAME (type);
		}
	    }

	  {
	    /* NOTE: carlton/2003-11-10: C++ and Java class symbols shouldn't
	       really ever be static objects: otherwise, if you try
	       to, say, break of a class's method and you're in a file
	       which doesn't mention that class, it won't work unless
	       the check for all static symbols in lookup_symbol_aux
	       saves you.  See the OtherFileClass tests in
	       gdb.c++/namespace.exp.  */

	    struct pending **list_to_add;

	    list_to_add = (cu->list_in_scope == &file_symbols
			   && (cu->language == language_cplus
			       || cu->language == language_java)
			   ? &global_symbols : cu->list_in_scope);
	  
	    add_symbol_to_list (sym, list_to_add);

	    /* The semantics of C++ state that "struct foo { ... }" also
	       defines a typedef for "foo".  A Java class declaration also
	       defines a typedef for the class.  */
	    if (cu->language == language_cplus
		|| cu->language == language_java
		|| cu->language == language_ada)
	      {
		/* The symbol's name is already allocated along with
		   this objfile, so we don't need to duplicate it for
		   the type.  */
		if (TYPE_NAME (SYMBOL_TYPE (sym)) == 0)
		  TYPE_NAME (SYMBOL_TYPE (sym)) = SYMBOL_SEARCH_NAME (sym);
	      }
	  }
	  break;
	case DW_TAG_typedef:
	  SYMBOL_LINKAGE_NAME (sym) = (char *) dwarf2_full_name (die, cu);
	  SYMBOL_CLASS (sym) = LOC_TYPEDEF;
	  SYMBOL_DOMAIN (sym) = VAR_DOMAIN;
	  add_symbol_to_list (sym, cu->list_in_scope);
	  break;
	case DW_TAG_base_type:
        case DW_TAG_subrange_type:
	  SYMBOL_CLASS (sym) = LOC_TYPEDEF;
	  SYMBOL_DOMAIN (sym) = VAR_DOMAIN;
	  add_symbol_to_list (sym, cu->list_in_scope);
	  break;
	case DW_TAG_enumerator:
	  SYMBOL_LINKAGE_NAME (sym) = (char *) dwarf2_full_name (die, cu);
	  attr = dwarf2_attr (die, DW_AT_const_value, cu);
	  if (attr)
	    {
	      dwarf2_const_value (attr, sym, cu);
	    }
	  {
	    /* NOTE: carlton/2003-11-10: See comment above in the
	       DW_TAG_class_type, etc. block.  */

	    struct pending **list_to_add;

	    list_to_add = (cu->list_in_scope == &file_symbols
			   && (cu->language == language_cplus
			       || cu->language == language_java)
			   ? &global_symbols : cu->list_in_scope);
	  
	    add_symbol_to_list (sym, list_to_add);
	  }
	  break;
	case DW_TAG_namespace:
	  SYMBOL_CLASS (sym) = LOC_TYPEDEF;
	  add_symbol_to_list (sym, &global_symbols);
	  break;
	default:
	  /* Not a tag we recognize.  Hopefully we aren't processing
	     trash data, but since we must specifically ignore things
	     we don't recognize, there is nothing else we should do at
	     this point. */
	  complaint (&symfile_complaints, _("unsupported tag: '%s'"),
		     dwarf_tag_name (die->tag));
	  break;
	}

      /* For the benefit of old versions of GCC, check for anonymous
	 namespaces based on the demangled name.  */
      if (!processing_has_namespace_info
	  && cu->language == language_cplus
	  && dwarf2_attr (die, DW_AT_MIPS_linkage_name, cu) != NULL)
	cp_scan_for_anonymous_namespaces (sym);
    }
  return (sym);
}

/* Copy constant value from an attribute to a symbol.  */

static void
dwarf2_const_value (struct attribute *attr, struct symbol *sym,
		    struct dwarf2_cu *cu)
{
  struct objfile *objfile = cu->objfile;
  struct comp_unit_head *cu_header = &cu->header;
  enum bfd_endian byte_order = bfd_big_endian (objfile->obfd) ?
				BFD_ENDIAN_BIG : BFD_ENDIAN_LITTLE;
  struct dwarf_block *blk;

  switch (attr->form)
    {
    case DW_FORM_addr:
      if (TYPE_LENGTH (SYMBOL_TYPE (sym)) != cu_header->addr_size)
	dwarf2_const_value_length_mismatch_complaint (SYMBOL_PRINT_NAME (sym),
						      cu_header->addr_size,
						      TYPE_LENGTH (SYMBOL_TYPE
								   (sym)));
      SYMBOL_VALUE_BYTES (sym) = 
	obstack_alloc (&objfile->objfile_obstack, cu_header->addr_size);
      /* NOTE: cagney/2003-05-09: In-lined store_address call with
         it's body - store_unsigned_integer.  */
      store_unsigned_integer (SYMBOL_VALUE_BYTES (sym), cu_header->addr_size,
			      DW_ADDR (attr), byte_order);
      SYMBOL_CLASS (sym) = LOC_CONST_BYTES;
      break;
    case DW_FORM_string:
    case DW_FORM_strp:
      /* DW_STRING is already allocated on the obstack, point directly
	 to it.  */
      SYMBOL_VALUE_BYTES (sym) = (gdb_byte *) DW_STRING (attr);
      SYMBOL_CLASS (sym) = LOC_CONST_BYTES;
      break;
    case DW_FORM_block1:
    case DW_FORM_block2:
    case DW_FORM_block4:
    case DW_FORM_block:
      blk = DW_BLOCK (attr);
      if (TYPE_LENGTH (SYMBOL_TYPE (sym)) != blk->size)
	dwarf2_const_value_length_mismatch_complaint (SYMBOL_PRINT_NAME (sym),
						      blk->size,
						      TYPE_LENGTH (SYMBOL_TYPE
								   (sym)));
      SYMBOL_VALUE_BYTES (sym) =
	obstack_alloc (&objfile->objfile_obstack, blk->size);
      memcpy (SYMBOL_VALUE_BYTES (sym), blk->data, blk->size);
      SYMBOL_CLASS (sym) = LOC_CONST_BYTES;
      break;

      /* The DW_AT_const_value attributes are supposed to carry the
	 symbol's value "represented as it would be on the target
	 architecture."  By the time we get here, it's already been
	 converted to host endianness, so we just need to sign- or
	 zero-extend it as appropriate.  */
    case DW_FORM_data1:
      dwarf2_const_value_data (attr, sym, 8);
      break;
    case DW_FORM_data2:
      dwarf2_const_value_data (attr, sym, 16);
      break;
    case DW_FORM_data4:
      dwarf2_const_value_data (attr, sym, 32);
      break;
    case DW_FORM_data8:
      dwarf2_const_value_data (attr, sym, 64);
      break;

    case DW_FORM_sdata:
      SYMBOL_VALUE (sym) = DW_SND (attr);
      SYMBOL_CLASS (sym) = LOC_CONST;
      break;

    case DW_FORM_udata:
      SYMBOL_VALUE (sym) = DW_UNSND (attr);
      SYMBOL_CLASS (sym) = LOC_CONST;
      break;

    default:
      complaint (&symfile_complaints,
		 _("unsupported const value attribute form: '%s'"),
		 dwarf_form_name (attr->form));
      SYMBOL_VALUE (sym) = 0;
      SYMBOL_CLASS (sym) = LOC_CONST;
      break;
    }
}


/* Given an attr with a DW_FORM_dataN value in host byte order, sign-
   or zero-extend it as appropriate for the symbol's type.  */
static void
dwarf2_const_value_data (struct attribute *attr,
			 struct symbol *sym,
			 int bits)
{
  LONGEST l = DW_UNSND (attr);

  if (bits < sizeof (l) * 8)
    {
      if (TYPE_UNSIGNED (SYMBOL_TYPE (sym)))
	l &= ((LONGEST) 1 << bits) - 1;
      else
	l = (l << (sizeof (l) * 8 - bits)) >> (sizeof (l) * 8 - bits);
    }

  SYMBOL_VALUE (sym) = l;
  SYMBOL_CLASS (sym) = LOC_CONST;
}


/* Return the type of the die in question using its DW_AT_type attribute.  */

static struct type *
die_type (struct die_info *die, struct dwarf2_cu *cu)
{
  struct type *type;
  struct attribute *type_attr;
  struct die_info *type_die;

  type_attr = dwarf2_attr (die, DW_AT_type, cu);
  if (!type_attr)
    {
      /* A missing DW_AT_type represents a void type.  */
      return objfile_type (cu->objfile)->builtin_void;
    }

  type_die = follow_die_ref_or_sig (die, type_attr, &cu);

  type = tag_type_to_type (type_die, cu);
  if (!type)
    {
      dump_die_for_error (type_die);
      error (_("Dwarf Error: Problem turning type die at offset into gdb type [in module %s]"),
		      cu->objfile->name);
    }
  return type;
}

/* Return the containing type of the die in question using its
   DW_AT_containing_type attribute.  */

static struct type *
die_containing_type (struct die_info *die, struct dwarf2_cu *cu)
{
  struct type *type = NULL;
  struct attribute *type_attr;
  struct die_info *type_die = NULL;

  type_attr = dwarf2_attr (die, DW_AT_containing_type, cu);
  if (type_attr)
    {
      type_die = follow_die_ref_or_sig (die, type_attr, &cu);
      type = tag_type_to_type (type_die, cu);
    }
  if (!type)
    {
      if (type_die)
	dump_die_for_error (type_die);
      error (_("Dwarf Error: Problem turning containing type into gdb type [in module %s]"), 
		      cu->objfile->name);
    }
  return type;
}

static struct type *
tag_type_to_type (struct die_info *die, struct dwarf2_cu *cu)
{
  struct type *this_type;

  this_type = read_type_die (die, cu);
  if (!this_type)
    {
      dump_die_for_error (die);
      error (_("Dwarf Error: Cannot find type of die [in module %s]"), 
	     cu->objfile->name);
    }
  return this_type;
}

static struct type *
read_type_die (struct die_info *die, struct dwarf2_cu *cu)
{
  struct type *this_type;

  this_type = get_die_type (die, cu);
  if (this_type)
    return this_type;

  switch (die->tag)
    {
    case DW_TAG_class_type:
    case DW_TAG_interface_type:
    case DW_TAG_structure_type:
    case DW_TAG_union_type:
      this_type = read_structure_type (die, cu);
      break;
    case DW_TAG_enumeration_type:
      this_type = read_enumeration_type (die, cu);
      break;
    case DW_TAG_subprogram:
    case DW_TAG_subroutine_type:
    case DW_TAG_inlined_subroutine:
      this_type = read_subroutine_type (die, cu);
      break;
    case DW_TAG_array_type:
      this_type = read_array_type (die, cu);
      break;
    case DW_TAG_set_type:
      this_type = read_set_type (die, cu);
      break;
    case DW_TAG_pointer_type:
      this_type = read_tag_pointer_type (die, cu);
      break;
    case DW_TAG_ptr_to_member_type:
      this_type = read_tag_ptr_to_member_type (die, cu);
      break;
    case DW_TAG_reference_type:
      this_type = read_tag_reference_type (die, cu);
      break;
    case DW_TAG_const_type:
      this_type = read_tag_const_type (die, cu);
      break;
    case DW_TAG_volatile_type:
      this_type = read_tag_volatile_type (die, cu);
      break;
    case DW_TAG_string_type:
      this_type = read_tag_string_type (die, cu);
      break;
    case DW_TAG_typedef:
      this_type = read_typedef (die, cu);
      break;
    case DW_TAG_subrange_type:
      this_type = read_subrange_type (die, cu);
      break;
    case DW_TAG_base_type:
      this_type = read_base_type (die, cu);
      break;
    case DW_TAG_unspecified_type:
      this_type = read_unspecified_type (die, cu);
      break;
    case DW_TAG_namespace:
      this_type = read_namespace_type (die, cu);
      break;
    default:
      complaint (&symfile_complaints, _("unexpected tag in read_type_die: '%s'"),
		 dwarf_tag_name (die->tag));
      break;
    }

  return this_type;
}

/* Return the name of the namespace/class that DIE is defined within,
   or "" if we can't tell.  The caller should not xfree the result.

   For example, if we're within the method foo() in the following
   code:

   namespace N {
     class C {
       void foo () {
       }
     };
   }

   then determine_prefix on foo's die will return "N::C".  */

static char *
determine_prefix (struct die_info *die, struct dwarf2_cu *cu)
{
  struct die_info *parent, *spec_die;
  struct dwarf2_cu *spec_cu;
  struct type *parent_type;

  if (cu->language != language_cplus
      && cu->language != language_java)
    return "";

  /* We have to be careful in the presence of DW_AT_specification.
     For example, with GCC 3.4, given the code

     namespace N {
       void foo() {
	 // Definition of N::foo.
       }
     }

     then we'll have a tree of DIEs like this:

     1: DW_TAG_compile_unit
       2: DW_TAG_namespace        // N
	 3: DW_TAG_subprogram     // declaration of N::foo
       4: DW_TAG_subprogram       // definition of N::foo
	    DW_AT_specification   // refers to die #3

     Thus, when processing die #4, we have to pretend that we're in
     the context of its DW_AT_specification, namely the contex of die
     #3.  */
  spec_cu = cu;
  spec_die = die_specification (die, &spec_cu);
  if (spec_die == NULL)
    parent = die->parent;
  else
    {
      parent = spec_die->parent;
      cu = spec_cu;
    }

  if (parent == NULL)
    return "";
  else
    switch (parent->tag)
      {
      case DW_TAG_namespace:
	parent_type = read_type_die (parent, cu);
	/* We give a name to even anonymous namespaces.  */
	return TYPE_TAG_NAME (parent_type);
      case DW_TAG_class_type:
      case DW_TAG_interface_type:
      case DW_TAG_structure_type:
      case DW_TAG_union_type:
	parent_type = read_type_die (parent, cu);
	if (TYPE_TAG_NAME (parent_type) != NULL)
	  return TYPE_TAG_NAME (parent_type);
	else
	  /* An anonymous structure is only allowed non-static data
	     members; no typedefs, no member functions, et cetera.
	     So it does not need a prefix.  */
	  return "";
      default:
	return determine_prefix (parent, cu);
      }
}

/* Return a newly-allocated string formed by concatenating PREFIX and
   SUFFIX with appropriate separator.  If PREFIX or SUFFIX is NULL or empty, then
   simply copy the SUFFIX or PREFIX, respectively.  If OBS is non-null,
   perform an obconcat, otherwise allocate storage for the result.  The CU argument
   is used to determine the language and hence, the appropriate separator.  */

#define MAX_SEP_LEN 2  /* sizeof ("::")  */

static char *
typename_concat (struct obstack *obs, const char *prefix, const char *suffix, 
		 struct dwarf2_cu *cu)
{
  char *sep;

  if (suffix == NULL || suffix[0] == '\0' || prefix == NULL || prefix[0] == '\0')
    sep = "";
  else if (cu->language == language_java)
    sep = ".";
  else
    sep = "::";

  if (prefix == NULL)
    prefix = "";
  if (suffix == NULL)
    suffix = "";

  if (obs == NULL)
    {
      char *retval = xmalloc (strlen (prefix) + MAX_SEP_LEN + strlen (suffix) + 1);
      strcpy (retval, prefix);
      strcat (retval, sep);
      strcat (retval, suffix);
      return retval;
    }
  else
    {
      /* We have an obstack.  */
      return obconcat (obs, prefix, sep, suffix);
    }
}

/* Return sibling of die, NULL if no sibling.  */

static struct die_info *
sibling_die (struct die_info *die)
{
  return die->sibling;
}

/* Get linkage name of a die, return NULL if not found.  */

static char *
dwarf2_linkage_name (struct die_info *die, struct dwarf2_cu *cu)
{
  struct attribute *attr;

  attr = dwarf2_attr (die, DW_AT_MIPS_linkage_name, cu);
  if (attr && DW_STRING (attr))
    return DW_STRING (attr);
  return dwarf2_name (die, cu);
}

/* Get name of a die, return NULL if not found.  */

static char *
dwarf2_canonicalize_name (char *name, struct dwarf2_cu *cu,
			  struct obstack *obstack)
{
  if (name && cu->language == language_cplus)
    {
      char *canon_name = cp_canonicalize_string (name);

      if (canon_name != NULL)
	{
	  if (strcmp (canon_name, name) != 0)
	    name = obsavestring (canon_name, strlen (canon_name),
				 obstack);
	  xfree (canon_name);
	}
    }

  return name;
}

/* Get name of a die, return NULL if not found.  */

static char *
dwarf2_name (struct die_info *die, struct dwarf2_cu *cu)
{
  struct attribute *attr;

  attr = dwarf2_attr (die, DW_AT_name, cu);
  if (!attr || !DW_STRING (attr))
    return NULL;

  switch (die->tag)
    {
    case DW_TAG_compile_unit:
      /* Compilation units have a DW_AT_name that is a filename, not
	 a source language identifier.  */
    case DW_TAG_enumeration_type:
    case DW_TAG_enumerator:
      /* These tags always have simple identifiers already; no need
	 to canonicalize them.  */
      return DW_STRING (attr);
    default:
      if (attr->form != GDB_FORM_cached_string)
	{
	  DW_STRING (attr)
	    = dwarf2_canonicalize_name (DW_STRING (attr), cu,
					&cu->objfile->objfile_obstack);
	  attr->form = GDB_FORM_cached_string;
	}
      return DW_STRING (attr);
    }
}

/* Return the die that this die in an extension of, or NULL if there
   is none.  *EXT_CU is the CU containing DIE on input, and the CU
   containing the return value on output.  */

static struct die_info *
dwarf2_extension (struct die_info *die, struct dwarf2_cu **ext_cu)
{
  struct attribute *attr;

  attr = dwarf2_attr (die, DW_AT_extension, *ext_cu);
  if (attr == NULL)
    return NULL;

  return follow_die_ref (die, attr, ext_cu);
}

/* Convert a DIE tag into its string name.  */

static char *
dwarf_tag_name (unsigned tag)
{
  switch (tag)
    {
    case DW_TAG_padding:
      return "DW_TAG_padding";
    case DW_TAG_array_type:
      return "DW_TAG_array_type";
    case DW_TAG_class_type:
      return "DW_TAG_class_type";
    case DW_TAG_entry_point:
      return "DW_TAG_entry_point";
    case DW_TAG_enumeration_type:
      return "DW_TAG_enumeration_type";
    case DW_TAG_formal_parameter:
      return "DW_TAG_formal_parameter";
    case DW_TAG_imported_declaration:
      return "DW_TAG_imported_declaration";
    case DW_TAG_label:
      return "DW_TAG_label";
    case DW_TAG_lexical_block:
      return "DW_TAG_lexical_block";
    case DW_TAG_member:
      return "DW_TAG_member";
    case DW_TAG_pointer_type:
      return "DW_TAG_pointer_type";
    case DW_TAG_reference_type:
      return "DW_TAG_reference_type";
    case DW_TAG_compile_unit:
      return "DW_TAG_compile_unit";
    case DW_TAG_string_type:
      return "DW_TAG_string_type";
    case DW_TAG_structure_type:
      return "DW_TAG_structure_type";
    case DW_TAG_subroutine_type:
      return "DW_TAG_subroutine_type";
    case DW_TAG_typedef:
      return "DW_TAG_typedef";
    case DW_TAG_union_type:
      return "DW_TAG_union_type";
    case DW_TAG_unspecified_parameters:
      return "DW_TAG_unspecified_parameters";
    case DW_TAG_variant:
      return "DW_TAG_variant";
    case DW_TAG_common_block:
      return "DW_TAG_common_block";
    case DW_TAG_common_inclusion:
      return "DW_TAG_common_inclusion";
    case DW_TAG_inheritance:
      return "DW_TAG_inheritance";
    case DW_TAG_inlined_subroutine:
      return "DW_TAG_inlined_subroutine";
    case DW_TAG_module:
      return "DW_TAG_module";
    case DW_TAG_ptr_to_member_type:
      return "DW_TAG_ptr_to_member_type";
    case DW_TAG_set_type:
      return "DW_TAG_set_type";
    case DW_TAG_subrange_type:
      return "DW_TAG_subrange_type";
    case DW_TAG_with_stmt:
      return "DW_TAG_with_stmt";
    case DW_TAG_access_declaration:
      return "DW_TAG_access_declaration";
    case DW_TAG_base_type:
      return "DW_TAG_base_type";
    case DW_TAG_catch_block:
      return "DW_TAG_catch_block";
    case DW_TAG_const_type:
      return "DW_TAG_const_type";
    case DW_TAG_constant:
      return "DW_TAG_constant";
    case DW_TAG_enumerator:
      return "DW_TAG_enumerator";
    case DW_TAG_file_type:
      return "DW_TAG_file_type";
    case DW_TAG_friend:
      return "DW_TAG_friend";
    case DW_TAG_namelist:
      return "DW_TAG_namelist";
    case DW_TAG_namelist_item:
      return "DW_TAG_namelist_item";
    case DW_TAG_packed_type:
      return "DW_TAG_packed_type";
    case DW_TAG_subprogram:
      return "DW_TAG_subprogram";
    case DW_TAG_template_type_param:
      return "DW_TAG_template_type_param";
    case DW_TAG_template_value_param:
      return "DW_TAG_template_value_param";
    case DW_TAG_thrown_type:
      return "DW_TAG_thrown_type";
    case DW_TAG_try_block:
      return "DW_TAG_try_block";
    case DW_TAG_variant_part:
      return "DW_TAG_variant_part";
    case DW_TAG_variable:
      return "DW_TAG_variable";
    case DW_TAG_volatile_type:
      return "DW_TAG_volatile_type";
    case DW_TAG_dwarf_procedure:
      return "DW_TAG_dwarf_procedure";
    case DW_TAG_restrict_type:
      return "DW_TAG_restrict_type";
    case DW_TAG_interface_type:
      return "DW_TAG_interface_type";
    case DW_TAG_namespace:
      return "DW_TAG_namespace";
    case DW_TAG_imported_module:
      return "DW_TAG_imported_module";
    case DW_TAG_unspecified_type:
      return "DW_TAG_unspecified_type";
    case DW_TAG_partial_unit:
      return "DW_TAG_partial_unit";
    case DW_TAG_imported_unit:
      return "DW_TAG_imported_unit";
    case DW_TAG_condition:
      return "DW_TAG_condition";
    case DW_TAG_shared_type:
      return "DW_TAG_shared_type";
    case DW_TAG_type_unit:
      return "DW_TAG_type_unit";
    case DW_TAG_MIPS_loop:
      return "DW_TAG_MIPS_loop";
    case DW_TAG_HP_array_descriptor:
      return "DW_TAG_HP_array_descriptor";
    case DW_TAG_format_label:
      return "DW_TAG_format_label";
    case DW_TAG_function_template:
      return "DW_TAG_function_template";
    case DW_TAG_class_template:
      return "DW_TAG_class_template";
    case DW_TAG_GNU_BINCL:
      return "DW_TAG_GNU_BINCL";
    case DW_TAG_GNU_EINCL:
      return "DW_TAG_GNU_EINCL";
    case DW_TAG_upc_shared_type:
      return "DW_TAG_upc_shared_type";
    case DW_TAG_upc_strict_type:
      return "DW_TAG_upc_strict_type";
    case DW_TAG_upc_relaxed_type:
      return "DW_TAG_upc_relaxed_type";
    case DW_TAG_PGI_kanji_type:
      return "DW_TAG_PGI_kanji_type";
    case DW_TAG_PGI_interface_block:
      return "DW_TAG_PGI_interface_block";
    default:
      return "DW_TAG_<unknown>";
    }
}

/* Convert a DWARF attribute code into its string name.  */

static char *
dwarf_attr_name (unsigned attr)
{
  switch (attr)
    {
    case DW_AT_sibling:
      return "DW_AT_sibling";
    case DW_AT_location:
      return "DW_AT_location";
    case DW_AT_name:
      return "DW_AT_name";
    case DW_AT_ordering:
      return "DW_AT_ordering";
    case DW_AT_subscr_data:
      return "DW_AT_subscr_data";
    case DW_AT_byte_size:
      return "DW_AT_byte_size";
    case DW_AT_bit_offset:
      return "DW_AT_bit_offset";
    case DW_AT_bit_size:
      return "DW_AT_bit_size";
    case DW_AT_element_list:
      return "DW_AT_element_list";
    case DW_AT_stmt_list:
      return "DW_AT_stmt_list";
    case DW_AT_low_pc:
      return "DW_AT_low_pc";
    case DW_AT_high_pc:
      return "DW_AT_high_pc";
    case DW_AT_language:
      return "DW_AT_language";
    case DW_AT_member:
      return "DW_AT_member";
    case DW_AT_discr:
      return "DW_AT_discr";
    case DW_AT_discr_value:
      return "DW_AT_discr_value";
    case DW_AT_visibility:
      return "DW_AT_visibility";
    case DW_AT_import:
      return "DW_AT_import";
    case DW_AT_string_length:
      return "DW_AT_string_length";
    case DW_AT_common_reference:
      return "DW_AT_common_reference";
    case DW_AT_comp_dir:
      return "DW_AT_comp_dir";
    case DW_AT_const_value:
      return "DW_AT_const_value";
    case DW_AT_containing_type:
      return "DW_AT_containing_type";
    case DW_AT_default_value:
      return "DW_AT_default_value";
    case DW_AT_inline:
      return "DW_AT_inline";
    case DW_AT_is_optional:
      return "DW_AT_is_optional";
    case DW_AT_lower_bound:
      return "DW_AT_lower_bound";
    case DW_AT_producer:
      return "DW_AT_producer";
    case DW_AT_prototyped:
      return "DW_AT_prototyped";
    case DW_AT_return_addr:
      return "DW_AT_return_addr";
    case DW_AT_start_scope:
      return "DW_AT_start_scope";
    case DW_AT_bit_stride:
      return "DW_AT_bit_stride";
    case DW_AT_upper_bound:
      return "DW_AT_upper_bound";
    case DW_AT_abstract_origin:
      return "DW_AT_abstract_origin";
    case DW_AT_accessibility:
      return "DW_AT_accessibility";
    case DW_AT_address_class:
      return "DW_AT_address_class";
    case DW_AT_artificial:
      return "DW_AT_artificial";
    case DW_AT_base_types:
      return "DW_AT_base_types";
    case DW_AT_calling_convention:
      return "DW_AT_calling_convention";
    case DW_AT_count:
      return "DW_AT_count";
    case DW_AT_data_member_location:
      return "DW_AT_data_member_location";
    case DW_AT_decl_column:
      return "DW_AT_decl_column";
    case DW_AT_decl_file:
      return "DW_AT_decl_file";
    case DW_AT_decl_line:
      return "DW_AT_decl_line";
    case DW_AT_declaration:
      return "DW_AT_declaration";
    case DW_AT_discr_list:
      return "DW_AT_discr_list";
    case DW_AT_encoding:
      return "DW_AT_encoding";
    case DW_AT_external:
      return "DW_AT_external";
    case DW_AT_frame_base:
      return "DW_AT_frame_base";
    case DW_AT_friend:
      return "DW_AT_friend";
    case DW_AT_identifier_case:
      return "DW_AT_identifier_case";
    case DW_AT_macro_info:
      return "DW_AT_macro_info";
    case DW_AT_namelist_items:
      return "DW_AT_namelist_items";
    case DW_AT_priority:
      return "DW_AT_priority";
    case DW_AT_segment:
      return "DW_AT_segment";
    case DW_AT_specification:
      return "DW_AT_specification";
    case DW_AT_static_link:
      return "DW_AT_static_link";
    case DW_AT_type:
      return "DW_AT_type";
    case DW_AT_use_location:
      return "DW_AT_use_location";
    case DW_AT_variable_parameter:
      return "DW_AT_variable_parameter";
    case DW_AT_virtuality:
      return "DW_AT_virtuality";
    case DW_AT_vtable_elem_location:
      return "DW_AT_vtable_elem_location";
    /* DWARF 3 values.  */
    case DW_AT_allocated:
      return "DW_AT_allocated";
    case DW_AT_associated:
      return "DW_AT_associated";
    case DW_AT_data_location:
      return "DW_AT_data_location";
    case DW_AT_byte_stride:
      return "DW_AT_byte_stride";
    case DW_AT_entry_pc:
      return "DW_AT_entry_pc";
    case DW_AT_use_UTF8:
      return "DW_AT_use_UTF8";
    case DW_AT_extension:
      return "DW_AT_extension";
    case DW_AT_ranges:
      return "DW_AT_ranges";
    case DW_AT_trampoline:
      return "DW_AT_trampoline";
    case DW_AT_call_column:
      return "DW_AT_call_column";
    case DW_AT_call_file:
      return "DW_AT_call_file";
    case DW_AT_call_line:
      return "DW_AT_call_line";
    case DW_AT_description:
      return "DW_AT_description";
    case DW_AT_binary_scale:
      return "DW_AT_binary_scale";
    case DW_AT_decimal_scale:
      return "DW_AT_decimal_scale";
    case DW_AT_small:
      return "DW_AT_small";
    case DW_AT_decimal_sign:
      return "DW_AT_decimal_sign";
    case DW_AT_digit_count:
      return "DW_AT_digit_count";
    case DW_AT_picture_string:
      return "DW_AT_picture_string";
    case DW_AT_mutable:
      return "DW_AT_mutable";
    case DW_AT_threads_scaled:
      return "DW_AT_threads_scaled";
    case DW_AT_explicit:
      return "DW_AT_explicit";
    case DW_AT_object_pointer:
      return "DW_AT_object_pointer";
    case DW_AT_endianity:
      return "DW_AT_endianity";
    case DW_AT_elemental:
      return "DW_AT_elemental";
    case DW_AT_pure:
      return "DW_AT_pure";
    case DW_AT_recursive:
      return "DW_AT_recursive";
    /* DWARF 4 values.  */
    case DW_AT_signature:
      return "DW_AT_signature";
    /* SGI/MIPS extensions.  */
#ifdef MIPS /* collides with DW_AT_HP_block_index */
    case DW_AT_MIPS_fde:
      return "DW_AT_MIPS_fde";
#endif
    case DW_AT_MIPS_loop_begin:
      return "DW_AT_MIPS_loop_begin";
    case DW_AT_MIPS_tail_loop_begin:
      return "DW_AT_MIPS_tail_loop_begin";
    case DW_AT_MIPS_epilog_begin:
      return "DW_AT_MIPS_epilog_begin";
    case DW_AT_MIPS_loop_unroll_factor:
      return "DW_AT_MIPS_loop_unroll_factor";
    case DW_AT_MIPS_software_pipeline_depth:
      return "DW_AT_MIPS_software_pipeline_depth";
    case DW_AT_MIPS_linkage_name:
      return "DW_AT_MIPS_linkage_name";
    case DW_AT_MIPS_stride:
      return "DW_AT_MIPS_stride";
    case DW_AT_MIPS_abstract_name:
      return "DW_AT_MIPS_abstract_name";
    case DW_AT_MIPS_clone_origin:
      return "DW_AT_MIPS_clone_origin";
    case DW_AT_MIPS_has_inlines:
      return "DW_AT_MIPS_has_inlines";
    /* HP extensions.  */
#ifndef MIPS /* collides with DW_AT_MIPS_fde */
    case DW_AT_HP_block_index:
      return "DW_AT_HP_block_index";
#endif
    case DW_AT_HP_unmodifiable:
      return "DW_AT_HP_unmodifiable";
    case DW_AT_HP_actuals_stmt_list:
      return "DW_AT_HP_actuals_stmt_list";
    case DW_AT_HP_proc_per_section:
      return "DW_AT_HP_proc_per_section";
    case DW_AT_HP_raw_data_ptr:
      return "DW_AT_HP_raw_data_ptr";
    case DW_AT_HP_pass_by_reference:
      return "DW_AT_HP_pass_by_reference";
    case DW_AT_HP_opt_level:
      return "DW_AT_HP_opt_level";
    case DW_AT_HP_prof_version_id:
      return "DW_AT_HP_prof_version_id";
    case DW_AT_HP_opt_flags:
      return "DW_AT_HP_opt_flags";
    case DW_AT_HP_cold_region_low_pc:
      return "DW_AT_HP_cold_region_low_pc";
    case DW_AT_HP_cold_region_high_pc:
      return "DW_AT_HP_cold_region_high_pc";
    case DW_AT_HP_all_variables_modifiable:
      return "DW_AT_HP_all_variables_modifiable";
    case DW_AT_HP_linkage_name:
      return "DW_AT_HP_linkage_name";
    case DW_AT_HP_prof_flags:
      return "DW_AT_HP_prof_flags";
    /* GNU extensions.  */
    case DW_AT_sf_names:
      return "DW_AT_sf_names";
    case DW_AT_src_info:
      return "DW_AT_src_info";
    case DW_AT_mac_info:
      return "DW_AT_mac_info";
    case DW_AT_src_coords:
      return "DW_AT_src_coords";
    case DW_AT_body_begin:
      return "DW_AT_body_begin";
    case DW_AT_body_end:
      return "DW_AT_body_end";
    case DW_AT_GNU_vector:
      return "DW_AT_GNU_vector";
    /* VMS extensions.  */
    case DW_AT_VMS_rtnbeg_pd_address:
      return "DW_AT_VMS_rtnbeg_pd_address";
    /* UPC extension.  */
    case DW_AT_upc_threads_scaled:
      return "DW_AT_upc_threads_scaled";
    /* PGI (STMicroelectronics) extensions.  */
    case DW_AT_PGI_lbase:
      return "DW_AT_PGI_lbase";
    case DW_AT_PGI_soffset:
      return "DW_AT_PGI_soffset";
    case DW_AT_PGI_lstride:
      return "DW_AT_PGI_lstride";
    default:
      return "DW_AT_<unknown>";
    }
}

/* Convert a DWARF value form code into its string name.  */

static char *
dwarf_form_name (unsigned form)
{
  switch (form)
    {
    case DW_FORM_addr:
      return "DW_FORM_addr";
    case DW_FORM_block2:
      return "DW_FORM_block2";
    case DW_FORM_block4:
      return "DW_FORM_block4";
    case DW_FORM_data2:
      return "DW_FORM_data2";
    case DW_FORM_data4:
      return "DW_FORM_data4";
    case DW_FORM_data8:
      return "DW_FORM_data8";
    case DW_FORM_string:
      return "DW_FORM_string";
    case DW_FORM_block:
      return "DW_FORM_block";
    case DW_FORM_block1:
      return "DW_FORM_block1";
    case DW_FORM_data1:
      return "DW_FORM_data1";
    case DW_FORM_flag:
      return "DW_FORM_flag";
    case DW_FORM_sdata:
      return "DW_FORM_sdata";
    case DW_FORM_strp:
      return "DW_FORM_strp";
    case DW_FORM_udata:
      return "DW_FORM_udata";
    case DW_FORM_ref_addr:
      return "DW_FORM_ref_addr";
    case DW_FORM_ref1:
      return "DW_FORM_ref1";
    case DW_FORM_ref2:
      return "DW_FORM_ref2";
    case DW_FORM_ref4:
      return "DW_FORM_ref4";
    case DW_FORM_ref8:
      return "DW_FORM_ref8";
    case DW_FORM_ref_udata:
      return "DW_FORM_ref_udata";
    case DW_FORM_indirect:
      return "DW_FORM_indirect";
    case DW_FORM_sec_offset:
      return "DW_FORM_sec_offset";
    case DW_FORM_exprloc:
      return "DW_FORM_exprloc";
    case DW_FORM_flag_present:
      return "DW_FORM_flag_present";
    case DW_FORM_sig8:
      return "DW_FORM_sig8";
    case GDB_FORM_cached_string:
      return "GDB_FORM_cached_string";
    default:
      return "DW_FORM_<unknown>";
    }
}

/* Convert a DWARF stack opcode into its string name.  */

static char *
dwarf_stack_op_name (unsigned op)
{
  switch (op)
    {
    case DW_OP_addr:
      return "DW_OP_addr";
    case DW_OP_deref:
      return "DW_OP_deref";
    case DW_OP_const1u:
      return "DW_OP_const1u";
    case DW_OP_const1s:
      return "DW_OP_const1s";
    case DW_OP_const2u:
      return "DW_OP_const2u";
    case DW_OP_const2s:
      return "DW_OP_const2s";
    case DW_OP_const4u:
      return "DW_OP_const4u";
    case DW_OP_const4s:
      return "DW_OP_const4s";
    case DW_OP_const8u:
      return "DW_OP_const8u";
    case DW_OP_const8s:
      return "DW_OP_const8s";
    case DW_OP_constu:
      return "DW_OP_constu";
    case DW_OP_consts:
      return "DW_OP_consts";
    case DW_OP_dup:
      return "DW_OP_dup";
    case DW_OP_drop:
      return "DW_OP_drop";
    case DW_OP_over:
      return "DW_OP_over";
    case DW_OP_pick:
      return "DW_OP_pick";
    case DW_OP_swap:
      return "DW_OP_swap";
    case DW_OP_rot:
      return "DW_OP_rot";
    case DW_OP_xderef:
      return "DW_OP_xderef";
    case DW_OP_abs:
      return "DW_OP_abs";
    case DW_OP_and:
      return "DW_OP_and";
    case DW_OP_div:
      return "DW_OP_div";
    case DW_OP_minus:
      return "DW_OP_minus";
    case DW_OP_mod:
      return "DW_OP_mod";
    case DW_OP_mul:
      return "DW_OP_mul";
    case DW_OP_neg:
      return "DW_OP_neg";
    case DW_OP_not:
      return "DW_OP_not";
    case DW_OP_or:
      return "DW_OP_or";
    case DW_OP_plus:
      return "DW_OP_plus";
    case DW_OP_plus_uconst:
      return "DW_OP_plus_uconst";
    case DW_OP_shl:
      return "DW_OP_shl";
    case DW_OP_shr:
      return "DW_OP_shr";
    case DW_OP_shra:
      return "DW_OP_shra";
    case DW_OP_xor:
      return "DW_OP_xor";
    case DW_OP_bra:
      return "DW_OP_bra";
    case DW_OP_eq:
      return "DW_OP_eq";
    case DW_OP_ge:
      return "DW_OP_ge";
    case DW_OP_gt:
      return "DW_OP_gt";
    case DW_OP_le:
      return "DW_OP_le";
    case DW_OP_lt:
      return "DW_OP_lt";
    case DW_OP_ne:
      return "DW_OP_ne";
    case DW_OP_skip:
      return "DW_OP_skip";
    case DW_OP_lit0:
      return "DW_OP_lit0";
    case DW_OP_lit1:
      return "DW_OP_lit1";
    case DW_OP_lit2:
      return "DW_OP_lit2";
    case DW_OP_lit3:
      return "DW_OP_lit3";
    case DW_OP_lit4:
      return "DW_OP_lit4";
    case DW_OP_lit5:
      return "DW_OP_lit5";
    case DW_OP_lit6:
      return "DW_OP_lit6";
    case DW_OP_lit7:
      return "DW_OP_lit7";
    case DW_OP_lit8:
      return "DW_OP_lit8";
    case DW_OP_lit9:
      return "DW_OP_lit9";
    case DW_OP_lit10:
      return "DW_OP_lit10";
    case DW_OP_lit11:
      return "DW_OP_lit11";
    case DW_OP_lit12:
      return "DW_OP_lit12";
    case DW_OP_lit13:
      return "DW_OP_lit13";
    case DW_OP_lit14:
      return "DW_OP_lit14";
    case DW_OP_lit15:
      return "DW_OP_lit15";
    case DW_OP_lit16:
      return "DW_OP_lit16";
    case DW_OP_lit17:
      return "DW_OP_lit17";
    case DW_OP_lit18:
      return "DW_OP_lit18";
    case DW_OP_lit19:
      return "DW_OP_lit19";
    case DW_OP_lit20:
      return "DW_OP_lit20";
    case DW_OP_lit21:
      return "DW_OP_lit21";
    case DW_OP_lit22:
      return "DW_OP_lit22";
    case DW_OP_lit23:
      return "DW_OP_lit23";
    case DW_OP_lit24:
      return "DW_OP_lit24";
    case DW_OP_lit25:
      return "DW_OP_lit25";
    case DW_OP_lit26:
      return "DW_OP_lit26";
    case DW_OP_lit27:
      return "DW_OP_lit27";
    case DW_OP_lit28:
      return "DW_OP_lit28";
    case DW_OP_lit29:
      return "DW_OP_lit29";
    case DW_OP_lit30:
      return "DW_OP_lit30";
    case DW_OP_lit31:
      return "DW_OP_lit31";
    case DW_OP_reg0:
      return "DW_OP_reg0";
    case DW_OP_reg1:
      return "DW_OP_reg1";
    case DW_OP_reg2:
      return "DW_OP_reg2";
    case DW_OP_reg3:
      return "DW_OP_reg3";
    case DW_OP_reg4:
      return "DW_OP_reg4";
    case DW_OP_reg5:
      return "DW_OP_reg5";
    case DW_OP_reg6:
      return "DW_OP_reg6";
    case DW_OP_reg7:
      return "DW_OP_reg7";
    case DW_OP_reg8:
      return "DW_OP_reg8";
    case DW_OP_reg9:
      return "DW_OP_reg9";
    case DW_OP_reg10:
      return "DW_OP_reg10";
    case DW_OP_reg11:
      return "DW_OP_reg11";
    case DW_OP_reg12:
      return "DW_OP_reg12";
    case DW_OP_reg13:
      return "DW_OP_reg13";
    case DW_OP_reg14:
      return "DW_OP_reg14";
    case DW_OP_reg15:
      return "DW_OP_reg15";
    case DW_OP_reg16:
      return "DW_OP_reg16";
    case DW_OP_reg17:
      return "DW_OP_reg17";
    case DW_OP_reg18:
      return "DW_OP_reg18";
    case DW_OP_reg19:
      return "DW_OP_reg19";
    case DW_OP_reg20:
      return "DW_OP_reg20";
    case DW_OP_reg21:
      return "DW_OP_reg21";
    case DW_OP_reg22:
      return "DW_OP_reg22";
    case DW_OP_reg23:
      return "DW_OP_reg23";
    case DW_OP_reg24:
      return "DW_OP_reg24";
    case DW_OP_reg25:
      return "DW_OP_reg25";
    case DW_OP_reg26:
      return "DW_OP_reg26";
    case DW_OP_reg27:
      return "DW_OP_reg27";
    case DW_OP_reg28:
      return "DW_OP_reg28";
    case DW_OP_reg29:
      return "DW_OP_reg29";
    case DW_OP_reg30:
      return "DW_OP_reg30";
    case DW_OP_reg31:
      return "DW_OP_reg31";
    case DW_OP_breg0:
      return "DW_OP_breg0";
    case DW_OP_breg1:
      return "DW_OP_breg1";
    case DW_OP_breg2:
      return "DW_OP_breg2";
    case DW_OP_breg3:
      return "DW_OP_breg3";
    case DW_OP_breg4:
      return "DW_OP_breg4";
    case DW_OP_breg5:
      return "DW_OP_breg5";
    case DW_OP_breg6:
      return "DW_OP_breg6";
    case DW_OP_breg7:
      return "DW_OP_breg7";
    case DW_OP_breg8:
      return "DW_OP_breg8";
    case DW_OP_breg9:
      return "DW_OP_breg9";
    case DW_OP_breg10:
      return "DW_OP_breg10";
    case DW_OP_breg11:
      return "DW_OP_breg11";
    case DW_OP_breg12:
      return "DW_OP_breg12";
    case DW_OP_breg13:
      return "DW_OP_breg13";
    case DW_OP_breg14:
      return "DW_OP_breg14";
    case DW_OP_breg15:
      return "DW_OP_breg15";
    case DW_OP_breg16:
      return "DW_OP_breg16";
    case DW_OP_breg17:
      return "DW_OP_breg17";
    case DW_OP_breg18:
      return "DW_OP_breg18";
    case DW_OP_breg19:
      return "DW_OP_breg19";
    case DW_OP_breg20:
      return "DW_OP_breg20";
    case DW_OP_breg21:
      return "DW_OP_breg21";
    case DW_OP_breg22:
      return "DW_OP_breg22";
    case DW_OP_breg23:
      return "DW_OP_breg23";
    case DW_OP_breg24:
      return "DW_OP_breg24";
    case DW_OP_breg25:
      return "DW_OP_breg25";
    case DW_OP_breg26:
      return "DW_OP_breg26";
    case DW_OP_breg27:
      return "DW_OP_breg27";
    case DW_OP_breg28:
      return "DW_OP_breg28";
    case DW_OP_breg29:
      return "DW_OP_breg29";
    case DW_OP_breg30:
      return "DW_OP_breg30";
    case DW_OP_breg31:
      return "DW_OP_breg31";
    case DW_OP_regx:
      return "DW_OP_regx";
    case DW_OP_fbreg:
      return "DW_OP_fbreg";
    case DW_OP_bregx:
      return "DW_OP_bregx";
    case DW_OP_piece:
      return "DW_OP_piece";
    case DW_OP_deref_size:
      return "DW_OP_deref_size";
    case DW_OP_xderef_size:
      return "DW_OP_xderef_size";
    case DW_OP_nop:
      return "DW_OP_nop";
    /* DWARF 3 extensions.  */
    case DW_OP_push_object_address:
      return "DW_OP_push_object_address";
    case DW_OP_call2:
      return "DW_OP_call2";
    case DW_OP_call4:
      return "DW_OP_call4";
    case DW_OP_call_ref:
      return "DW_OP_call_ref";
    /* GNU extensions.  */
    case DW_OP_form_tls_address:
      return "DW_OP_form_tls_address";
    case DW_OP_call_frame_cfa:
      return "DW_OP_call_frame_cfa";
    case DW_OP_bit_piece:
      return "DW_OP_bit_piece";
    case DW_OP_GNU_push_tls_address:
      return "DW_OP_GNU_push_tls_address";
    case DW_OP_GNU_uninit:
      return "DW_OP_GNU_uninit";
    /* HP extensions. */ 
    case DW_OP_HP_is_value:
      return "DW_OP_HP_is_value";
    case DW_OP_HP_fltconst4:
      return "DW_OP_HP_fltconst4";
    case DW_OP_HP_fltconst8:
      return "DW_OP_HP_fltconst8";
    case DW_OP_HP_mod_range:
      return "DW_OP_HP_mod_range";
    case DW_OP_HP_unmod_range:
      return "DW_OP_HP_unmod_range";
    case DW_OP_HP_tls:
      return "DW_OP_HP_tls";
    default:
      return "OP_<unknown>";
    }
}

static char *
dwarf_bool_name (unsigned mybool)
{
  if (mybool)
    return "TRUE";
  else
    return "FALSE";
}

/* Convert a DWARF type code into its string name.  */

static char *
dwarf_type_encoding_name (unsigned enc)
{
  switch (enc)
    {
    case DW_ATE_void:
      return "DW_ATE_void";
    case DW_ATE_address:
      return "DW_ATE_address";
    case DW_ATE_boolean:
      return "DW_ATE_boolean";
    case DW_ATE_complex_float:
      return "DW_ATE_complex_float";
    case DW_ATE_float:
      return "DW_ATE_float";
    case DW_ATE_signed:
      return "DW_ATE_signed";
    case DW_ATE_signed_char:
      return "DW_ATE_signed_char";
    case DW_ATE_unsigned:
      return "DW_ATE_unsigned";
    case DW_ATE_unsigned_char:
      return "DW_ATE_unsigned_char";
    /* DWARF 3.  */
    case DW_ATE_imaginary_float:
      return "DW_ATE_imaginary_float";
    case DW_ATE_packed_decimal:
      return "DW_ATE_packed_decimal";
    case DW_ATE_numeric_string:
      return "DW_ATE_numeric_string";
    case DW_ATE_edited:
      return "DW_ATE_edited";
    case DW_ATE_signed_fixed:
      return "DW_ATE_signed_fixed";
    case DW_ATE_unsigned_fixed:
      return "DW_ATE_unsigned_fixed";
    case DW_ATE_decimal_float:
      return "DW_ATE_decimal_float";
    /* HP extensions.  */
    case DW_ATE_HP_float80:
      return "DW_ATE_HP_float80";
    case DW_ATE_HP_complex_float80:
      return "DW_ATE_HP_complex_float80";
    case DW_ATE_HP_float128:
      return "DW_ATE_HP_float128";
    case DW_ATE_HP_complex_float128:
      return "DW_ATE_HP_complex_float128";
    case DW_ATE_HP_floathpintel:
      return "DW_ATE_HP_floathpintel";
    case DW_ATE_HP_imaginary_float80:
      return "DW_ATE_HP_imaginary_float80";
    case DW_ATE_HP_imaginary_float128:
      return "DW_ATE_HP_imaginary_float128";
    default:
      return "DW_ATE_<unknown>";
    }
}

/* Convert a DWARF call frame info operation to its string name. */

#if 0
static char *
dwarf_cfi_name (unsigned cfi_opc)
{
  switch (cfi_opc)
    {
    case DW_CFA_advance_loc:
      return "DW_CFA_advance_loc";
    case DW_CFA_offset:
      return "DW_CFA_offset";
    case DW_CFA_restore:
      return "DW_CFA_restore";
    case DW_CFA_nop:
      return "DW_CFA_nop";
    case DW_CFA_set_loc:
      return "DW_CFA_set_loc";
    case DW_CFA_advance_loc1:
      return "DW_CFA_advance_loc1";
    case DW_CFA_advance_loc2:
      return "DW_CFA_advance_loc2";
    case DW_CFA_advance_loc4:
      return "DW_CFA_advance_loc4";
    case DW_CFA_offset_extended:
      return "DW_CFA_offset_extended";
    case DW_CFA_restore_extended:
      return "DW_CFA_restore_extended";
    case DW_CFA_undefined:
      return "DW_CFA_undefined";
    case DW_CFA_same_value:
      return "DW_CFA_same_value";
    case DW_CFA_register:
      return "DW_CFA_register";
    case DW_CFA_remember_state:
      return "DW_CFA_remember_state";
    case DW_CFA_restore_state:
      return "DW_CFA_restore_state";
    case DW_CFA_def_cfa:
      return "DW_CFA_def_cfa";
    case DW_CFA_def_cfa_register:
      return "DW_CFA_def_cfa_register";
    case DW_CFA_def_cfa_offset:
      return "DW_CFA_def_cfa_offset";
    /* DWARF 3.  */
    case DW_CFA_def_cfa_expression:
      return "DW_CFA_def_cfa_expression";
    case DW_CFA_expression:
      return "DW_CFA_expression";
    case DW_CFA_offset_extended_sf:
      return "DW_CFA_offset_extended_sf";
    case DW_CFA_def_cfa_sf:
      return "DW_CFA_def_cfa_sf";
    case DW_CFA_def_cfa_offset_sf:
      return "DW_CFA_def_cfa_offset_sf";
    case DW_CFA_val_offset:
      return "DW_CFA_val_offset";
    case DW_CFA_val_offset_sf:
      return "DW_CFA_val_offset_sf";
    case DW_CFA_val_expression:
      return "DW_CFA_val_expression";
    /* SGI/MIPS specific.  */
    case DW_CFA_MIPS_advance_loc8:
      return "DW_CFA_MIPS_advance_loc8";
    /* GNU extensions.  */
    case DW_CFA_GNU_window_save:
      return "DW_CFA_GNU_window_save";
    case DW_CFA_GNU_args_size:
      return "DW_CFA_GNU_args_size";
    case DW_CFA_GNU_negative_offset_extended:
      return "DW_CFA_GNU_negative_offset_extended";
    default:
      return "DW_CFA_<unknown>";
    }
}
#endif

static void
dump_die_shallow (struct ui_file *f, int indent, struct die_info *die)
{
  unsigned int i;

  print_spaces (indent, f);
  fprintf_unfiltered (f, "Die: %s (abbrev %d, offset 0x%x)\n",
	   dwarf_tag_name (die->tag), die->abbrev, die->offset);

  if (die->parent != NULL)
    {
      print_spaces (indent, f);
      fprintf_unfiltered (f, "  parent at offset: 0x%x\n",
			  die->parent->offset);
    }

  print_spaces (indent, f);
  fprintf_unfiltered (f, "  has children: %s\n",
	   dwarf_bool_name (die->child != NULL));

  print_spaces (indent, f);
  fprintf_unfiltered (f, "  attributes:\n");

  for (i = 0; i < die->num_attrs; ++i)
    {
      print_spaces (indent, f);
      fprintf_unfiltered (f, "    %s (%s) ",
	       dwarf_attr_name (die->attrs[i].name),
	       dwarf_form_name (die->attrs[i].form));

      switch (die->attrs[i].form)
	{
	case DW_FORM_ref_addr:
	case DW_FORM_addr:
	  fprintf_unfiltered (f, "address: ");
	  fputs_filtered (hex_string (DW_ADDR (&die->attrs[i])), f);
	  break;
	case DW_FORM_block2:
	case DW_FORM_block4:
	case DW_FORM_block:
	case DW_FORM_block1:
	  fprintf_unfiltered (f, "block: size %d", DW_BLOCK (&die->attrs[i])->size);
	  break;
	case DW_FORM_ref1:
	case DW_FORM_ref2:
	case DW_FORM_ref4:
	  fprintf_unfiltered (f, "constant ref: 0x%lx (adjusted)",
			      (long) (DW_ADDR (&die->attrs[i])));
	  break;
	case DW_FORM_data1:
	case DW_FORM_data2:
	case DW_FORM_data4:
	case DW_FORM_data8:
	case DW_FORM_udata:
	case DW_FORM_sdata:
	  fprintf_unfiltered (f, "constant: %ld", DW_UNSND (&die->attrs[i]));
	  break;
	case DW_FORM_sig8:
	  if (DW_SIGNATURED_TYPE (&die->attrs[i]) != NULL)
	    fprintf_unfiltered (f, "signatured type, offset: 0x%x",
				DW_SIGNATURED_TYPE (&die->attrs[i])->offset);
	  else
	    fprintf_unfiltered (f, "signatured type, offset: unknown");
	  break;
	case DW_FORM_string:
	case DW_FORM_strp:
	case GDB_FORM_cached_string:
	  fprintf_unfiltered (f, "string: \"%s\"",
		   DW_STRING (&die->attrs[i])
		   ? DW_STRING (&die->attrs[i]) : "");
	  break;
	case DW_FORM_flag:
	  if (DW_UNSND (&die->attrs[i]))
	    fprintf_unfiltered (f, "flag: TRUE");
	  else
	    fprintf_unfiltered (f, "flag: FALSE");
	  break;
	case DW_FORM_indirect:
	  /* the reader will have reduced the indirect form to
	     the "base form" so this form should not occur */
	  fprintf_unfiltered (f, "unexpected attribute form: DW_FORM_indirect");
	  break;
	default:
	  fprintf_unfiltered (f, "unsupported attribute form: %d.",
		   die->attrs[i].form);
	  break;
	}
      fprintf_unfiltered (f, "\n");
    }
}

static void
dump_die_for_error (struct die_info *die)
{
  dump_die_shallow (gdb_stderr, 0, die);
}

static void
dump_die_1 (struct ui_file *f, int level, int max_level, struct die_info *die)
{
  int indent = level * 4;

  gdb_assert (die != NULL);

  if (level >= max_level)
    return;

  dump_die_shallow (f, indent, die);

  if (die->child != NULL)
    {
      print_spaces (indent, f);
      fprintf_unfiltered (f, "  Children:");
      if (level + 1 < max_level)
	{
	  fprintf_unfiltered (f, "\n");
	  dump_die_1 (f, level + 1, max_level, die->child);
	}
      else
	{
	  fprintf_unfiltered (f, " [not printed, max nesting level reached]\n");
	}
    }

  if (die->sibling != NULL && level > 0)
    {
      dump_die_1 (f, level, max_level, die->sibling);
    }
}

/* This is called from the pdie macro in gdbinit.in.
   It's not static so gcc will keep a copy callable from gdb.  */

void
dump_die (struct die_info *die, int max_level)
{
  dump_die_1 (gdb_stdlog, 0, max_level, die);
}

static void
store_in_ref_table (struct die_info *die, struct dwarf2_cu *cu)
{
  void **slot;

  slot = htab_find_slot_with_hash (cu->die_hash, die, die->offset, INSERT);

  *slot = die;
}

static int
is_ref_attr (struct attribute *attr)
{
  switch (attr->form)
    {
    case DW_FORM_ref_addr:
    case DW_FORM_ref1:
    case DW_FORM_ref2:
    case DW_FORM_ref4:
    case DW_FORM_ref8:
    case DW_FORM_ref_udata:
      return 1;
    default:
      return 0;
    }
}

static unsigned int
dwarf2_get_ref_die_offset (struct attribute *attr)
{
  if (is_ref_attr (attr))
    return DW_ADDR (attr);

  complaint (&symfile_complaints,
	     _("unsupported die ref attribute form: '%s'"),
	     dwarf_form_name (attr->form));
  return 0;
}

/* Return the constant value held by the given attribute.  Return -1
   if the value held by the attribute is not constant.  */

static int
dwarf2_get_attr_constant_value (struct attribute *attr, int default_value)
{
  if (attr->form == DW_FORM_sdata)
    return DW_SND (attr);
  else if (attr->form == DW_FORM_udata
           || attr->form == DW_FORM_data1
           || attr->form == DW_FORM_data2
           || attr->form == DW_FORM_data4
           || attr->form == DW_FORM_data8)
    return DW_UNSND (attr);
  else
    {
      complaint (&symfile_complaints, _("Attribute value is not a constant (%s)"),
                 dwarf_form_name (attr->form));
      return default_value;
    }
}

/* THIS_CU has a reference to PER_CU.  If necessary, load the new compilation
   unit and add it to our queue.
   The result is non-zero if PER_CU was queued, otherwise the result is zero
   meaning either PER_CU is already queued or it is already loaded.  */

static int
maybe_queue_comp_unit (struct dwarf2_cu *this_cu,
		       struct dwarf2_per_cu_data *per_cu)
{
  /* Mark the dependence relation so that we don't flush PER_CU
     too early.  */
  dwarf2_add_dependence (this_cu, per_cu);

  /* If it's already on the queue, we have nothing to do.  */
  if (per_cu->queued)
    return 0;

  /* If the compilation unit is already loaded, just mark it as
     used.  */
  if (per_cu->cu != NULL)
    {
      per_cu->cu->last_used = 0;
      return 0;
    }

  /* Add it to the queue.  */
  queue_comp_unit (per_cu, this_cu->objfile);

  return 1;
}

/* Follow reference or signature attribute ATTR of SRC_DIE.
   On entry *REF_CU is the CU of SRC_DIE.
   On exit *REF_CU is the CU of the result.  */

static struct die_info *
follow_die_ref_or_sig (struct die_info *src_die, struct attribute *attr,
		       struct dwarf2_cu **ref_cu)
{
  struct die_info *die;

  if (is_ref_attr (attr))
    die = follow_die_ref (src_die, attr, ref_cu);
  else if (attr->form == DW_FORM_sig8)
    die = follow_die_sig (src_die, attr, ref_cu);
  else
    {
      dump_die_for_error (src_die);
      error (_("Dwarf Error: Expected reference attribute [in module %s]"),
	     (*ref_cu)->objfile->name);
    }

  return die;
}

/* Follow reference attribute ATTR of SRC_DIE.
   On entry *REF_CU is the CU of SRC_DIE.
   On exit *REF_CU is the CU of the result.  */

static struct die_info *
follow_die_ref (struct die_info *src_die, struct attribute *attr,
		struct dwarf2_cu **ref_cu)
{
  struct die_info *die;
  unsigned int offset;
  struct die_info temp_die;
  struct dwarf2_cu *target_cu, *cu = *ref_cu;

  gdb_assert (cu->per_cu != NULL);

  offset = dwarf2_get_ref_die_offset (attr);

  if (cu->per_cu->from_debug_types)
    {
      /* .debug_types CUs cannot reference anything outside their CU.
	 If they need to, they have to reference a signatured type via
	 DW_FORM_sig8.  */
      if (! offset_in_cu_p (&cu->header, offset))
	goto not_found;
      target_cu = cu;
    }
  else if (! offset_in_cu_p (&cu->header, offset))
    {
      struct dwarf2_per_cu_data *per_cu;
      per_cu = dwarf2_find_containing_comp_unit (offset, cu->objfile);

      /* If necessary, add it to the queue and load its DIEs.  */
      if (maybe_queue_comp_unit (cu, per_cu))
	load_full_comp_unit (per_cu, cu->objfile);

      target_cu = per_cu->cu;
    }
  else
    target_cu = cu;

  *ref_cu = target_cu;
  temp_die.offset = offset;
  die = htab_find_with_hash (target_cu->die_hash, &temp_die, offset);
  if (die)
    return die;

 not_found:

  error (_("Dwarf Error: Cannot find DIE at 0x%x referenced from DIE "
	 "at 0x%x [in module %s]"),
	 offset, src_die->offset, cu->objfile->name);
}

/* Follow the signature attribute ATTR in SRC_DIE.
   On entry *REF_CU is the CU of SRC_DIE.
   On exit *REF_CU is the CU of the result.  */

static struct die_info *
follow_die_sig (struct die_info *src_die, struct attribute *attr,
		struct dwarf2_cu **ref_cu)
{
  struct objfile *objfile = (*ref_cu)->objfile;
  struct die_info temp_die;
  struct signatured_type *sig_type = DW_SIGNATURED_TYPE (attr);
  struct dwarf2_cu *sig_cu;
  struct die_info *die;

  /* sig_type will be NULL if the signatured type is missing from
     the debug info.  */
  if (sig_type == NULL)
    error (_("Dwarf Error: Cannot find signatured DIE referenced from DIE "
	     "at 0x%x [in module %s]"),
	   src_die->offset, objfile->name);

  /* If necessary, add it to the queue and load its DIEs.  */

  if (maybe_queue_comp_unit (*ref_cu, &sig_type->per_cu))
    read_signatured_type (objfile, sig_type);

  gdb_assert (sig_type->per_cu.cu != NULL);

  sig_cu = sig_type->per_cu.cu;
  temp_die.offset = sig_cu->header.offset + sig_type->type_offset;
  die = htab_find_with_hash (sig_cu->die_hash, &temp_die, temp_die.offset);
  if (die)
    {
      *ref_cu = sig_cu;
      return die;
    }

  error (_("Dwarf Error: Cannot find signatured DIE at 0x%x referenced from DIE "
	 "at 0x%x [in module %s]"),
	 sig_type->type_offset, src_die->offset, objfile->name);
}

/* Given an offset of a signatured type, return its signatured_type.  */

static struct signatured_type *
lookup_signatured_type_at_offset (struct objfile *objfile, unsigned int offset)
{
  gdb_byte *info_ptr = dwarf2_per_objfile->types.buffer + offset;
  unsigned int length, initial_length_size;
  unsigned int sig_offset;
  struct signatured_type find_entry, *type_sig;

  length = read_initial_length (objfile->obfd, info_ptr, &initial_length_size);
  sig_offset = (initial_length_size
		+ 2 /*version*/
		+ (initial_length_size == 4 ? 4 : 8) /*debug_abbrev_offset*/
		+ 1 /*address_size*/);
  find_entry.signature = bfd_get_64 (objfile->obfd, info_ptr + sig_offset);
  type_sig = htab_find (dwarf2_per_objfile->signatured_types, &find_entry);

  /* This is only used to lookup previously recorded types.
     If we didn't find it, it's our bug.  */
  gdb_assert (type_sig != NULL);
  gdb_assert (offset == type_sig->offset);

  return type_sig;
}

/* Read in signatured type at OFFSET and build its CU and die(s).  */

static void
read_signatured_type_at_offset (struct objfile *objfile,
				unsigned int offset)
{
  struct signatured_type *type_sig;

  /* We have the section offset, but we need the signature to do the
     hash table lookup.	 */
  type_sig = lookup_signatured_type_at_offset (objfile, offset);

  gdb_assert (type_sig->per_cu.cu == NULL);

  read_signatured_type (objfile, type_sig);

  gdb_assert (type_sig->per_cu.cu != NULL);
}

/* Read in a signatured type and build its CU and DIEs.  */

static void
read_signatured_type (struct objfile *objfile,
		      struct signatured_type *type_sig)
{
  gdb_byte *types_ptr = dwarf2_per_objfile->types.buffer + type_sig->offset;
  struct die_reader_specs reader_specs;
  struct dwarf2_cu *cu;
  ULONGEST signature;
  struct cleanup *back_to, *free_cu_cleanup;
  struct attribute *attr;

  gdb_assert (type_sig->per_cu.cu == NULL);

  cu = xmalloc (sizeof (struct dwarf2_cu));
  memset (cu, 0, sizeof (struct dwarf2_cu));
  obstack_init (&cu->comp_unit_obstack);
  cu->objfile = objfile;
  type_sig->per_cu.cu = cu;
  cu->per_cu = &type_sig->per_cu;

  /* If an error occurs while loading, release our storage.  */
  free_cu_cleanup = make_cleanup (free_one_comp_unit, cu);

  types_ptr = read_type_comp_unit_head (&cu->header, &signature,
					types_ptr, objfile->obfd);
  gdb_assert (signature == type_sig->signature);

  cu->die_hash
    = htab_create_alloc_ex (cu->header.length / 12,
			    die_hash,
			    die_eq,
			    NULL,
			    &cu->comp_unit_obstack,
			    hashtab_obstack_allocate,
			    dummy_obstack_deallocate);

  dwarf2_read_abbrevs (cu->objfile->obfd, cu);
  back_to = make_cleanup (dwarf2_free_abbrev_table, cu);

  init_cu_die_reader (&reader_specs, cu);

  cu->dies = read_die_and_children (&reader_specs, types_ptr, &types_ptr,
				    NULL /*parent*/);

  /* We try not to read any attributes in this function, because not
     all objfiles needed for references have been loaded yet, and symbol
     table processing isn't initialized.  But we have to set the CU language,
     or we won't be able to build types correctly.  */
  attr = dwarf2_attr (cu->dies, DW_AT_language, cu);
  if (attr)
    set_cu_language (DW_UNSND (attr), cu);
  else
    set_cu_language (language_minimal, cu);

  do_cleanups (back_to);

  /* We've successfully allocated this compilation unit.  Let our caller
     clean it up when finished with it.	 */
  discard_cleanups (free_cu_cleanup);

  type_sig->per_cu.cu->read_in_chain = dwarf2_per_objfile->read_in_chain;
  dwarf2_per_objfile->read_in_chain = &type_sig->per_cu;
}

/* Decode simple location descriptions.
   Given a pointer to a dwarf block that defines a location, compute
   the location and return the value.

   NOTE drow/2003-11-18: This function is called in two situations
   now: for the address of static or global variables (partial symbols
   only) and for offsets into structures which are expected to be
   (more or less) constant.  The partial symbol case should go away,
   and only the constant case should remain.  That will let this
   function complain more accurately.  A few special modes are allowed
   without complaint for global variables (for instance, global
   register values and thread-local values).

   A location description containing no operations indicates that the
   object is optimized out.  The return value is 0 for that case.
   FIXME drow/2003-11-16: No callers check for this case any more; soon all
   callers will only want a very basic result and this can become a
   complaint.

   Note that stack[0] is unused except as a default error return.
   Note that stack overflow is not yet handled.  */

static CORE_ADDR
decode_locdesc (struct dwarf_block *blk, struct dwarf2_cu *cu)
{
  struct objfile *objfile = cu->objfile;
  struct comp_unit_head *cu_header = &cu->header;
  int i;
  int size = blk->size;
  gdb_byte *data = blk->data;
  CORE_ADDR stack[64];
  int stacki;
  unsigned int bytes_read, unsnd;
  gdb_byte op;

  i = 0;
  stacki = 0;
  stack[stacki] = 0;

  while (i < size)
    {
      op = data[i++];
      switch (op)
	{
	case DW_OP_lit0:
	case DW_OP_lit1:
	case DW_OP_lit2:
	case DW_OP_lit3:
	case DW_OP_lit4:
	case DW_OP_lit5:
	case DW_OP_lit6:
	case DW_OP_lit7:
	case DW_OP_lit8:
	case DW_OP_lit9:
	case DW_OP_lit10:
	case DW_OP_lit11:
	case DW_OP_lit12:
	case DW_OP_lit13:
	case DW_OP_lit14:
	case DW_OP_lit15:
	case DW_OP_lit16:
	case DW_OP_lit17:
	case DW_OP_lit18:
	case DW_OP_lit19:
	case DW_OP_lit20:
	case DW_OP_lit21:
	case DW_OP_lit22:
	case DW_OP_lit23:
	case DW_OP_lit24:
	case DW_OP_lit25:
	case DW_OP_lit26:
	case DW_OP_lit27:
	case DW_OP_lit28:
	case DW_OP_lit29:
	case DW_OP_lit30:
	case DW_OP_lit31:
	  stack[++stacki] = op - DW_OP_lit0;
	  break;

	case DW_OP_reg0:
	case DW_OP_reg1:
	case DW_OP_reg2:
	case DW_OP_reg3:
	case DW_OP_reg4:
	case DW_OP_reg5:
	case DW_OP_reg6:
	case DW_OP_reg7:
	case DW_OP_reg8:
	case DW_OP_reg9:
	case DW_OP_reg10:
	case DW_OP_reg11:
	case DW_OP_reg12:
	case DW_OP_reg13:
	case DW_OP_reg14:
	case DW_OP_reg15:
	case DW_OP_reg16:
	case DW_OP_reg17:
	case DW_OP_reg18:
	case DW_OP_reg19:
	case DW_OP_reg20:
	case DW_OP_reg21:
	case DW_OP_reg22:
	case DW_OP_reg23:
	case DW_OP_reg24:
	case DW_OP_reg25:
	case DW_OP_reg26:
	case DW_OP_reg27:
	case DW_OP_reg28:
	case DW_OP_reg29:
	case DW_OP_reg30:
	case DW_OP_reg31:
	  stack[++stacki] = op - DW_OP_reg0;
	  if (i < size)
	    dwarf2_complex_location_expr_complaint ();
	  break;

	case DW_OP_regx:
	  unsnd = read_unsigned_leb128 (NULL, (data + i), &bytes_read);
	  i += bytes_read;
	  stack[++stacki] = unsnd;
	  if (i < size)
	    dwarf2_complex_location_expr_complaint ();
	  break;

	case DW_OP_addr:
	  stack[++stacki] = read_address (objfile->obfd, &data[i],
					  cu, &bytes_read);
	  i += bytes_read;
	  break;

	case DW_OP_const1u:
	  stack[++stacki] = read_1_byte (objfile->obfd, &data[i]);
	  i += 1;
	  break;

	case DW_OP_const1s:
	  stack[++stacki] = read_1_signed_byte (objfile->obfd, &data[i]);
	  i += 1;
	  break;

	case DW_OP_const2u:
	  stack[++stacki] = read_2_bytes (objfile->obfd, &data[i]);
	  i += 2;
	  break;

	case DW_OP_const2s:
	  stack[++stacki] = read_2_signed_bytes (objfile->obfd, &data[i]);
	  i += 2;
	  break;

	case DW_OP_const4u:
	  stack[++stacki] = read_4_bytes (objfile->obfd, &data[i]);
	  i += 4;
	  break;

	case DW_OP_const4s:
	  stack[++stacki] = read_4_signed_bytes (objfile->obfd, &data[i]);
	  i += 4;
	  break;

	case DW_OP_constu:
	  stack[++stacki] = read_unsigned_leb128 (NULL, (data + i),
						  &bytes_read);
	  i += bytes_read;
	  break;

	case DW_OP_consts:
	  stack[++stacki] = read_signed_leb128 (NULL, (data + i), &bytes_read);
	  i += bytes_read;
	  break;

	case DW_OP_dup:
	  stack[stacki + 1] = stack[stacki];
	  stacki++;
	  break;

	case DW_OP_plus:
	  stack[stacki - 1] += stack[stacki];
	  stacki--;
	  break;

	case DW_OP_plus_uconst:
	  stack[stacki] += read_unsigned_leb128 (NULL, (data + i), &bytes_read);
	  i += bytes_read;
	  break;

	case DW_OP_minus:
	  stack[stacki - 1] -= stack[stacki];
	  stacki--;
	  break;

	case DW_OP_deref:
	  /* If we're not the last op, then we definitely can't encode
	     this using GDB's address_class enum.  This is valid for partial
	     global symbols, although the variable's address will be bogus
	     in the psymtab.  */
	  if (i < size)
	    dwarf2_complex_location_expr_complaint ();
	  break;

        case DW_OP_GNU_push_tls_address:
	  /* The top of the stack has the offset from the beginning
	     of the thread control block at which the variable is located.  */
	  /* Nothing should follow this operator, so the top of stack would
	     be returned.  */
	  /* This is valid for partial global symbols, but the variable's
	     address will be bogus in the psymtab.  */
	  if (i < size)
	    dwarf2_complex_location_expr_complaint ();
          break;

	case DW_OP_GNU_uninit:
	  break;

	default:
	  complaint (&symfile_complaints, _("unsupported stack op: '%s'"),
		     dwarf_stack_op_name (op));
	  return (stack[stacki]);
	}
    }
  return (stack[stacki]);
}

/* memory allocation interface */

static struct dwarf_block *
dwarf_alloc_block (struct dwarf2_cu *cu)
{
  struct dwarf_block *blk;

  blk = (struct dwarf_block *)
    obstack_alloc (&cu->comp_unit_obstack, sizeof (struct dwarf_block));
  return (blk);
}

static struct abbrev_info *
dwarf_alloc_abbrev (struct dwarf2_cu *cu)
{
  struct abbrev_info *abbrev;

  abbrev = (struct abbrev_info *)
    obstack_alloc (&cu->abbrev_obstack, sizeof (struct abbrev_info));
  memset (abbrev, 0, sizeof (struct abbrev_info));
  return (abbrev);
}

static struct die_info *
dwarf_alloc_die (struct dwarf2_cu *cu, int num_attrs)
{
  struct die_info *die;
  size_t size = sizeof (struct die_info);

  if (num_attrs > 1)
    size += (num_attrs - 1) * sizeof (struct attribute);

  die = (struct die_info *) obstack_alloc (&cu->comp_unit_obstack, size);
  memset (die, 0, sizeof (struct die_info));
  return (die);
}


/* Macro support.  */


/* Return the full name of file number I in *LH's file name table.
   Use COMP_DIR as the name of the current directory of the
   compilation.  The result is allocated using xmalloc; the caller is
   responsible for freeing it.  */
static char *
file_full_name (int file, struct line_header *lh, const char *comp_dir)
{
  /* Is the file number a valid index into the line header's file name
     table?  Remember that file numbers start with one, not zero.  */
  if (1 <= file && file <= lh->num_file_names)
    {
      struct file_entry *fe = &lh->file_names[file - 1];
  
      if (IS_ABSOLUTE_PATH (fe->name))
        return xstrdup (fe->name);
      else
        {
          const char *dir;
          int dir_len;
          char *full_name;

          if (fe->dir_index)
            dir = lh->include_dirs[fe->dir_index - 1];
          else
            dir = comp_dir;

          if (dir)
            {
              dir_len = strlen (dir);
              full_name = xmalloc (dir_len + 1 + strlen (fe->name) + 1);
              strcpy (full_name, dir);
              full_name[dir_len] = '/';
              strcpy (full_name + dir_len + 1, fe->name);
              return full_name;
            }
          else
            return xstrdup (fe->name);
        }
    }
  else
    {
      /* The compiler produced a bogus file number.  We can at least
         record the macro definitions made in the file, even if we
         won't be able to find the file by name.  */
      char fake_name[80];
      sprintf (fake_name, "<bad macro file number %d>", file);

      complaint (&symfile_complaints, 
                 _("bad file number in macro information (%d)"),
                 file);

      return xstrdup (fake_name);
    }
}


static struct macro_source_file *
macro_start_file (int file, int line,
                  struct macro_source_file *current_file,
                  const char *comp_dir,
                  struct line_header *lh, struct objfile *objfile)
{
  /* The full name of this source file.  */
  char *full_name = file_full_name (file, lh, comp_dir);

  /* We don't create a macro table for this compilation unit
     at all until we actually get a filename.  */
  if (! pending_macros)
    pending_macros = new_macro_table (&objfile->objfile_obstack,
                                      objfile->macro_cache);

  if (! current_file)
    /* If we have no current file, then this must be the start_file
       directive for the compilation unit's main source file.  */
    current_file = macro_set_main (pending_macros, full_name);
  else
    current_file = macro_include (current_file, line, full_name);

  xfree (full_name);
              
  return current_file;
}


/* Copy the LEN characters at BUF to a xmalloc'ed block of memory,
   followed by a null byte.  */
static char *
copy_string (const char *buf, int len)
{
  char *s = xmalloc (len + 1);
  memcpy (s, buf, len);
  s[len] = '\0';

  return s;
}


static const char *
consume_improper_spaces (const char *p, const char *body)
{
  if (*p == ' ')
    {
      complaint (&symfile_complaints,
		 _("macro definition contains spaces in formal argument list:\n`%s'"),
		 body);

      while (*p == ' ')
        p++;
    }

  return p;
}


static void
parse_macro_definition (struct macro_source_file *file, int line,
                        const char *body)
{
  const char *p;

  /* The body string takes one of two forms.  For object-like macro
     definitions, it should be:

        <macro name> " " <definition>

     For function-like macro definitions, it should be:

        <macro name> "() " <definition>
     or
        <macro name> "(" <arg name> ( "," <arg name> ) * ") " <definition>

     Spaces may appear only where explicitly indicated, and in the
     <definition>.

     The Dwarf 2 spec says that an object-like macro's name is always
     followed by a space, but versions of GCC around March 2002 omit
     the space when the macro's definition is the empty string. 

     The Dwarf 2 spec says that there should be no spaces between the
     formal arguments in a function-like macro's formal argument list,
     but versions of GCC around March 2002 include spaces after the
     commas.  */


  /* Find the extent of the macro name.  The macro name is terminated
     by either a space or null character (for an object-like macro) or
     an opening paren (for a function-like macro).  */
  for (p = body; *p; p++)
    if (*p == ' ' || *p == '(')
      break;

  if (*p == ' ' || *p == '\0')
    {
      /* It's an object-like macro.  */
      int name_len = p - body;
      char *name = copy_string (body, name_len);
      const char *replacement;

      if (*p == ' ')
        replacement = body + name_len + 1;
      else
        {
	  dwarf2_macro_malformed_definition_complaint (body);
          replacement = body + name_len;
        }
      
      macro_define_object (file, line, name, replacement);

      xfree (name);
    }
  else if (*p == '(')
    {
      /* It's a function-like macro.  */
      char *name = copy_string (body, p - body);
      int argc = 0;
      int argv_size = 1;
      char **argv = xmalloc (argv_size * sizeof (*argv));

      p++;

      p = consume_improper_spaces (p, body);

      /* Parse the formal argument list.  */
      while (*p && *p != ')')
        {
          /* Find the extent of the current argument name.  */
          const char *arg_start = p;

          while (*p && *p != ',' && *p != ')' && *p != ' ')
            p++;

          if (! *p || p == arg_start)
	    dwarf2_macro_malformed_definition_complaint (body);
          else
            {
              /* Make sure argv has room for the new argument.  */
              if (argc >= argv_size)
                {
                  argv_size *= 2;
                  argv = xrealloc (argv, argv_size * sizeof (*argv));
                }

              argv[argc++] = copy_string (arg_start, p - arg_start);
            }

          p = consume_improper_spaces (p, body);

          /* Consume the comma, if present.  */
          if (*p == ',')
            {
              p++;

              p = consume_improper_spaces (p, body);
            }
        }

      if (*p == ')')
        {
          p++;

          if (*p == ' ')
            /* Perfectly formed definition, no complaints.  */
            macro_define_function (file, line, name,
                                   argc, (const char **) argv, 
                                   p + 1);
          else if (*p == '\0')
            {
              /* Complain, but do define it.  */
	      dwarf2_macro_malformed_definition_complaint (body);
              macro_define_function (file, line, name,
                                     argc, (const char **) argv, 
                                     p);
            }
          else
            /* Just complain.  */
	    dwarf2_macro_malformed_definition_complaint (body);
        }
      else
        /* Just complain.  */
	dwarf2_macro_malformed_definition_complaint (body);

      xfree (name);
      {
        int i;

        for (i = 0; i < argc; i++)
          xfree (argv[i]);
      }
      xfree (argv);
    }
  else
    dwarf2_macro_malformed_definition_complaint (body);
}


static void
dwarf_decode_macros (struct line_header *lh, unsigned int offset,
                     char *comp_dir, bfd *abfd,
                     struct dwarf2_cu *cu)
{
  gdb_byte *mac_ptr, *mac_end;
  struct macro_source_file *current_file = 0;
  enum dwarf_macinfo_record_type macinfo_type;
  int at_commandline;

  if (dwarf2_per_objfile->macinfo.buffer == NULL)
    {
      complaint (&symfile_complaints, _("missing .debug_macinfo section"));
      return;
    }

  /* First pass: Find the name of the base filename.
     This filename is needed in order to process all macros whose definition
     (or undefinition) comes from the command line.  These macros are defined
     before the first DW_MACINFO_start_file entry, and yet still need to be
     associated to the base file.

     To determine the base file name, we scan the macro definitions until we
     reach the first DW_MACINFO_start_file entry.  We then initialize
     CURRENT_FILE accordingly so that any macro definition found before the
     first DW_MACINFO_start_file can still be associated to the base file.  */

  mac_ptr = dwarf2_per_objfile->macinfo.buffer + offset;
  mac_end = dwarf2_per_objfile->macinfo.buffer
    + dwarf2_per_objfile->macinfo.size;

  do
    {
      /* Do we at least have room for a macinfo type byte?  */
      if (mac_ptr >= mac_end)
        {
	  /* Complaint is printed during the second pass as GDB will probably
	     stop the first pass earlier upon finding DW_MACINFO_start_file.  */
	  break;
        }

      macinfo_type = read_1_byte (abfd, mac_ptr);
      mac_ptr++;

      switch (macinfo_type)
        {
          /* A zero macinfo type indicates the end of the macro
             information.  */
        case 0:
	  break;

	case DW_MACINFO_define:
	case DW_MACINFO_undef:
	  /* Only skip the data by MAC_PTR.  */
	  {
	    unsigned int bytes_read;

	    read_unsigned_leb128 (abfd, mac_ptr, &bytes_read);
	    mac_ptr += bytes_read;
	    read_string (abfd, mac_ptr, &bytes_read);
	    mac_ptr += bytes_read;
	  }
	  break;

	case DW_MACINFO_start_file:
	  {
	    unsigned int bytes_read;
	    int line, file;

	    line = read_unsigned_leb128 (abfd, mac_ptr, &bytes_read);
	    mac_ptr += bytes_read;
	    file = read_unsigned_leb128 (abfd, mac_ptr, &bytes_read);
	    mac_ptr += bytes_read;

	    current_file = macro_start_file (file, line, current_file, comp_dir,
					     lh, cu->objfile);
	  }
	  break;

	case DW_MACINFO_end_file:
	  /* No data to skip by MAC_PTR.  */
	  break;

	case DW_MACINFO_vendor_ext:
	  /* Only skip the data by MAC_PTR.  */
	  {
	    unsigned int bytes_read;

	    read_unsigned_leb128 (abfd, mac_ptr, &bytes_read);
	    mac_ptr += bytes_read;
	    read_string (abfd, mac_ptr, &bytes_read);
	    mac_ptr += bytes_read;
	  }
	  break;

	default:
	  break;
	}
    } while (macinfo_type != 0 && current_file == NULL);

  /* Second pass: Process all entries.

     Use the AT_COMMAND_LINE flag to determine whether we are still processing
     command-line macro definitions/undefinitions.  This flag is unset when we
     reach the first DW_MACINFO_start_file entry.  */

  mac_ptr = dwarf2_per_objfile->macinfo.buffer + offset;

  /* Determines if GDB is still before first DW_MACINFO_start_file.  If true
     GDB is still reading the definitions from command line.  First
     DW_MACINFO_start_file will need to be ignored as it was already executed
     to create CURRENT_FILE for the main source holding also the command line
     definitions.  On first met DW_MACINFO_start_file this flag is reset to
     normally execute all the remaining DW_MACINFO_start_file macinfos.  */

  at_commandline = 1;

  do
    {
      /* Do we at least have room for a macinfo type byte?  */
      if (mac_ptr >= mac_end)
	{
	  dwarf2_macros_too_long_complaint ();
	  break;
	}

      macinfo_type = read_1_byte (abfd, mac_ptr);
      mac_ptr++;

      switch (macinfo_type)
	{
	  /* A zero macinfo type indicates the end of the macro
	     information.  */
	case 0:
	  break;

        case DW_MACINFO_define:
        case DW_MACINFO_undef:
          {
            unsigned int bytes_read;
            int line;
            char *body;

            line = read_unsigned_leb128 (abfd, mac_ptr, &bytes_read);
            mac_ptr += bytes_read;
            body = read_string (abfd, mac_ptr, &bytes_read);
            mac_ptr += bytes_read;

            if (! current_file)
	      {
		/* DWARF violation as no main source is present.  */
		complaint (&symfile_complaints,
			   _("debug info with no main source gives macro %s "
			     "on line %d: %s"),
			   macinfo_type ==
			   DW_MACINFO_define ? _("definition") : macinfo_type ==
			   DW_MACINFO_undef ? _("undefinition") :
			   "something-or-other", line, body);
		break;
	      }
	    if ((line == 0 && !at_commandline) || (line != 0 && at_commandline))
	      complaint (&symfile_complaints,
			 _("debug info gives %s macro %s with %s line %d: %s"),
			 at_commandline ? _("command-line") : _("in-file"),
			 macinfo_type ==
			 DW_MACINFO_define ? _("definition") : macinfo_type ==
			 DW_MACINFO_undef ? _("undefinition") :
			 "something-or-other",
			 line == 0 ? _("zero") : _("non-zero"), line, body);

	    if (macinfo_type == DW_MACINFO_define)
	      parse_macro_definition (current_file, line, body);
	    else if (macinfo_type == DW_MACINFO_undef)
	      macro_undef (current_file, line, body);
          }
          break;

        case DW_MACINFO_start_file:
          {
            unsigned int bytes_read;
            int line, file;

            line = read_unsigned_leb128 (abfd, mac_ptr, &bytes_read);
            mac_ptr += bytes_read;
            file = read_unsigned_leb128 (abfd, mac_ptr, &bytes_read);
            mac_ptr += bytes_read;

	    if ((line == 0 && !at_commandline) || (line != 0 && at_commandline))
	      complaint (&symfile_complaints,
			 _("debug info gives source %d included "
			   "from %s at %s line %d"),
			 file, at_commandline ? _("command-line") : _("file"),
			 line == 0 ? _("zero") : _("non-zero"), line);

	    if (at_commandline)
	      {
		/* This DW_MACINFO_start_file was executed in the pass one.  */
		at_commandline = 0;
	      }
	    else
	      current_file = macro_start_file (file, line,
					       current_file, comp_dir,
					       lh, cu->objfile);
          }
          break;

        case DW_MACINFO_end_file:
          if (! current_file)
	    complaint (&symfile_complaints,
		       _("macro debug info has an unmatched `close_file' directive"));
          else
            {
              current_file = current_file->included_by;
              if (! current_file)
                {
                  enum dwarf_macinfo_record_type next_type;

                  /* GCC circa March 2002 doesn't produce the zero
                     type byte marking the end of the compilation
                     unit.  Complain if it's not there, but exit no
                     matter what.  */

                  /* Do we at least have room for a macinfo type byte?  */
                  if (mac_ptr >= mac_end)
                    {
		      dwarf2_macros_too_long_complaint ();
                      return;
                    }

                  /* We don't increment mac_ptr here, so this is just
                     a look-ahead.  */
                  next_type = read_1_byte (abfd, mac_ptr);
                  if (next_type != 0)
		    complaint (&symfile_complaints,
			       _("no terminating 0-type entry for macros in `.debug_macinfo' section"));

                  return;
                }
            }
          break;

        case DW_MACINFO_vendor_ext:
          {
            unsigned int bytes_read;
            int constant;
            char *string;

            constant = read_unsigned_leb128 (abfd, mac_ptr, &bytes_read);
            mac_ptr += bytes_read;
            string = read_string (abfd, mac_ptr, &bytes_read);
            mac_ptr += bytes_read;

            /* We don't recognize any vendor extensions.  */
          }
          break;
        }
    } while (macinfo_type != 0);
}

/* Check if the attribute's form is a DW_FORM_block*
   if so return true else false. */
static int
attr_form_is_block (struct attribute *attr)
{
  return (attr == NULL ? 0 :
      attr->form == DW_FORM_block1
      || attr->form == DW_FORM_block2
      || attr->form == DW_FORM_block4
      || attr->form == DW_FORM_block);
}

/* Return non-zero if ATTR's value is a section offset --- classes
   lineptr, loclistptr, macptr or rangelistptr --- or zero, otherwise.
   You may use DW_UNSND (attr) to retrieve such offsets.

   Section 7.5.4, "Attribute Encodings", explains that no attribute
   may have a value that belongs to more than one of these classes; it
   would be ambiguous if we did, because we use the same forms for all
   of them.  */
static int
attr_form_is_section_offset (struct attribute *attr)
{
  return (attr->form == DW_FORM_data4
          || attr->form == DW_FORM_data8);
}


/* Return non-zero if ATTR's value falls in the 'constant' class, or
   zero otherwise.  When this function returns true, you can apply
   dwarf2_get_attr_constant_value to it.

   However, note that for some attributes you must check
   attr_form_is_section_offset before using this test.  DW_FORM_data4
   and DW_FORM_data8 are members of both the constant class, and of
   the classes that contain offsets into other debug sections
   (lineptr, loclistptr, macptr or rangelistptr).  The DWARF spec says
   that, if an attribute's can be either a constant or one of the
   section offset classes, DW_FORM_data4 and DW_FORM_data8 should be
   taken as section offsets, not constants.  */
static int
attr_form_is_constant (struct attribute *attr)
{
  switch (attr->form)
    {
    case DW_FORM_sdata:
    case DW_FORM_udata:
    case DW_FORM_data1:
    case DW_FORM_data2:
    case DW_FORM_data4:
    case DW_FORM_data8:
      return 1;
    default:
      return 0;
    }
}

static void
dwarf2_symbol_mark_computed (struct attribute *attr, struct symbol *sym,
			     struct dwarf2_cu *cu)
{
  if (attr_form_is_section_offset (attr)
      /* ".debug_loc" may not exist at all, or the offset may be outside
	 the section.  If so, fall through to the complaint in the
	 other branch.  */
      && DW_UNSND (attr) < dwarf2_per_objfile->loc.size)
    {
      struct dwarf2_loclist_baton *baton;

      baton = obstack_alloc (&cu->objfile->objfile_obstack,
			     sizeof (struct dwarf2_loclist_baton));
      baton->per_cu = cu->per_cu;
      gdb_assert (baton->per_cu);

      /* We don't know how long the location list is, but make sure we
	 don't run off the edge of the section.  */
      baton->size = dwarf2_per_objfile->loc.size - DW_UNSND (attr);
      baton->data = dwarf2_per_objfile->loc.buffer + DW_UNSND (attr);
      baton->base_address = cu->base_address;
      if (cu->base_known == 0)
	complaint (&symfile_complaints,
		   _("Location list used without specifying the CU base address."));

      SYMBOL_COMPUTED_OPS (sym) = &dwarf2_loclist_funcs;
      SYMBOL_LOCATION_BATON (sym) = baton;
    }
  else
    {
      struct dwarf2_locexpr_baton *baton;

      baton = obstack_alloc (&cu->objfile->objfile_obstack,
			     sizeof (struct dwarf2_locexpr_baton));
      baton->per_cu = cu->per_cu;
      gdb_assert (baton->per_cu);

      if (attr_form_is_block (attr))
	{
	  /* Note that we're just copying the block's data pointer
	     here, not the actual data.  We're still pointing into the
	     info_buffer for SYM's objfile; right now we never release
	     that buffer, but when we do clean up properly this may
	     need to change.  */
	  baton->size = DW_BLOCK (attr)->size;
	  baton->data = DW_BLOCK (attr)->data;
	}
      else
	{
	  dwarf2_invalid_attrib_class_complaint ("location description",
						 SYMBOL_NATURAL_NAME (sym));
	  baton->size = 0;
	  baton->data = NULL;
	}
      
      SYMBOL_COMPUTED_OPS (sym) = &dwarf2_locexpr_funcs;
      SYMBOL_LOCATION_BATON (sym) = baton;
    }
}

/* Return the OBJFILE associated with the compilation unit CU.  */

struct objfile *
dwarf2_per_cu_objfile (struct dwarf2_per_cu_data *per_cu)
{
  struct objfile *objfile = per_cu->psymtab->objfile;

  /* Return the master objfile, so that we can report and look up the
     correct file containing this variable.  */
  if (objfile->separate_debug_objfile_backlink)
    objfile = objfile->separate_debug_objfile_backlink;

  return objfile;
}

/* Return the address size given in the compilation unit header for CU.  */

CORE_ADDR
dwarf2_per_cu_addr_size (struct dwarf2_per_cu_data *per_cu)
{
  if (per_cu->cu)
    return per_cu->cu->header.addr_size;
  else
    {
      /* If the CU is not currently read in, we re-read its header.  */
      struct objfile *objfile = per_cu->psymtab->objfile;
      struct dwarf2_per_objfile *per_objfile
	= objfile_data (objfile, dwarf2_objfile_data_key);
      gdb_byte *info_ptr = per_objfile->info.buffer + per_cu->offset;

      struct comp_unit_head cu_header;
      memset (&cu_header, 0, sizeof cu_header);
      read_comp_unit_head (&cu_header, info_ptr, objfile->obfd);
      return cu_header.addr_size;
    }
}

/* Locate the .debug_info compilation unit from CU's objfile which contains
   the DIE at OFFSET.  Raises an error on failure.  */

static struct dwarf2_per_cu_data *
dwarf2_find_containing_comp_unit (unsigned int offset,
				  struct objfile *objfile)
{
  struct dwarf2_per_cu_data *this_cu;
  int low, high;

  low = 0;
  high = dwarf2_per_objfile->n_comp_units - 1;
  while (high > low)
    {
      int mid = low + (high - low) / 2;
      if (dwarf2_per_objfile->all_comp_units[mid]->offset >= offset)
	high = mid;
      else
	low = mid + 1;
    }
  gdb_assert (low == high);
  if (dwarf2_per_objfile->all_comp_units[low]->offset > offset)
    {
      if (low == 0)
	error (_("Dwarf Error: could not find partial DIE containing "
	       "offset 0x%lx [in module %s]"),
	       (long) offset, bfd_get_filename (objfile->obfd));

      gdb_assert (dwarf2_per_objfile->all_comp_units[low-1]->offset <= offset);
      return dwarf2_per_objfile->all_comp_units[low-1];
    }
  else
    {
      this_cu = dwarf2_per_objfile->all_comp_units[low];
      if (low == dwarf2_per_objfile->n_comp_units - 1
	  && offset >= this_cu->offset + this_cu->length)
	error (_("invalid dwarf2 offset %u"), offset);
      gdb_assert (offset < this_cu->offset + this_cu->length);
      return this_cu;
    }
}

/* Locate the compilation unit from OBJFILE which is located at exactly
   OFFSET.  Raises an error on failure.  */

static struct dwarf2_per_cu_data *
dwarf2_find_comp_unit (unsigned int offset, struct objfile *objfile)
{
  struct dwarf2_per_cu_data *this_cu;
  this_cu = dwarf2_find_containing_comp_unit (offset, objfile);
  if (this_cu->offset != offset)
    error (_("no compilation unit with offset %u."), offset);
  return this_cu;
}

/* Malloc space for a dwarf2_cu for OBJFILE and initialize it.  */

static struct dwarf2_cu *
alloc_one_comp_unit (struct objfile *objfile)
{
  struct dwarf2_cu *cu = xcalloc (1, sizeof (struct dwarf2_cu));
  cu->objfile = objfile;
  obstack_init (&cu->comp_unit_obstack);
  return cu;
}

/* Release one cached compilation unit, CU.  We unlink it from the tree
   of compilation units, but we don't remove it from the read_in_chain;
   the caller is responsible for that.
   NOTE: DATA is a void * because this function is also used as a
   cleanup routine.  */

static void
free_one_comp_unit (void *data)
{
  struct dwarf2_cu *cu = data;

  if (cu->per_cu != NULL)
    cu->per_cu->cu = NULL;
  cu->per_cu = NULL;

  obstack_free (&cu->comp_unit_obstack, NULL);

  xfree (cu);
}

/* This cleanup function is passed the address of a dwarf2_cu on the stack
   when we're finished with it.  We can't free the pointer itself, but be
   sure to unlink it from the cache.  Also release any associated storage
   and perform cache maintenance.

   Only used during partial symbol parsing.  */

static void
free_stack_comp_unit (void *data)
{
  struct dwarf2_cu *cu = data;

  obstack_free (&cu->comp_unit_obstack, NULL);
  cu->partial_dies = NULL;

  if (cu->per_cu != NULL)
    {
      /* This compilation unit is on the stack in our caller, so we
	 should not xfree it.  Just unlink it.  */
      cu->per_cu->cu = NULL;
      cu->per_cu = NULL;

      /* If we had a per-cu pointer, then we may have other compilation
	 units loaded, so age them now.  */
      age_cached_comp_units ();
    }
}

/* Free all cached compilation units.  */

static void
free_cached_comp_units (void *data)
{
  struct dwarf2_per_cu_data *per_cu, **last_chain;

  per_cu = dwarf2_per_objfile->read_in_chain;
  last_chain = &dwarf2_per_objfile->read_in_chain;
  while (per_cu != NULL)
    {
      struct dwarf2_per_cu_data *next_cu;

      next_cu = per_cu->cu->read_in_chain;

      free_one_comp_unit (per_cu->cu);
      *last_chain = next_cu;

      per_cu = next_cu;
    }
}

/* Increase the age counter on each cached compilation unit, and free
   any that are too old.  */

static void
age_cached_comp_units (void)
{
  struct dwarf2_per_cu_data *per_cu, **last_chain;

  dwarf2_clear_marks (dwarf2_per_objfile->read_in_chain);
  per_cu = dwarf2_per_objfile->read_in_chain;
  while (per_cu != NULL)
    {
      per_cu->cu->last_used ++;
      if (per_cu->cu->last_used <= dwarf2_max_cache_age)
	dwarf2_mark (per_cu->cu);
      per_cu = per_cu->cu->read_in_chain;
    }

  per_cu = dwarf2_per_objfile->read_in_chain;
  last_chain = &dwarf2_per_objfile->read_in_chain;
  while (per_cu != NULL)
    {
      struct dwarf2_per_cu_data *next_cu;

      next_cu = per_cu->cu->read_in_chain;

      if (!per_cu->cu->mark)
	{
	  free_one_comp_unit (per_cu->cu);
	  *last_chain = next_cu;
	}
      else
	last_chain = &per_cu->cu->read_in_chain;

      per_cu = next_cu;
    }
}

/* Remove a single compilation unit from the cache.  */

static void
free_one_cached_comp_unit (void *target_cu)
{
  struct dwarf2_per_cu_data *per_cu, **last_chain;

  per_cu = dwarf2_per_objfile->read_in_chain;
  last_chain = &dwarf2_per_objfile->read_in_chain;
  while (per_cu != NULL)
    {
      struct dwarf2_per_cu_data *next_cu;

      next_cu = per_cu->cu->read_in_chain;

      if (per_cu->cu == target_cu)
	{
	  free_one_comp_unit (per_cu->cu);
	  *last_chain = next_cu;
	  break;
	}
      else
	last_chain = &per_cu->cu->read_in_chain;

      per_cu = next_cu;
    }
}

/* Release all extra memory associated with OBJFILE.  */

void
dwarf2_free_objfile (struct objfile *objfile)
{
  dwarf2_per_objfile = objfile_data (objfile, dwarf2_objfile_data_key);

  if (dwarf2_per_objfile == NULL)
    return;

  /* Cached DIE trees use xmalloc and the comp_unit_obstack.  */
  free_cached_comp_units (NULL);

  /* Everything else should be on the objfile obstack.  */
}

/* A pair of DIE offset and GDB type pointer.  We store these
   in a hash table separate from the DIEs, and preserve them
   when the DIEs are flushed out of cache.  */

struct dwarf2_offset_and_type
{
  unsigned int offset;
  struct type *type;
};

/* Hash function for a dwarf2_offset_and_type.  */

static hashval_t
offset_and_type_hash (const void *item)
{
  const struct dwarf2_offset_and_type *ofs = item;
  return ofs->offset;
}

/* Equality function for a dwarf2_offset_and_type.  */

static int
offset_and_type_eq (const void *item_lhs, const void *item_rhs)
{
  const struct dwarf2_offset_and_type *ofs_lhs = item_lhs;
  const struct dwarf2_offset_and_type *ofs_rhs = item_rhs;
  return ofs_lhs->offset == ofs_rhs->offset;
}

/* Set the type associated with DIE to TYPE.  Save it in CU's hash
   table if necessary.  For convenience, return TYPE.  */

static struct type *
set_die_type (struct die_info *die, struct type *type, struct dwarf2_cu *cu)
{
  struct dwarf2_offset_and_type **slot, ofs;

  if (cu->type_hash == NULL)
    {
      gdb_assert (cu->per_cu != NULL);
      cu->per_cu->type_hash
	= htab_create_alloc_ex (cu->header.length / 24,
				offset_and_type_hash,
				offset_and_type_eq,
				NULL,
				&cu->objfile->objfile_obstack,
				hashtab_obstack_allocate,
				dummy_obstack_deallocate);
      cu->type_hash = cu->per_cu->type_hash;
    }

  ofs.offset = die->offset;
  ofs.type = type;
  slot = (struct dwarf2_offset_and_type **)
    htab_find_slot_with_hash (cu->type_hash, &ofs, ofs.offset, INSERT);
  *slot = obstack_alloc (&cu->objfile->objfile_obstack, sizeof (**slot));
  **slot = ofs;
  return type;
}

/* Find the type for DIE in CU's type_hash, or return NULL if DIE does
   not have a saved type.  */

static struct type *
get_die_type (struct die_info *die, struct dwarf2_cu *cu)
{
  struct dwarf2_offset_and_type *slot, ofs;
  htab_t type_hash = cu->type_hash;

  if (type_hash == NULL)
    return NULL;

  ofs.offset = die->offset;
  slot = htab_find_with_hash (type_hash, &ofs, ofs.offset);
  if (slot)
    return slot->type;
  else
    return NULL;
}

/* Add a dependence relationship from CU to REF_PER_CU.  */

static void
dwarf2_add_dependence (struct dwarf2_cu *cu,
		       struct dwarf2_per_cu_data *ref_per_cu)
{
  void **slot;

  if (cu->dependencies == NULL)
    cu->dependencies
      = htab_create_alloc_ex (5, htab_hash_pointer, htab_eq_pointer,
			      NULL, &cu->comp_unit_obstack,
			      hashtab_obstack_allocate,
			      dummy_obstack_deallocate);

  slot = htab_find_slot (cu->dependencies, ref_per_cu, INSERT);
  if (*slot == NULL)
    *slot = ref_per_cu;
}

/* Subroutine of dwarf2_mark to pass to htab_traverse.
   Set the mark field in every compilation unit in the
   cache that we must keep because we are keeping CU.  */

static int
dwarf2_mark_helper (void **slot, void *data)
{
  struct dwarf2_per_cu_data *per_cu;

  per_cu = (struct dwarf2_per_cu_data *) *slot;
  if (per_cu->cu->mark)
    return 1;
  per_cu->cu->mark = 1;

  if (per_cu->cu->dependencies != NULL)
    htab_traverse (per_cu->cu->dependencies, dwarf2_mark_helper, NULL);

  return 1;
}

/* Set the mark field in CU and in every other compilation unit in the
   cache that we must keep because we are keeping CU.  */

static void
dwarf2_mark (struct dwarf2_cu *cu)
{
  if (cu->mark)
    return;
  cu->mark = 1;
  if (cu->dependencies != NULL)
    htab_traverse (cu->dependencies, dwarf2_mark_helper, NULL);
}

static void
dwarf2_clear_marks (struct dwarf2_per_cu_data *per_cu)
{
  while (per_cu)
    {
      per_cu->cu->mark = 0;
      per_cu = per_cu->cu->read_in_chain;
    }
}

/* Trivial hash function for partial_die_info: the hash value of a DIE
   is its offset in .debug_info for this objfile.  */

static hashval_t
partial_die_hash (const void *item)
{
  const struct partial_die_info *part_die = item;
  return part_die->offset;
}

/* Trivial comparison function for partial_die_info structures: two DIEs
   are equal if they have the same offset.  */

static int
partial_die_eq (const void *item_lhs, const void *item_rhs)
{
  const struct partial_die_info *part_die_lhs = item_lhs;
  const struct partial_die_info *part_die_rhs = item_rhs;
  return part_die_lhs->offset == part_die_rhs->offset;
}

static struct cmd_list_element *set_dwarf2_cmdlist;
static struct cmd_list_element *show_dwarf2_cmdlist;

static void
set_dwarf2_cmd (char *args, int from_tty)
{
  help_list (set_dwarf2_cmdlist, "maintenance set dwarf2 ", -1, gdb_stdout);
}

static void
show_dwarf2_cmd (char *args, int from_tty)
{ 
  cmd_show_list (show_dwarf2_cmdlist, from_tty, "");
}

/* If section described by INFO was mmapped, munmap it now.  */

static void
munmap_section_buffer (struct dwarf2_section_info *info)
{
  if (info->was_mmapped)
    {
#ifdef HAVE_MMAP
      intptr_t begin = (intptr_t) info->buffer;
      intptr_t map_begin = begin & ~(pagesize - 1);
      size_t map_length = info->size + begin - map_begin;
      gdb_assert (munmap ((void *) map_begin, map_length) == 0);
#else
      /* Without HAVE_MMAP, we should never be here to begin with.  */
      gdb_assert (0);
#endif
    }
}

/* munmap debug sections for OBJFILE, if necessary.  */

static void
dwarf2_per_objfile_cleanup (struct objfile *objfile, void *d)
{
  struct dwarf2_per_objfile *data = d;
  munmap_section_buffer (&data->info);
  munmap_section_buffer (&data->abbrev);
  munmap_section_buffer (&data->line);
  munmap_section_buffer (&data->str);
  munmap_section_buffer (&data->macinfo);
  munmap_section_buffer (&data->ranges);
  munmap_section_buffer (&data->loc);
  munmap_section_buffer (&data->frame);
  munmap_section_buffer (&data->eh_frame);
}

void _initialize_dwarf2_read (void);

void
_initialize_dwarf2_read (void)
{
  dwarf2_objfile_data_key
    = register_objfile_data_with_cleanup (dwarf2_per_objfile_cleanup);

  add_prefix_cmd ("dwarf2", class_maintenance, set_dwarf2_cmd, _("\
Set DWARF 2 specific variables.\n\
Configure DWARF 2 variables such as the cache size"),
                  &set_dwarf2_cmdlist, "maintenance set dwarf2 ",
                  0/*allow-unknown*/, &maintenance_set_cmdlist);

  add_prefix_cmd ("dwarf2", class_maintenance, show_dwarf2_cmd, _("\
Show DWARF 2 specific variables\n\
Show DWARF 2 variables such as the cache size"),
                  &show_dwarf2_cmdlist, "maintenance show dwarf2 ",
                  0/*allow-unknown*/, &maintenance_show_cmdlist);

  add_setshow_zinteger_cmd ("max-cache-age", class_obscure,
			    &dwarf2_max_cache_age, _("\
Set the upper bound on the age of cached dwarf2 compilation units."), _("\
Show the upper bound on the age of cached dwarf2 compilation units."), _("\
A higher limit means that cached compilation units will be stored\n\
in memory longer, and more total memory will be used.  Zero disables\n\
caching, which can slow down startup."),
			    NULL,
			    show_dwarf2_max_cache_age,
			    &set_dwarf2_cmdlist,
			    &show_dwarf2_cmdlist);

  add_setshow_zinteger_cmd ("dwarf2-die", no_class, &dwarf2_die_debug, _("\
Set debugging of the dwarf2 DIE reader."), _("\
Show debugging of the dwarf2 DIE reader."), _("\
When enabled (non-zero), DIEs are dumped after they are read in.\n\
The value is the maximum depth to print."),
			    NULL,
			    NULL,
			    &setdebuglist, &showdebuglist);
}<|MERGE_RESOLUTION|>--- conflicted
+++ resolved
@@ -4873,9 +4873,6 @@
   if (type)
     return type;
 
-<<<<<<< HEAD
-  type = alloc_type (objfile, NULL);
-=======
   /* If the definition of this type lives in .debug_types, read that type.
      Don't follow DW_AT_specification though, that will take us back up
      the chain and we want to go down.  */
@@ -4892,8 +4889,7 @@
       return set_die_type (die, type, cu);
     }
 
-  type = alloc_type (objfile);
->>>>>>> b5990caf
+  type = alloc_type (objfile, NULL);
   INIT_CPLUS_SPECIFIC (type);
 
   name = dwarf2_name (die, cu);
@@ -5107,9 +5103,6 @@
   struct attribute *attr;
   const char *name;
 
-<<<<<<< HEAD
-  type = alloc_type (objfile, NULL);
-=======
   /* If the definition of this type lives in .debug_types, read that type.
      Don't follow DW_AT_specification though, that will take us back up
      the chain and we want to go down.  */
@@ -5122,8 +5115,7 @@
       return set_die_type (die, type, cu);
     }
 
-  type = alloc_type (objfile);
->>>>>>> b5990caf
+  type = alloc_type (objfile, NULL);
 
   TYPE_CODE (type) = TYPE_CODE_ENUM;
   name = dwarf2_full_name (die, cu);
