--- conflicted
+++ resolved
@@ -5917,8 +5917,8 @@
 		}
 	    }
 
-	  TYPE_RANGE_BOUND_SET_DWARF_BLOCK (range_type, 1);
-	  TYPE_FIELD_DWARF_BLOCK (range_type, 1) = length_baton;
+	  TYPE_HIGH_BOUND_IS_DWARF_BLOCK (range_type) = 1;
+	  TYPE_RANGE_DATA (range_type)->high.u.dwarf_block = length_baton;
 	  TYPE_DYNAMIC (range_type) = 1;
 	}
     }
@@ -5936,8 +5936,8 @@
       attr = dwarf2_attr (die, DW_AT_byte_size, cu);
       if (attr && attr_form_is_block (attr))
 	{
-	  TYPE_RANGE_BOUND_SET_DWARF_BLOCK (range_type, 1);
-	  TYPE_FIELD_DWARF_BLOCK (range_type, 1) =
+	  TYPE_HIGH_BOUND_IS_DWARF_BLOCK (range_type) = 1;
+	  TYPE_RANGE_DATA (range_type)->high.u.dwarf_block =
 					dwarf2_attr_to_locexpr_baton (attr, cu);
 	  TYPE_DYNAMIC (range_type) = 1;
 	}
@@ -6153,12 +6153,7 @@
   struct type *base_type;
   struct type *range_type;
   struct attribute *attr;
-<<<<<<< HEAD
-  int low;
-=======
-  LONGEST low = 0;
-  LONGEST high = -1;
->>>>>>> 5f6ec78c
+  LONGEST low;
   char *name;
   LONGEST negative_mask;
   
@@ -6175,12 +6170,15 @@
   /* LOW_BOUND and HIGH_BOUND are set for real below.  */
   range_type = create_range_type (NULL, base_type, 0, -1);
 
+  negative_mask = 
+    (LONGEST) -1 << (TYPE_LENGTH (base_type) * TARGET_CHAR_BIT - 1);
+
   attr = dwarf2_attr (die, DW_AT_lower_bound, cu);
   if (attr && attr_form_is_block (attr))
     {
-      TYPE_RANGE_BOUND_SET_DWARF_BLOCK (range_type, 0);
-      TYPE_FIELD_DWARF_BLOCK (range_type, 0) = dwarf2_attr_to_locexpr_baton
-								     (attr, cu);
+      TYPE_LOW_BOUND_IS_DWARF_BLOCK (range_type) = 1;
+      TYPE_RANGE_DATA (range_type)->low.u.dwarf_block =
+					dwarf2_attr_to_locexpr_baton (attr, cu);
       TYPE_DYNAMIC (range_type) = 1;
       /* For setting a default if DW_AT_UPPER_BOUND would be missing.  */
       low = 0;
@@ -6203,6 +6201,8 @@
 	      low = 0;
 	    }
 	}
+      if (!TYPE_UNSIGNED (base_type) && (low & negative_mask))
+	low |= negative_mask;
       TYPE_LOW_BOUND (range_type) = low;
       if (low >= 0)
 	TYPE_UNSIGNED (range_type) = 1;
@@ -6223,30 +6223,36 @@
 
   if (attr && attr_form_is_block (attr))
     {
-      TYPE_RANGE_BOUND_SET_DWARF_BLOCK (range_type, 1);
-      TYPE_FIELD_DWARF_BLOCK (range_type, 1) = dwarf2_attr_to_locexpr_baton
-								     (attr, cu);
+      TYPE_HIGH_BOUND_IS_DWARF_BLOCK (range_type) = 1;
+      TYPE_RANGE_DATA (range_type)->high.u.dwarf_block =
+					dwarf2_attr_to_locexpr_baton (attr, cu);
       TYPE_DYNAMIC (range_type) = 1;
     }
   else
     {
       if (attr && attr_form_is_constant (attr))
-	TYPE_HIGH_BOUND (range_type) = dwarf2_get_attr_constant_value (attr, 0);
+	{
+	  LONGEST high;
+
+	  high = dwarf2_get_attr_constant_value (attr, 0);
+	  if (!TYPE_UNSIGNED (base_type) && (high & negative_mask))
+	    high |= negative_mask;
+	  TYPE_HIGH_BOUND (range_type) = high;
+	}
       else
 	{
-	  TYPE_RANGE_UPPER_BOUND_IS_UNDEFINED (range_type) = 1;
+	  TYPE_HIGH_BOUND_UNDEFINED (range_type) = 1;
 	  TYPE_HIGH_BOUND (range_type) = low - 1;
 	}
     }
 
-<<<<<<< HEAD
   /* DW_AT_bit_stride is currently unsupported as we count in bytes.  */
   attr = dwarf2_attr (die, DW_AT_byte_stride, cu);
   if (attr && attr_form_is_block (attr))
     {
-      TYPE_RANGE_BOUND_SET_DWARF_BLOCK (range_type, 2);
-      TYPE_FIELD_DWARF_BLOCK (range_type, 2) = dwarf2_attr_to_locexpr_baton
-								     (attr, cu);
+      TYPE_BYTE_STRIDE_IS_DWARF_BLOCK (range_type) = 1;
+      TYPE_RANGE_DATA (range_type)->byte_stride.u.dwarf_block =
+					dwarf2_attr_to_locexpr_baton (attr, cu);
       TYPE_DYNAMIC (range_type) = 1;
     }
   else if (attr && attr_form_is_constant (attr))
@@ -6256,16 +6262,6 @@
 	complaint (&symfile_complaints,
 		   _("Found DW_AT_byte_stride with unsupported value 0"));
     }
-=======
-  negative_mask = 
-    (LONGEST) -1 << (TYPE_LENGTH (base_type) * TARGET_CHAR_BIT - 1);
-  if (!TYPE_UNSIGNED (base_type) && (low & negative_mask))
-    low |= negative_mask;
-  if (!TYPE_UNSIGNED (base_type) && (high & negative_mask))
-    high |= negative_mask;
-
-  range_type = create_range_type (NULL, base_type, low, high);
->>>>>>> 5f6ec78c
 
   name = dwarf2_name (die, cu);
   if (name)
