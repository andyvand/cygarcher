/* DWARF 2 debugging format support for GDB.

   Copyright (C) 1994, 1995, 1996, 1997, 1998, 1999, 2000, 2001, 2002, 2003,
                 2004, 2005, 2006, 2007, 2008, 2009, 2010
                 Free Software Foundation, Inc.

   Adapted by Gary Funck (gary@intrepid.com), Intrepid Technology,
   Inc.  with support from Florida State University (under contract
   with the Ada Joint Program Office), and Silicon Graphics, Inc.
   Initial contribution by Brent Benson, Harris Computer Systems, Inc.,
   based on Fred Fish's (Cygnus Support) implementation of DWARF 1
   support.

   This file is part of GDB.

   This program is free software; you can redistribute it and/or modify
   it under the terms of the GNU General Public License as published by
   the Free Software Foundation; either version 3 of the License, or
   (at your option) any later version.

   This program is distributed in the hope that it will be useful,
   but WITHOUT ANY WARRANTY; without even the implied warranty of
   MERCHANTABILITY or FITNESS FOR A PARTICULAR PURPOSE.  See the
   GNU General Public License for more details.

   You should have received a copy of the GNU General Public License
   along with this program.  If not, see <http://www.gnu.org/licenses/>.  */

#include "defs.h"
#include "bfd.h"
#include "symtab.h"
#include "gdbtypes.h"
#include "objfiles.h"
#include "dwarf2.h"
#include "buildsym.h"
#include "demangle.h"
#include "expression.h"
#include "filenames.h"	/* for DOSish file names */
#include "macrotab.h"
#include "language.h"
#include "complaints.h"
#include "bcache.h"
#include "dwarf2expr.h"
#include "dwarf2loc.h"
#include "cp-support.h"
#include "hashtab.h"
#include "command.h"
#include "gdbcmd.h"
#include "block.h"
#include "addrmap.h"

#include <fcntl.h>
#include "gdb_string.h"
#include "gdb_assert.h"
#include <sys/types.h>
#ifdef HAVE_ZLIB_H
#include <zlib.h>
#endif
#ifdef HAVE_MMAP
#include <sys/mman.h>
#ifndef MAP_FAILED
#define MAP_FAILED ((void *) -1)
#endif
#endif

#if 0
/* .debug_info header for a compilation unit
   Because of alignment constraints, this structure has padding and cannot
   be mapped directly onto the beginning of the .debug_info section.  */
typedef struct comp_unit_header
  {
    unsigned int length;	/* length of the .debug_info
				   contribution */
    unsigned short version;	/* version number -- 2 for DWARF
				   version 2 */
    unsigned int abbrev_offset;	/* offset into .debug_abbrev section */
    unsigned char addr_size;	/* byte size of an address -- 4 */
  }
_COMP_UNIT_HEADER;
#define _ACTUAL_COMP_UNIT_HEADER_SIZE 11
#endif

/* .debug_pubnames header
   Because of alignment constraints, this structure has padding and cannot
   be mapped directly onto the beginning of the .debug_info section.  */
typedef struct pubnames_header
  {
    unsigned int length;	/* length of the .debug_pubnames
				   contribution  */
    unsigned char version;	/* version number -- 2 for DWARF
				   version 2 */
    unsigned int info_offset;	/* offset into .debug_info section */
    unsigned int info_size;	/* byte size of .debug_info section
				   portion */
  }
_PUBNAMES_HEADER;
#define _ACTUAL_PUBNAMES_HEADER_SIZE 13

/* .debug_pubnames header
   Because of alignment constraints, this structure has padding and cannot
   be mapped directly onto the beginning of the .debug_info section.  */
typedef struct aranges_header
  {
    unsigned int length;	/* byte len of the .debug_aranges
				   contribution */
    unsigned short version;	/* version number -- 2 for DWARF
				   version 2 */
    unsigned int info_offset;	/* offset into .debug_info section */
    unsigned char addr_size;	/* byte size of an address */
    unsigned char seg_size;	/* byte size of segment descriptor */
  }
_ARANGES_HEADER;
#define _ACTUAL_ARANGES_HEADER_SIZE 12

/* .debug_line statement program prologue
   Because of alignment constraints, this structure has padding and cannot
   be mapped directly onto the beginning of the .debug_info section.  */
typedef struct statement_prologue
  {
    unsigned int total_length;	/* byte length of the statement
				   information */
    unsigned short version;	/* version number -- 2 for DWARF
				   version 2 */
    unsigned int prologue_length;	/* # bytes between prologue &
					   stmt program */
    unsigned char minimum_instruction_length;	/* byte size of
						   smallest instr */
    unsigned char default_is_stmt;	/* initial value of is_stmt
					   register */
    char line_base;
    unsigned char line_range;
    unsigned char opcode_base;	/* number assigned to first special
				   opcode */
    unsigned char *standard_opcode_lengths;
  }
_STATEMENT_PROLOGUE;

/* When non-zero, dump DIEs after they are read in.  */
static int dwarf2_die_debug = 0;

static int pagesize;

/* When set, the file that we're processing is known to have debugging
   info for C++ namespaces.  GCC 3.3.x did not produce this information,
   but later versions do.  */

static int processing_has_namespace_info;

static const struct objfile_data *dwarf2_objfile_data_key;

struct dwarf2_section_info
{
  asection *asection;
  gdb_byte *buffer;
  bfd_size_type size;
  int was_mmapped;
};

struct dwarf2_per_objfile
{
  struct dwarf2_section_info info;
  struct dwarf2_section_info abbrev;
  struct dwarf2_section_info line;
  struct dwarf2_section_info pubnames;
  struct dwarf2_section_info aranges;
  struct dwarf2_section_info loc;
  struct dwarf2_section_info macinfo;
  struct dwarf2_section_info str;
  struct dwarf2_section_info ranges;
  struct dwarf2_section_info types;
  struct dwarf2_section_info frame;
  struct dwarf2_section_info eh_frame;

  /* A list of all the compilation units.  This is used to locate
     the target compilation unit of a particular reference.  */
  struct dwarf2_per_cu_data **all_comp_units;

  /* The number of compilation units in ALL_COMP_UNITS.  */
  int n_comp_units;

  /* A chain of compilation units that are currently read in, so that
     they can be freed later.  */
  struct dwarf2_per_cu_data *read_in_chain;

  /* A table mapping .debug_types signatures to its signatured_type entry.
     This is NULL if the .debug_types section hasn't been read in yet.  */
  htab_t signatured_types;

  /* A flag indicating wether this objfile has a section loaded at a
     VMA of 0.  */
  int has_section_at_zero;
};

static struct dwarf2_per_objfile *dwarf2_per_objfile;

/* names of the debugging sections */

/* Note that if the debugging section has been compressed, it might
   have a name like .zdebug_info.  */

#define INFO_SECTION     "debug_info"
#define ABBREV_SECTION   "debug_abbrev"
#define LINE_SECTION     "debug_line"
#define PUBNAMES_SECTION "debug_pubnames"
#define ARANGES_SECTION  "debug_aranges"
#define LOC_SECTION      "debug_loc"
#define MACINFO_SECTION  "debug_macinfo"
#define STR_SECTION      "debug_str"
#define RANGES_SECTION   "debug_ranges"
#define TYPES_SECTION    "debug_types"
#define FRAME_SECTION    "debug_frame"
#define EH_FRAME_SECTION "eh_frame"

/* local data types */

/* We hold several abbreviation tables in memory at the same time. */
#ifndef ABBREV_HASH_SIZE
#define ABBREV_HASH_SIZE 121
#endif

/* The data in a compilation unit header, after target2host
   translation, looks like this.  */
struct comp_unit_head
{
  unsigned int length;
  short version;
  unsigned char addr_size;
  unsigned char signed_addr_p;
  unsigned int abbrev_offset;

  /* Size of file offsets; either 4 or 8.  */
  unsigned int offset_size;

  /* Size of the length field; either 4 or 12.  */
  unsigned int initial_length_size;

  /* Offset to the first byte of this compilation unit header in the
     .debug_info section, for resolving relative reference dies.  */
  unsigned int offset;

  /* Offset to first die in this cu from the start of the cu.
     This will be the first byte following the compilation unit header.  */
  unsigned int first_die_offset;
};

/* Internal state when decoding a particular compilation unit.  */
struct dwarf2_cu
{
  /* The objfile containing this compilation unit.  */
  struct objfile *objfile;

  /* The header of the compilation unit.  */
  struct comp_unit_head header;

  /* Base address of this compilation unit.  */
  CORE_ADDR base_address;

  /* Non-zero if base_address has been set.  */
  int base_known;

  struct function_range *first_fn, *last_fn, *cached_fn;

  /* The language we are debugging.  */
  enum language language;
  const struct language_defn *language_defn;

  const char *producer;

  /* The generic symbol table building routines have separate lists for
     file scope symbols and all all other scopes (local scopes).  So
     we need to select the right one to pass to add_symbol_to_list().
     We do it by keeping a pointer to the correct list in list_in_scope.

     FIXME: The original dwarf code just treated the file scope as the
     first local scope, and all other local scopes as nested local
     scopes, and worked fine.  Check to see if we really need to
     distinguish these in buildsym.c.  */
  struct pending **list_in_scope;

  /* DWARF abbreviation table associated with this compilation unit.  */
  struct abbrev_info **dwarf2_abbrevs;

  /* Storage for the abbrev table.  */
  struct obstack abbrev_obstack;

  /* Hash table holding all the loaded partial DIEs.  */
  htab_t partial_dies;

  /* Storage for things with the same lifetime as this read-in compilation
     unit, including partial DIEs.  */
  struct obstack comp_unit_obstack;

  /* When multiple dwarf2_cu structures are living in memory, this field
     chains them all together, so that they can be released efficiently.
     We will probably also want a generation counter so that most-recently-used
     compilation units are cached...  */
  struct dwarf2_per_cu_data *read_in_chain;

  /* Backchain to our per_cu entry if the tree has been built.  */
  struct dwarf2_per_cu_data *per_cu;

  /* Pointer to the die -> type map.  Although it is stored
     permanently in per_cu, we copy it here to avoid double
     indirection.  */
  htab_t type_hash;

  /* How many compilation units ago was this CU last referenced?  */
  int last_used;

  /* A hash table of die offsets for following references.  */
  htab_t die_hash;

  /* Full DIEs if read in.  */
  struct die_info *dies;

  /* A set of pointers to dwarf2_per_cu_data objects for compilation
     units referenced by this one.  Only set during full symbol processing;
     partial symbol tables do not have dependencies.  */
  htab_t dependencies;

  /* Header data from the line table, during full symbol processing.  */
  struct line_header *line_header;

  /* Mark used when releasing cached dies.  */
  unsigned int mark : 1;

  /* This flag will be set if this compilation unit might include
     inter-compilation-unit references.  */
  unsigned int has_form_ref_addr : 1;

  /* This flag will be set if this compilation unit includes any
     DW_TAG_namespace DIEs.  If we know that there are explicit
     DIEs for namespaces, we don't need to try to infer them
     from mangled names.  */
  unsigned int has_namespace_info : 1;
};

/* Persistent data held for a compilation unit, even when not
   processing it.  We put a pointer to this structure in the
   read_symtab_private field of the psymtab.  If we encounter
   inter-compilation-unit references, we also maintain a sorted
   list of all compilation units.  */

struct dwarf2_per_cu_data
{
  /* The start offset and length of this compilation unit.  2**29-1
     bytes should suffice to store the length of any compilation unit
     - if it doesn't, GDB will fall over anyway.
     NOTE: Unlike comp_unit_head.length, this length includes
     initial_length_size.  */
  unsigned int offset;
  unsigned int length : 29;

  /* Flag indicating this compilation unit will be read in before
     any of the current compilation units are processed.  */
  unsigned int queued : 1;

  /* This flag will be set if we need to load absolutely all DIEs
     for this compilation unit, instead of just the ones we think
     are interesting.  It gets set if we look for a DIE in the
     hash table and don't find it.  */
  unsigned int load_all_dies : 1;

  /* Non-zero if this CU is from .debug_types.
     Otherwise it's from .debug_info.  */
  unsigned int from_debug_types : 1;

  /* Set iff currently read in.  */
  struct dwarf2_cu *cu;

  /* If full symbols for this CU have been read in, then this field
     holds a map of DIE offsets to types.  It isn't always possible
     to reconstruct this information later, so we have to preserve
     it.  */
  htab_t type_hash;

  /* The partial symbol table associated with this compilation unit,
     or NULL for partial units (which do not have an associated
     symtab).  */
  struct partial_symtab *psymtab;
};

/* Entry in the signatured_types hash table.  */

struct signatured_type
{
  ULONGEST signature;

  /* Offset in .debug_types of the TU (type_unit) for this type.  */
  unsigned int offset;

  /* Offset in .debug_types of the type defined by this TU.  */
  unsigned int type_offset;

  /* The CU(/TU) of this type.  */
  struct dwarf2_per_cu_data per_cu;
};

/* Struct used to pass misc. parameters to read_die_and_children, et. al.
   which are used for both .debug_info and .debug_types dies.
   All parameters here are unchanging for the life of the call.
   This struct exists to abstract away the constant parameters of
   die reading.  */

struct die_reader_specs
{
  /* The bfd of this objfile.  */
  bfd* abfd;

  /* The CU of the DIE we are parsing.  */
  struct dwarf2_cu *cu;

  /* Pointer to start of section buffer.
     This is either the start of .debug_info or .debug_types.  */
  const gdb_byte *buffer;
};

/* The line number information for a compilation unit (found in the
   .debug_line section) begins with a "statement program header",
   which contains the following information.  */
struct line_header
{
  unsigned int total_length;
  unsigned short version;
  unsigned int header_length;
  unsigned char minimum_instruction_length;
  unsigned char default_is_stmt;
  int line_base;
  unsigned char line_range;
  unsigned char opcode_base;

  /* standard_opcode_lengths[i] is the number of operands for the
     standard opcode whose value is i.  This means that
     standard_opcode_lengths[0] is unused, and the last meaningful
     element is standard_opcode_lengths[opcode_base - 1].  */
  unsigned char *standard_opcode_lengths;

  /* The include_directories table.  NOTE!  These strings are not
     allocated with xmalloc; instead, they are pointers into
     debug_line_buffer.  If you try to free them, `free' will get
     indigestion.  */
  unsigned int num_include_dirs, include_dirs_size;
  char **include_dirs;

  /* The file_names table.  NOTE!  These strings are not allocated
     with xmalloc; instead, they are pointers into debug_line_buffer.
     Don't try to free them directly.  */
  unsigned int num_file_names, file_names_size;
  struct file_entry
  {
    char *name;
    unsigned int dir_index;
    unsigned int mod_time;
    unsigned int length;
    int included_p; /* Non-zero if referenced by the Line Number Program.  */
    struct symtab *symtab; /* The associated symbol table, if any.  */
  } *file_names;

  /* The start and end of the statement program following this
     header.  These point into dwarf2_per_objfile->line_buffer.  */
  gdb_byte *statement_program_start, *statement_program_end;
};

/* When we construct a partial symbol table entry we only
   need this much information. */
struct partial_die_info
  {
    /* Offset of this DIE.  */
    unsigned int offset;

    /* DWARF-2 tag for this DIE.  */
    ENUM_BITFIELD(dwarf_tag) tag : 16;

    /* Assorted flags describing the data found in this DIE.  */
    unsigned int has_children : 1;
    unsigned int is_external : 1;
    unsigned int is_declaration : 1;
    unsigned int has_type : 1;
    unsigned int has_specification : 1;
    unsigned int has_pc_info : 1;

    /* Flag set if the SCOPE field of this structure has been
       computed.  */
    unsigned int scope_set : 1;

    /* Flag set if the DIE has a byte_size attribute.  */
    unsigned int has_byte_size : 1;

    /* The name of this DIE.  Normally the value of DW_AT_name, but
       sometimes DW_TAG_MIPS_linkage_name or a string computed in some
       other fashion.  */
    char *name;

    /* The scope to prepend to our children.  This is generally
       allocated on the comp_unit_obstack, so will disappear
       when this compilation unit leaves the cache.  */
    char *scope;

    /* The location description associated with this DIE, if any.  */
    struct dwarf_block *locdesc;

    /* If HAS_PC_INFO, the PC range associated with this DIE.  */
    CORE_ADDR lowpc;
    CORE_ADDR highpc;

    /* Pointer into the info_buffer (or types_buffer) pointing at the target of
       DW_AT_sibling, if any.  */
    gdb_byte *sibling;

    /* If HAS_SPECIFICATION, the offset of the DIE referred to by
       DW_AT_specification (or DW_AT_abstract_origin or
       DW_AT_extension).  */
    unsigned int spec_offset;

    /* Pointers to this DIE's parent, first child, and next sibling,
       if any.  */
    struct partial_die_info *die_parent, *die_child, *die_sibling;
  };

/* This data structure holds the information of an abbrev. */
struct abbrev_info
  {
    unsigned int number;	/* number identifying abbrev */
    enum dwarf_tag tag;		/* dwarf tag */
    unsigned short has_children;		/* boolean */
    unsigned short num_attrs;	/* number of attributes */
    struct attr_abbrev *attrs;	/* an array of attribute descriptions */
    struct abbrev_info *next;	/* next in chain */
  };

struct attr_abbrev
  {
    ENUM_BITFIELD(dwarf_attribute) name : 16;
    ENUM_BITFIELD(dwarf_form) form : 16;
  };

/* Attributes have a name and a value */
struct attribute
  {
    ENUM_BITFIELD(dwarf_attribute) name : 16;
    ENUM_BITFIELD(dwarf_form) form : 15;

    /* Has DW_STRING already been updated by dwarf2_canonicalize_name?  This
       field should be in u.str (existing only for DW_STRING) but it is kept
       here for better struct attribute alignment.  */
    unsigned int string_is_canonical : 1;

    union
      {
	char *str;
	struct dwarf_block *blk;
	ULONGEST unsnd;
	LONGEST snd;
	CORE_ADDR addr;
	struct signatured_type *signatured_type;
      }
    u;
  };

/* This data structure holds a complete die structure. */
struct die_info
  {
    /* DWARF-2 tag for this DIE.  */
    ENUM_BITFIELD(dwarf_tag) tag : 16;

    /* Number of attributes */
    unsigned short num_attrs;

    /* Abbrev number */
    unsigned int abbrev;

    /* Offset in .debug_info or .debug_types section.  */
    unsigned int offset;

    /* The dies in a compilation unit form an n-ary tree.  PARENT
       points to this die's parent; CHILD points to the first child of
       this node; and all the children of a given node are chained
       together via their SIBLING fields, terminated by a die whose
       tag is zero.  */
    struct die_info *child;	/* Its first child, if any.  */
    struct die_info *sibling;	/* Its next sibling, if any.  */
    struct die_info *parent;	/* Its parent, if any.  */

    /* An array of attributes, with NUM_ATTRS elements.  There may be
       zero, but it's not common and zero-sized arrays are not
       sufficiently portable C.  */
    struct attribute attrs[1];
  };

struct function_range
{
  const char *name;
  CORE_ADDR lowpc, highpc;
  int seen_line;
  struct function_range *next;
};

/* Get at parts of an attribute structure */

#define DW_STRING(attr)    ((attr)->u.str)
#define DW_STRING_IS_CANONICAL(attr) ((attr)->string_is_canonical)
#define DW_UNSND(attr)     ((attr)->u.unsnd)
#define DW_BLOCK(attr)     ((attr)->u.blk)
#define DW_SND(attr)       ((attr)->u.snd)
#define DW_ADDR(attr)	   ((attr)->u.addr)
#define DW_SIGNATURED_TYPE(attr) ((attr)->u.signatured_type)

/* Blocks are a bunch of untyped bytes. */
struct dwarf_block
  {
    unsigned int size;
    gdb_byte *data;
  };

#ifndef ATTR_ALLOC_CHUNK
#define ATTR_ALLOC_CHUNK 4
#endif

/* Allocate fields for structs, unions and enums in this size.  */
#ifndef DW_FIELD_ALLOC_CHUNK
#define DW_FIELD_ALLOC_CHUNK 4
#endif

/* A zeroed version of a partial die for initialization purposes.  */
static struct partial_die_info zeroed_partial_die;

/* FIXME: We might want to set this from BFD via bfd_arch_bits_per_byte,
   but this would require a corresponding change in unpack_field_as_long
   and friends.  */
static int bits_per_byte = 8;

/* The routines that read and process dies for a C struct or C++ class
   pass lists of data member fields and lists of member function fields
   in an instance of a field_info structure, as defined below.  */
struct field_info
  {
    /* List of data member and baseclasses fields. */
    struct nextfield
      {
	struct nextfield *next;
	int accessibility;
	int virtuality;
	struct field field;
      }
     *fields, *baseclasses;

    /* Number of fields (including baseclasses).  */
    int nfields;

    /* Number of baseclasses.  */
    int nbaseclasses;

    /* Set if the accesibility of one of the fields is not public.  */
    int non_public_fields;

    /* Member function fields array, entries are allocated in the order they
       are encountered in the object file.  */
    struct nextfnfield
      {
	struct nextfnfield *next;
	struct fn_field fnfield;
      }
     *fnfields;

    /* Member function fieldlist array, contains name of possibly overloaded
       member function, number of overloaded member functions and a pointer
       to the head of the member function field chain.  */
    struct fnfieldlist
      {
	char *name;
	int length;
	struct nextfnfield *head;
      }
     *fnfieldlists;

    /* Number of entries in the fnfieldlists array.  */
    int nfnfields;
  };

/* One item on the queue of compilation units to read in full symbols
   for.  */
struct dwarf2_queue_item
{
  struct dwarf2_per_cu_data *per_cu;
  struct dwarf2_queue_item *next;
};

/* The current queue.  */
static struct dwarf2_queue_item *dwarf2_queue, *dwarf2_queue_tail;

/* Loaded secondary compilation units are kept in memory until they
   have not been referenced for the processing of this many
   compilation units.  Set this to zero to disable caching.  Cache
   sizes of up to at least twenty will improve startup time for
   typical inter-CU-reference binaries, at an obvious memory cost.  */
static int dwarf2_max_cache_age = 5;
static void
show_dwarf2_max_cache_age (struct ui_file *file, int from_tty,
			   struct cmd_list_element *c, const char *value)
{
  fprintf_filtered (file, _("\
The upper bound on the age of cached dwarf2 compilation units is %s.\n"),
		    value);
}


/* Various complaints about symbol reading that don't abort the process */

static void
dwarf2_statement_list_fits_in_line_number_section_complaint (void)
{
  complaint (&symfile_complaints,
	     _("statement list doesn't fit in .debug_line section"));
}

static void
dwarf2_debug_line_missing_file_complaint (void)
{
  complaint (&symfile_complaints,
	     _(".debug_line section has line data without a file"));
}

static void
dwarf2_debug_line_missing_end_sequence_complaint (void)
{
  complaint (&symfile_complaints,
	     _(".debug_line section has line program sequence without an end"));
}

static void
dwarf2_complex_location_expr_complaint (void)
{
  complaint (&symfile_complaints, _("location expression too complex"));
}

static void
dwarf2_const_value_length_mismatch_complaint (const char *arg1, int arg2,
					      int arg3)
{
  complaint (&symfile_complaints,
	     _("const value length mismatch for '%s', got %d, expected %d"), arg1,
	     arg2, arg3);
}

static void
dwarf2_macros_too_long_complaint (void)
{
  complaint (&symfile_complaints,
	     _("macro info runs off end of `.debug_macinfo' section"));
}

static void
dwarf2_macro_malformed_definition_complaint (const char *arg1)
{
  complaint (&symfile_complaints,
	     _("macro debug info contains a malformed macro definition:\n`%s'"),
	     arg1);
}

static void
dwarf2_invalid_attrib_class_complaint (const char *arg1, const char *arg2)
{
  complaint (&symfile_complaints,
	     _("invalid attribute class or form for '%s' in '%s'"), arg1, arg2);
}

/* local function prototypes */

static void dwarf2_locate_sections (bfd *, asection *, void *);

#if 0
static void dwarf2_build_psymtabs_easy (struct objfile *);
#endif

static void dwarf2_create_include_psymtab (char *, struct partial_symtab *,
                                           struct objfile *);

static void dwarf2_build_include_psymtabs (struct dwarf2_cu *,
                                           struct die_info *,
                                           struct partial_symtab *);

static void dwarf2_build_psymtabs_hard (struct objfile *);

static void scan_partial_symbols (struct partial_die_info *,
				  CORE_ADDR *, CORE_ADDR *,
				  int, struct dwarf2_cu *);

static void add_partial_symbol (struct partial_die_info *,
				struct dwarf2_cu *);

static int pdi_needs_namespace (enum dwarf_tag tag);

static void add_partial_namespace (struct partial_die_info *pdi,
				   CORE_ADDR *lowpc, CORE_ADDR *highpc,
				   int need_pc, struct dwarf2_cu *cu);

static void add_partial_module (struct partial_die_info *pdi, CORE_ADDR *lowpc,
				CORE_ADDR *highpc, int need_pc,
				struct dwarf2_cu *cu);

static void add_partial_enumeration (struct partial_die_info *enum_pdi,
				     struct dwarf2_cu *cu);

static void add_partial_subprogram (struct partial_die_info *pdi,
				    CORE_ADDR *lowpc, CORE_ADDR *highpc,
				    int need_pc, struct dwarf2_cu *cu);

static gdb_byte *locate_pdi_sibling (struct partial_die_info *orig_pdi,
				     gdb_byte *buffer, gdb_byte *info_ptr,
                                     bfd *abfd, struct dwarf2_cu *cu);

static void dwarf2_psymtab_to_symtab (struct partial_symtab *);

static void psymtab_to_symtab_1 (struct partial_symtab *);

static void dwarf2_read_abbrevs (bfd *abfd, struct dwarf2_cu *cu);

static void dwarf2_free_abbrev_table (void *);

static struct abbrev_info *peek_die_abbrev (gdb_byte *, unsigned int *,
					    struct dwarf2_cu *);

static struct abbrev_info *dwarf2_lookup_abbrev (unsigned int,
						 struct dwarf2_cu *);

static struct partial_die_info *load_partial_dies (bfd *,
						   gdb_byte *, gdb_byte *,
						   int, struct dwarf2_cu *);

static gdb_byte *read_partial_die (struct partial_die_info *,
                                   struct abbrev_info *abbrev,
				   unsigned int, bfd *,
				   gdb_byte *, gdb_byte *,
				   struct dwarf2_cu *);

static struct partial_die_info *find_partial_die (unsigned int,
						  struct dwarf2_cu *);

static void fixup_partial_die (struct partial_die_info *,
			       struct dwarf2_cu *);

static gdb_byte *read_attribute (struct attribute *, struct attr_abbrev *,
                                 bfd *, gdb_byte *, struct dwarf2_cu *);

static gdb_byte *read_attribute_value (struct attribute *, unsigned,
                                       bfd *, gdb_byte *, struct dwarf2_cu *);

static unsigned int read_1_byte (bfd *, gdb_byte *);

static int read_1_signed_byte (bfd *, gdb_byte *);

static unsigned int read_2_bytes (bfd *, gdb_byte *);

static unsigned int read_4_bytes (bfd *, gdb_byte *);

static ULONGEST read_8_bytes (bfd *, gdb_byte *);

static CORE_ADDR read_address (bfd *, gdb_byte *ptr, struct dwarf2_cu *,
			       unsigned int *);

static LONGEST read_initial_length (bfd *, gdb_byte *, unsigned int *);

static LONGEST read_checked_initial_length_and_offset
  (bfd *, gdb_byte *, const struct comp_unit_head *,
   unsigned int *, unsigned int *);

static LONGEST read_offset (bfd *, gdb_byte *, const struct comp_unit_head *,
			    unsigned int *);

static LONGEST read_offset_1 (bfd *, gdb_byte *, unsigned int);

static gdb_byte *read_n_bytes (bfd *, gdb_byte *, unsigned int);

static char *read_string (bfd *, gdb_byte *, unsigned int *);

static char *read_indirect_string (bfd *, gdb_byte *,
                                   const struct comp_unit_head *,
                                   unsigned int *);

static unsigned long read_unsigned_leb128 (bfd *, gdb_byte *, unsigned int *);

static long read_signed_leb128 (bfd *, gdb_byte *, unsigned int *);

static gdb_byte *skip_leb128 (bfd *, gdb_byte *);

static void set_cu_language (unsigned int, struct dwarf2_cu *);

static struct attribute *dwarf2_attr (struct die_info *, unsigned int,
				      struct dwarf2_cu *);

static struct attribute *dwarf2_attr_no_follow (struct die_info *,
						unsigned int,
						struct dwarf2_cu *);

static int dwarf2_flag_true_p (struct die_info *die, unsigned name,
                               struct dwarf2_cu *cu);

static int die_is_declaration (struct die_info *, struct dwarf2_cu *cu);

static struct die_info *die_specification (struct die_info *die,
					   struct dwarf2_cu **);

static void free_line_header (struct line_header *lh);

static void add_file_name (struct line_header *, char *, unsigned int,
                           unsigned int, unsigned int);

static struct line_header *(dwarf_decode_line_header
                            (unsigned int offset,
                             bfd *abfd, struct dwarf2_cu *cu));

static void dwarf_decode_lines (struct line_header *, char *, bfd *,
				struct dwarf2_cu *, struct partial_symtab *);

static void dwarf2_start_subfile (char *, char *, char *);

static struct symbol *new_symbol (struct die_info *, struct type *,
				  struct dwarf2_cu *);

static void dwarf2_const_value (struct attribute *, struct symbol *,
				struct dwarf2_cu *);

static void dwarf2_const_value_data (struct attribute *attr,
				     struct symbol *sym,
				     int bits);

static struct type *die_type (struct die_info *, struct dwarf2_cu *);

static int need_gnat_info (struct dwarf2_cu *);

static struct type *die_descriptive_type (struct die_info *, struct dwarf2_cu *);

static void set_descriptive_type (struct type *, struct die_info *,
				  struct dwarf2_cu *);

static struct type *die_containing_type (struct die_info *,
					 struct dwarf2_cu *);

static struct type *tag_type_to_type (struct die_info *, struct dwarf2_cu *);

static struct type *read_type_die (struct die_info *, struct dwarf2_cu *);

static char *determine_prefix (struct die_info *die, struct dwarf2_cu *);

static char *typename_concat (struct obstack *,
                              const char *prefix, 
                              const char *suffix,
			      struct dwarf2_cu *);

static void read_file_scope (struct die_info *, struct dwarf2_cu *);

static void read_type_unit_scope (struct die_info *, struct dwarf2_cu *);

static void read_func_scope (struct die_info *, struct dwarf2_cu *);

static void read_lexical_block_scope (struct die_info *, struct dwarf2_cu *);

static int dwarf2_ranges_read (unsigned, CORE_ADDR *, CORE_ADDR *,
			       struct dwarf2_cu *, struct partial_symtab *);

static int dwarf2_get_pc_bounds (struct die_info *,
				 CORE_ADDR *, CORE_ADDR *, struct dwarf2_cu *,
				 struct partial_symtab *);

static void get_scope_pc_bounds (struct die_info *,
				 CORE_ADDR *, CORE_ADDR *,
				 struct dwarf2_cu *);

static void dwarf2_record_block_ranges (struct die_info *, struct block *,
                                        CORE_ADDR, struct dwarf2_cu *);

static void dwarf2_add_field (struct field_info *, struct die_info *,
			      struct dwarf2_cu *);

static void dwarf2_attach_fields_to_type (struct field_info *,
					  struct type *, struct dwarf2_cu *);

static void dwarf2_add_member_fn (struct field_info *,
				  struct die_info *, struct type *,
				  struct dwarf2_cu *);

static void dwarf2_attach_fn_fields_to_type (struct field_info *,
					     struct type *, struct dwarf2_cu *);

static void process_structure_scope (struct die_info *, struct dwarf2_cu *);

static const char *determine_class_name (struct die_info *die,
					 struct dwarf2_cu *cu);

static void read_common_block (struct die_info *, struct dwarf2_cu *);

static void read_namespace (struct die_info *die, struct dwarf2_cu *);

static void read_module (struct die_info *die, struct dwarf2_cu *cu);

static void read_import_statement (struct die_info *die, struct dwarf2_cu *);

static const char *namespace_name (struct die_info *die,
				   int *is_anonymous, struct dwarf2_cu *);

static void process_enumeration_scope (struct die_info *, struct dwarf2_cu *);

static CORE_ADDR decode_locdesc (struct dwarf_block *, struct dwarf2_cu *);

static enum dwarf_array_dim_ordering read_array_order (struct die_info *, 
						       struct dwarf2_cu *);

static struct die_info *read_comp_unit (gdb_byte *, struct dwarf2_cu *);

static struct die_info *read_die_and_children_1 (const struct die_reader_specs *reader,
						 gdb_byte *info_ptr,
						 gdb_byte **new_info_ptr,
						 struct die_info *parent);

static struct die_info *read_die_and_children (const struct die_reader_specs *reader,
					       gdb_byte *info_ptr,
					       gdb_byte **new_info_ptr,
					       struct die_info *parent);

static struct die_info *read_die_and_siblings (const struct die_reader_specs *reader,
					       gdb_byte *info_ptr,
					       gdb_byte **new_info_ptr,
					       struct die_info *parent);

static gdb_byte *read_full_die (const struct die_reader_specs *reader,
				struct die_info **, gdb_byte *,
				int *);

static void process_die (struct die_info *, struct dwarf2_cu *);

static char *dwarf2_linkage_name (struct die_info *, struct dwarf2_cu *);

static char *dwarf2_canonicalize_name (char *, struct dwarf2_cu *,
				       struct obstack *);

static char *dwarf2_name (struct die_info *die, struct dwarf2_cu *);

static struct die_info *dwarf2_extension (struct die_info *die,
					  struct dwarf2_cu **);

static char *dwarf_tag_name (unsigned int);

static char *dwarf_attr_name (unsigned int);

static char *dwarf_form_name (unsigned int);

static char *dwarf_stack_op_name (unsigned int);

static char *dwarf_bool_name (unsigned int);

static char *dwarf_type_encoding_name (unsigned int);

#if 0
static char *dwarf_cfi_name (unsigned int);
#endif

static struct die_info *sibling_die (struct die_info *);

static void dump_die_shallow (struct ui_file *, int indent, struct die_info *);

static void dump_die_for_error (struct die_info *);

static void dump_die_1 (struct ui_file *, int level, int max_level,
			struct die_info *);

/*static*/ void dump_die (struct die_info *, int max_level);

static void store_in_ref_table (struct die_info *,
				struct dwarf2_cu *);

static int is_ref_attr (struct attribute *);

static unsigned int dwarf2_get_ref_die_offset (struct attribute *);

static LONGEST dwarf2_get_attr_constant_value (struct attribute *, int);

static struct die_info *follow_die_ref_or_sig (struct die_info *,
					       struct attribute *,
					       struct dwarf2_cu **);

static struct die_info *follow_die_ref (struct die_info *,
					struct attribute *,
					struct dwarf2_cu **);

static struct die_info *follow_die_sig (struct die_info *,
					struct attribute *,
					struct dwarf2_cu **);

static void read_signatured_type_at_offset (struct objfile *objfile,
					    unsigned int offset);

static void read_signatured_type (struct objfile *,
				  struct signatured_type *type_sig);

/* memory allocation interface */

static struct dwarf_block *dwarf_alloc_block (struct dwarf2_cu *);

static struct abbrev_info *dwarf_alloc_abbrev (struct dwarf2_cu *);

static struct die_info *dwarf_alloc_die (struct dwarf2_cu *, int);

static void initialize_cu_func_list (struct dwarf2_cu *);

static void add_to_cu_func_list (const char *, CORE_ADDR, CORE_ADDR,
				 struct dwarf2_cu *);

static void dwarf_decode_macros (struct line_header *, unsigned int,
                                 char *, bfd *, struct dwarf2_cu *);

static int attr_form_is_block (struct attribute *);

static int attr_form_is_section_offset (struct attribute *);

static int attr_form_is_constant (struct attribute *);

static void dwarf2_symbol_mark_computed (struct attribute *attr,
					 struct symbol *sym,
					 struct dwarf2_cu *cu);

static gdb_byte *skip_one_die (gdb_byte *buffer, gdb_byte *info_ptr,
			       struct abbrev_info *abbrev,
			       struct dwarf2_cu *cu);

static void free_stack_comp_unit (void *);

static hashval_t partial_die_hash (const void *item);

static int partial_die_eq (const void *item_lhs, const void *item_rhs);

static struct dwarf2_per_cu_data *dwarf2_find_containing_comp_unit
  (unsigned int offset, struct objfile *objfile);

static struct dwarf2_per_cu_data *dwarf2_find_comp_unit
  (unsigned int offset, struct objfile *objfile);

static struct dwarf2_cu *alloc_one_comp_unit (struct objfile *objfile);

static void free_one_comp_unit (void *);

static void free_cached_comp_units (void *);

static void age_cached_comp_units (void);

static void free_one_cached_comp_unit (void *);

static void fetch_die_type_attrs (struct die_info *die, struct type *type,
				  struct dwarf2_cu *cu);

static struct type *set_die_type (struct die_info *, struct type *,
				  struct dwarf2_cu *);

static void create_all_comp_units (struct objfile *);

static void load_full_comp_unit (struct dwarf2_per_cu_data *,
				 struct objfile *);

static void process_full_comp_unit (struct dwarf2_per_cu_data *);

static void dwarf2_add_dependence (struct dwarf2_cu *,
				   struct dwarf2_per_cu_data *);

static void dwarf2_mark (struct dwarf2_cu *);

static void dwarf2_clear_marks (struct dwarf2_per_cu_data *);

static struct type *get_die_type (struct die_info *die, struct dwarf2_cu *cu);

static struct dwarf2_locexpr_baton *dwarf2_attr_to_locexpr_baton
  (struct attribute *attr, struct dwarf2_cu *cu);

/* Try to locate the sections we need for DWARF 2 debugging
   information and return true if we have enough to do something.  */

int
dwarf2_has_info (struct objfile *objfile)
{
  struct dwarf2_per_objfile *data;

  /* Initialize per-objfile state.  */
  data = obstack_alloc (&objfile->objfile_obstack, sizeof (*data));
  memset (data, 0, sizeof (*data));
  set_objfile_data (objfile, dwarf2_objfile_data_key, data);
  dwarf2_per_objfile = data;

  bfd_map_over_sections (objfile->obfd, dwarf2_locate_sections, NULL);
  return (data->info.asection != NULL && data->abbrev.asection != NULL);
}

/* When loading sections, we can either look for ".<name>", or for
 * ".z<name>", which indicates a compressed section.  */

static int
section_is_p (const char *section_name, const char *name)
{
  return (section_name[0] == '.'
	  && (strcmp (section_name + 1, name) == 0
	      || (section_name[1] == 'z'
		  && strcmp (section_name + 2, name) == 0)));
}

/* This function is mapped across the sections and remembers the
   offset and size of each of the debugging sections we are interested
   in.  */

static void
dwarf2_locate_sections (bfd *abfd, asection *sectp, void *ignore_ptr)
{
  if (section_is_p (sectp->name, INFO_SECTION))
    {
      dwarf2_per_objfile->info.asection = sectp;
      dwarf2_per_objfile->info.size = bfd_get_section_size (sectp);
    }
  else if (section_is_p (sectp->name, ABBREV_SECTION))
    {
      dwarf2_per_objfile->abbrev.asection = sectp;
      dwarf2_per_objfile->abbrev.size = bfd_get_section_size (sectp);
    }
  else if (section_is_p (sectp->name, LINE_SECTION))
    {
      dwarf2_per_objfile->line.asection = sectp;
      dwarf2_per_objfile->line.size = bfd_get_section_size (sectp);
    }
  else if (section_is_p (sectp->name, PUBNAMES_SECTION))
    {
      dwarf2_per_objfile->pubnames.asection = sectp;
      dwarf2_per_objfile->pubnames.size = bfd_get_section_size (sectp);
    }
  else if (section_is_p (sectp->name, ARANGES_SECTION))
    {
      dwarf2_per_objfile->aranges.asection = sectp;
      dwarf2_per_objfile->aranges.size = bfd_get_section_size (sectp);
    }
  else if (section_is_p (sectp->name, LOC_SECTION))
    {
      dwarf2_per_objfile->loc.asection = sectp;
      dwarf2_per_objfile->loc.size = bfd_get_section_size (sectp);
    }
  else if (section_is_p (sectp->name, MACINFO_SECTION))
    {
      dwarf2_per_objfile->macinfo.asection = sectp;
      dwarf2_per_objfile->macinfo.size = bfd_get_section_size (sectp);
    }
  else if (section_is_p (sectp->name, STR_SECTION))
    {
      dwarf2_per_objfile->str.asection = sectp;
      dwarf2_per_objfile->str.size = bfd_get_section_size (sectp);
    }
  else if (section_is_p (sectp->name, FRAME_SECTION))
    {
      dwarf2_per_objfile->frame.asection = sectp;
      dwarf2_per_objfile->frame.size = bfd_get_section_size (sectp);
    }
  else if (section_is_p (sectp->name, EH_FRAME_SECTION))
    {
      flagword aflag = bfd_get_section_flags (ignore_abfd, sectp);
      if (aflag & SEC_HAS_CONTENTS)
        {
	  dwarf2_per_objfile->eh_frame.asection = sectp;
          dwarf2_per_objfile->eh_frame.size = bfd_get_section_size (sectp);
        }
    }
  else if (section_is_p (sectp->name, RANGES_SECTION))
    {
      dwarf2_per_objfile->ranges.asection = sectp;
      dwarf2_per_objfile->ranges.size = bfd_get_section_size (sectp);
    }
  else if (section_is_p (sectp->name, TYPES_SECTION))
    {
      dwarf2_per_objfile->types.asection = sectp;
      dwarf2_per_objfile->types.size = bfd_get_section_size (sectp);
    }

  if ((bfd_get_section_flags (abfd, sectp) & SEC_LOAD)
      && bfd_section_vma (abfd, sectp) == 0)
    dwarf2_per_objfile->has_section_at_zero = 1;
}

/* Decompress a section that was compressed using zlib.  Store the
   decompressed buffer, and its size, in OUTBUF and OUTSIZE.  */

static void
zlib_decompress_section (struct objfile *objfile, asection *sectp,
                         gdb_byte **outbuf, bfd_size_type *outsize)
{
  bfd *abfd = objfile->obfd;
#ifndef HAVE_ZLIB_H
  error (_("Support for zlib-compressed DWARF data (from '%s') "
           "is disabled in this copy of GDB"),
         bfd_get_filename (abfd));
#else
  bfd_size_type compressed_size = bfd_get_section_size (sectp);
  gdb_byte *compressed_buffer = xmalloc (compressed_size);
  struct cleanup *cleanup = make_cleanup (xfree, compressed_buffer);
  bfd_size_type uncompressed_size;
  gdb_byte *uncompressed_buffer;
  z_stream strm;
  int rc;
  int header_size = 12;

  if (bfd_seek (abfd, sectp->filepos, SEEK_SET) != 0
      || bfd_bread (compressed_buffer, compressed_size, abfd) != compressed_size)
    error (_("Dwarf Error: Can't read DWARF data from '%s'"),
           bfd_get_filename (abfd));

  /* Read the zlib header.  In this case, it should be "ZLIB" followed
     by the uncompressed section size, 8 bytes in big-endian order.  */
  if (compressed_size < header_size
      || strncmp (compressed_buffer, "ZLIB", 4) != 0)
    error (_("Dwarf Error: Corrupt DWARF ZLIB header from '%s'"),
           bfd_get_filename (abfd));
  uncompressed_size = compressed_buffer[4]; uncompressed_size <<= 8;
  uncompressed_size += compressed_buffer[5]; uncompressed_size <<= 8;
  uncompressed_size += compressed_buffer[6]; uncompressed_size <<= 8;
  uncompressed_size += compressed_buffer[7]; uncompressed_size <<= 8;
  uncompressed_size += compressed_buffer[8]; uncompressed_size <<= 8;
  uncompressed_size += compressed_buffer[9]; uncompressed_size <<= 8;
  uncompressed_size += compressed_buffer[10]; uncompressed_size <<= 8;
  uncompressed_size += compressed_buffer[11];

  /* It is possible the section consists of several compressed
     buffers concatenated together, so we uncompress in a loop.  */
  strm.zalloc = NULL;
  strm.zfree = NULL;
  strm.opaque = NULL;
  strm.avail_in = compressed_size - header_size;
  strm.next_in = (Bytef*) compressed_buffer + header_size;
  strm.avail_out = uncompressed_size;
  uncompressed_buffer = obstack_alloc (&objfile->objfile_obstack,
                                       uncompressed_size);
  rc = inflateInit (&strm);
  while (strm.avail_in > 0)
    {
      if (rc != Z_OK)
        error (_("Dwarf Error: setting up DWARF uncompression in '%s': %d"),
               bfd_get_filename (abfd), rc);
      strm.next_out = ((Bytef*) uncompressed_buffer
                       + (uncompressed_size - strm.avail_out));
      rc = inflate (&strm, Z_FINISH);
      if (rc != Z_STREAM_END)
        error (_("Dwarf Error: zlib error uncompressing from '%s': %d"),
               bfd_get_filename (abfd), rc);
      rc = inflateReset (&strm);
    }
  rc = inflateEnd (&strm);
  if (rc != Z_OK
      || strm.avail_out != 0)
    error (_("Dwarf Error: concluding DWARF uncompression in '%s': %d"),
           bfd_get_filename (abfd), rc);

  do_cleanups (cleanup);
  *outbuf = uncompressed_buffer;
  *outsize = uncompressed_size;
#endif
}

/* Read the contents of the section SECTP from object file specified by
   OBJFILE, store info about the section into INFO.
   If the section is compressed, uncompress it before returning.  */

static void
dwarf2_read_section (struct objfile *objfile, struct dwarf2_section_info *info)
{
  bfd *abfd = objfile->obfd;
  asection *sectp = info->asection;
  gdb_byte *buf, *retbuf;
  unsigned char header[4];

  info->buffer = NULL;
  info->was_mmapped = 0;

  if (info->asection == NULL || info->size == 0)
    return;

  /* Check if the file has a 4-byte header indicating compression.  */
  if (info->size > sizeof (header)
      && bfd_seek (abfd, sectp->filepos, SEEK_SET) == 0
      && bfd_bread (header, sizeof (header), abfd) == sizeof (header))
    {
      /* Upon decompression, update the buffer and its size.  */
      if (strncmp (header, "ZLIB", sizeof (header)) == 0)
        {
          zlib_decompress_section (objfile, sectp, &info->buffer,
				   &info->size);
          return;
        }
    }

#ifdef HAVE_MMAP
  if (pagesize == 0)
    pagesize = getpagesize ();

  /* Only try to mmap sections which are large enough: we don't want to
     waste space due to fragmentation.  Also, only try mmap for sections
     without relocations.  */

  if (info->size > 4 * pagesize && (sectp->flags & SEC_RELOC) == 0)
    {
      off_t pg_offset = sectp->filepos & ~(pagesize - 1);
      size_t map_length = info->size + sectp->filepos - pg_offset;
      caddr_t retbuf = bfd_mmap (abfd, 0, map_length, PROT_READ,
				 MAP_PRIVATE, pg_offset);

      if (retbuf != MAP_FAILED)
	{
	  info->was_mmapped = 1;
	  info->buffer = retbuf + (sectp->filepos & (pagesize - 1)) ;
	  return;
	}
    }
#endif

  /* If we get here, we are a normal, not-compressed section.  */
  info->buffer = buf
    = obstack_alloc (&objfile->objfile_obstack, info->size);

  /* When debugging .o files, we may need to apply relocations; see
     http://sourceware.org/ml/gdb-patches/2002-04/msg00136.html .
     We never compress sections in .o files, so we only need to
     try this when the section is not compressed.  */
  retbuf = symfile_relocate_debug_section (abfd, sectp, buf);
  if (retbuf != NULL)
    {
      info->buffer = retbuf;
      return;
    }

  if (bfd_seek (abfd, sectp->filepos, SEEK_SET) != 0
      || bfd_bread (buf, info->size, abfd) != info->size)
    error (_("Dwarf Error: Can't read DWARF data from '%s'"),
	   bfd_get_filename (abfd));
}

/* Fill in SECTP, BUFP and SIZEP with section info, given OBJFILE and
   SECTION_NAME. */

void
dwarf2_get_section_info (struct objfile *objfile, const char *section_name,
                         asection **sectp, gdb_byte **bufp,
                         bfd_size_type *sizep)
{
  struct dwarf2_per_objfile *data
    = objfile_data (objfile, dwarf2_objfile_data_key);
  struct dwarf2_section_info *info;
  if (section_is_p (section_name, EH_FRAME_SECTION))
    info = &data->eh_frame;
  else if (section_is_p (section_name, FRAME_SECTION))
    info = &data->frame;
  else
    gdb_assert (0);

  if (info->asection != NULL && info->size != 0 && info->buffer == NULL)
    /* We haven't read this section in yet.  Do it now.  */
    dwarf2_read_section (objfile, info);

  *sectp = info->asection;
  *bufp = info->buffer;
  *sizep = info->size;
}

/* Build a partial symbol table.  */

void
dwarf2_build_psymtabs (struct objfile *objfile)
{
  dwarf2_read_section (objfile, &dwarf2_per_objfile->info);
  dwarf2_read_section (objfile, &dwarf2_per_objfile->abbrev);
  dwarf2_read_section (objfile, &dwarf2_per_objfile->line);
  dwarf2_read_section (objfile, &dwarf2_per_objfile->str);
  dwarf2_read_section (objfile, &dwarf2_per_objfile->macinfo);
  dwarf2_read_section (objfile, &dwarf2_per_objfile->ranges);
  dwarf2_read_section (objfile, &dwarf2_per_objfile->types);
  dwarf2_read_section (objfile, &dwarf2_per_objfile->loc);
  dwarf2_read_section (objfile, &dwarf2_per_objfile->eh_frame);
  dwarf2_read_section (objfile, &dwarf2_per_objfile->frame);

  if (objfile->global_psymbols.size == 0 && objfile->static_psymbols.size == 0)
    {
      init_psymbol_list (objfile, 1024);
    }

#if 0
  if (dwarf_aranges_offset && dwarf_pubnames_offset)
    {
      /* Things are significantly easier if we have .debug_aranges and
         .debug_pubnames sections */

      dwarf2_build_psymtabs_easy (objfile);
    }
  else
#endif
    /* only test this case for now */
    {
      /* In this case we have to work a bit harder */
      dwarf2_build_psymtabs_hard (objfile);
    }
}

#if 0
/* Build the partial symbol table from the information in the
   .debug_pubnames and .debug_aranges sections.  */

static void
dwarf2_build_psymtabs_easy (struct objfile *objfile)
{
  bfd *abfd = objfile->obfd;
  char *aranges_buffer, *pubnames_buffer;
  char *aranges_ptr, *pubnames_ptr;
  unsigned int entry_length, version, info_offset, info_size;

  pubnames_buffer = dwarf2_read_section (objfile,
					 dwarf_pubnames_section);
  pubnames_ptr = pubnames_buffer;
  while ((pubnames_ptr - pubnames_buffer) < dwarf2_per_objfile->pubnames.size)
    {
      unsigned int bytes_read;

      entry_length = read_initial_length (abfd, pubnames_ptr, &bytes_read);
      pubnames_ptr += bytes_read;
      version = read_1_byte (abfd, pubnames_ptr);
      pubnames_ptr += 1;
      info_offset = read_4_bytes (abfd, pubnames_ptr);
      pubnames_ptr += 4;
      info_size = read_4_bytes (abfd, pubnames_ptr);
      pubnames_ptr += 4;
    }

  aranges_buffer = dwarf2_read_section (objfile,
					dwarf_aranges_section);

}
#endif

/* Return TRUE if OFFSET is within CU_HEADER.  */

static inline int
offset_in_cu_p (const struct comp_unit_head *cu_header, unsigned int offset)
{
  unsigned int bottom = cu_header->offset;
  unsigned int top = (cu_header->offset
		      + cu_header->length
		      + cu_header->initial_length_size);
  return (offset >= bottom && offset < top);
}

/* Read in the comp unit header information from the debug_info at info_ptr.
   NOTE: This leaves members offset, first_die_offset to be filled in
   by the caller.  */

static gdb_byte *
read_comp_unit_head (struct comp_unit_head *cu_header,
		     gdb_byte *info_ptr, bfd *abfd)
{
  int signed_addr;
  unsigned int bytes_read;

  cu_header->length = read_initial_length (abfd, info_ptr, &bytes_read);
  cu_header->initial_length_size = bytes_read;
  cu_header->offset_size = (bytes_read == 4) ? 4 : 8;
  info_ptr += bytes_read;
  cu_header->version = read_2_bytes (abfd, info_ptr);
  info_ptr += 2;
  cu_header->abbrev_offset = read_offset (abfd, info_ptr, cu_header,
					  &bytes_read);
  info_ptr += bytes_read;
  cu_header->addr_size = read_1_byte (abfd, info_ptr);
  info_ptr += 1;
  signed_addr = bfd_get_sign_extend_vma (abfd);
  if (signed_addr < 0)
    internal_error (__FILE__, __LINE__,
		    _("read_comp_unit_head: dwarf from non elf file"));
  cu_header->signed_addr_p = signed_addr;

  return info_ptr;
}

static gdb_byte *
partial_read_comp_unit_head (struct comp_unit_head *header, gdb_byte *info_ptr,
			     gdb_byte *buffer, unsigned int buffer_size,
			     bfd *abfd)
{
  gdb_byte *beg_of_comp_unit = info_ptr;

  info_ptr = read_comp_unit_head (header, info_ptr, abfd);

  if (header->version != 2 && header->version != 3)
    error (_("Dwarf Error: wrong version in compilation unit header "
	   "(is %d, should be %d) [in module %s]"), header->version,
	   2, bfd_get_filename (abfd));

  if (header->abbrev_offset >= dwarf2_per_objfile->abbrev.size)
    error (_("Dwarf Error: bad offset (0x%lx) in compilation unit header "
	   "(offset 0x%lx + 6) [in module %s]"),
	   (long) header->abbrev_offset,
	   (long) (beg_of_comp_unit - buffer),
	   bfd_get_filename (abfd));

  if (beg_of_comp_unit + header->length + header->initial_length_size
      > buffer + buffer_size)
    error (_("Dwarf Error: bad length (0x%lx) in compilation unit header "
	   "(offset 0x%lx + 0) [in module %s]"),
	   (long) header->length,
	   (long) (beg_of_comp_unit - buffer),
	   bfd_get_filename (abfd));

  return info_ptr;
}

/* Read in the types comp unit header information from .debug_types entry at
   types_ptr.  The result is a pointer to one past the end of the header.  */

static gdb_byte *
read_type_comp_unit_head (struct comp_unit_head *cu_header,
			  ULONGEST *signature,
			  gdb_byte *types_ptr, bfd *abfd)
{
  unsigned int bytes_read;
  gdb_byte *initial_types_ptr = types_ptr;

  cu_header->offset = types_ptr - dwarf2_per_objfile->types.buffer;

  types_ptr = read_comp_unit_head (cu_header, types_ptr, abfd);

  *signature = read_8_bytes (abfd, types_ptr);
  types_ptr += 8;
  types_ptr += cu_header->offset_size;
  cu_header->first_die_offset = types_ptr - initial_types_ptr;

  return types_ptr;
}

/* Allocate a new partial symtab for file named NAME and mark this new
   partial symtab as being an include of PST.  */

static void
dwarf2_create_include_psymtab (char *name, struct partial_symtab *pst,
                               struct objfile *objfile)
{
  struct partial_symtab *subpst = allocate_psymtab (name, objfile);

  subpst->section_offsets = pst->section_offsets;
  subpst->textlow = 0;
  subpst->texthigh = 0;

  subpst->dependencies = (struct partial_symtab **)
    obstack_alloc (&objfile->objfile_obstack,
                   sizeof (struct partial_symtab *));
  subpst->dependencies[0] = pst;
  subpst->number_of_dependencies = 1;

  subpst->globals_offset = 0;
  subpst->n_global_syms = 0;
  subpst->statics_offset = 0;
  subpst->n_static_syms = 0;
  subpst->symtab = NULL;
  subpst->read_symtab = pst->read_symtab;
  subpst->readin = 0;

  /* No private part is necessary for include psymtabs.  This property
     can be used to differentiate between such include psymtabs and
     the regular ones.  */
  subpst->read_symtab_private = NULL;
}

/* Read the Line Number Program data and extract the list of files
   included by the source file represented by PST.  Build an include
   partial symtab for each of these included files.  */

static void
dwarf2_build_include_psymtabs (struct dwarf2_cu *cu,
                               struct die_info *die,
                               struct partial_symtab *pst)
{
  struct objfile *objfile = cu->objfile;
  bfd *abfd = objfile->obfd;
  struct line_header *lh = NULL;
  struct attribute *attr;

  attr = dwarf2_attr (die, DW_AT_stmt_list, cu);
  if (attr)
    {
      unsigned int line_offset = DW_UNSND (attr);
      lh = dwarf_decode_line_header (line_offset, abfd, cu);
    }
  if (lh == NULL)
    return;  /* No linetable, so no includes.  */

  dwarf_decode_lines (lh, NULL, abfd, cu, pst);

  free_line_header (lh);
}

static hashval_t
hash_type_signature (const void *item)
{
  const struct signatured_type *type_sig = item;
  /* This drops the top 32 bits of the signature, but is ok for a hash.  */
  return type_sig->signature;
}

static int
eq_type_signature (const void *item_lhs, const void *item_rhs)
{
  const struct signatured_type *lhs = item_lhs;
  const struct signatured_type *rhs = item_rhs;
  return lhs->signature == rhs->signature;
}

/* Create the hash table of all entries in the .debug_types section.
   The result is zero if there is an error (e.g. missing .debug_types section),
   otherwise non-zero.	*/

static int
create_debug_types_hash_table (struct objfile *objfile)
{
  gdb_byte *info_ptr = dwarf2_per_objfile->types.buffer;
  htab_t types_htab;

  if (info_ptr == NULL)
    {
      dwarf2_per_objfile->signatured_types = NULL;
      return 0;
    }

  types_htab = htab_create_alloc_ex (41,
				     hash_type_signature,
				     eq_type_signature,
				     NULL,
				     &objfile->objfile_obstack,
				     hashtab_obstack_allocate,
				     dummy_obstack_deallocate);

  if (dwarf2_die_debug)
    fprintf_unfiltered (gdb_stdlog, "Signatured types:\n");

  while (info_ptr < dwarf2_per_objfile->types.buffer + dwarf2_per_objfile->types.size)
    {
      unsigned int offset;
      unsigned int offset_size;
      unsigned int type_offset;
      unsigned int length, initial_length_size;
      unsigned short version;
      ULONGEST signature;
      struct signatured_type *type_sig;
      void **slot;
      gdb_byte *ptr = info_ptr;

      offset = ptr - dwarf2_per_objfile->types.buffer;

      /* We need to read the type's signature in order to build the hash
	 table, but we don't need to read anything else just yet.  */

      /* Sanity check to ensure entire cu is present.  */
      length = read_initial_length (objfile->obfd, ptr, &initial_length_size);
      if (ptr + length + initial_length_size
	  > dwarf2_per_objfile->types.buffer + dwarf2_per_objfile->types.size)
	{
	  complaint (&symfile_complaints,
		     _("debug type entry runs off end of `.debug_types' section, ignored"));
	  break;
	}

      offset_size = initial_length_size == 4 ? 4 : 8;
      ptr += initial_length_size;
      version = bfd_get_16 (objfile->obfd, ptr);
      ptr += 2;
      ptr += offset_size; /* abbrev offset */
      ptr += 1; /* address size */
      signature = bfd_get_64 (objfile->obfd, ptr);
      ptr += 8;
      type_offset = read_offset_1 (objfile->obfd, ptr, offset_size);

      type_sig = obstack_alloc (&objfile->objfile_obstack, sizeof (*type_sig));
      memset (type_sig, 0, sizeof (*type_sig));
      type_sig->signature = signature;
      type_sig->offset = offset;
      type_sig->type_offset = type_offset;

      slot = htab_find_slot (types_htab, type_sig, INSERT);
      gdb_assert (slot != NULL);
      *slot = type_sig;

      if (dwarf2_die_debug)
	fprintf_unfiltered (gdb_stdlog, "  offset 0x%x, signature 0x%s\n",
			    offset, phex (signature, sizeof (signature)));

      info_ptr = info_ptr + initial_length_size + length;
    }

  dwarf2_per_objfile->signatured_types = types_htab;

  return 1;
}

/* Lookup a signature based type.
   Returns NULL if SIG is not present in the table.  */

static struct signatured_type *
lookup_signatured_type (struct objfile *objfile, ULONGEST sig)
{
  struct signatured_type find_entry, *entry;

  if (dwarf2_per_objfile->signatured_types == NULL)
    {
      complaint (&symfile_complaints,
		 _("missing `.debug_types' section for DW_FORM_sig8 die"));
      return 0;
    }

  find_entry.signature = sig;
  entry = htab_find (dwarf2_per_objfile->signatured_types, &find_entry);
  return entry;
}

/* Initialize a die_reader_specs struct from a dwarf2_cu struct.  */

static void
init_cu_die_reader (struct die_reader_specs *reader,
		    struct dwarf2_cu *cu)
{
  reader->abfd = cu->objfile->obfd;
  reader->cu = cu;
  if (cu->per_cu->from_debug_types)
    reader->buffer = dwarf2_per_objfile->types.buffer;
  else
    reader->buffer = dwarf2_per_objfile->info.buffer;
}

/* Find the base address of the compilation unit for range lists and
   location lists.  It will normally be specified by DW_AT_low_pc.
   In DWARF-3 draft 4, the base address could be overridden by
   DW_AT_entry_pc.  It's been removed, but GCC still uses this for
   compilation units with discontinuous ranges.  */

static void
dwarf2_find_base_address (struct die_info *die, struct dwarf2_cu *cu)
{
  struct attribute *attr;

  cu->base_known = 0;
  cu->base_address = 0;

  attr = dwarf2_attr (die, DW_AT_entry_pc, cu);
  if (attr)
    {
      cu->base_address = DW_ADDR (attr);
      cu->base_known = 1;
    }
  else
    {
      attr = dwarf2_attr (die, DW_AT_low_pc, cu);
      if (attr)
	{
	  cu->base_address = DW_ADDR (attr);
	  cu->base_known = 1;
	}
    }
}

/* Subroutine of process_type_comp_unit and dwarf2_build_psymtabs_hard
   to combine the common parts.
   Process a compilation unit for a psymtab.
   BUFFER is a pointer to the beginning of the dwarf section buffer,
   either .debug_info or debug_types.
   INFO_PTR is a pointer to the start of the CU.
   Returns a pointer to the next CU.  */

static gdb_byte *
process_psymtab_comp_unit (struct objfile *objfile,
			   struct dwarf2_per_cu_data *this_cu,
			   gdb_byte *buffer, gdb_byte *info_ptr,
			   unsigned int buffer_size)
{
  bfd *abfd = objfile->obfd;
  gdb_byte *beg_of_comp_unit = info_ptr;
  struct die_info *comp_unit_die;
  struct partial_symtab *pst;
  CORE_ADDR baseaddr;
  struct cleanup *back_to_inner;
  struct dwarf2_cu cu;
  unsigned int bytes_read;
  int has_children, has_pc_info;
  struct attribute *attr;
  const char *name;
  CORE_ADDR best_lowpc = 0, best_highpc = 0;
  struct die_reader_specs reader_specs;

  memset (&cu, 0, sizeof (cu));
  cu.objfile = objfile;
  obstack_init (&cu.comp_unit_obstack);

  back_to_inner = make_cleanup (free_stack_comp_unit, &cu);

  info_ptr = partial_read_comp_unit_head (&cu.header, info_ptr,
					  buffer, buffer_size,
					  abfd);

  /* Complete the cu_header.  */
  cu.header.offset = beg_of_comp_unit - buffer;
  cu.header.first_die_offset = info_ptr - beg_of_comp_unit;

  cu.list_in_scope = &file_symbols;

  /* If this compilation unit was already read in, free the
     cached copy in order to read it in again.	This is
     necessary because we skipped some symbols when we first
     read in the compilation unit (see load_partial_dies).
     This problem could be avoided, but the benefit is
     unclear.  */
  if (this_cu->cu != NULL)
    free_one_cached_comp_unit (this_cu->cu);

  /* Note that this is a pointer to our stack frame, being
     added to a global data structure.	It will be cleaned up
     in free_stack_comp_unit when we finish with this
     compilation unit.	*/
  this_cu->cu = &cu;
  cu.per_cu = this_cu;

  /* Read the abbrevs for this compilation unit into a table.  */
  dwarf2_read_abbrevs (abfd, &cu);
  make_cleanup (dwarf2_free_abbrev_table, &cu);

  /* Read the compilation unit die.  */
  if (this_cu->from_debug_types)
    info_ptr += 8 /*signature*/ + cu.header.offset_size;
  init_cu_die_reader (&reader_specs, &cu);
  info_ptr = read_full_die (&reader_specs, &comp_unit_die, info_ptr,
			    &has_children);

  if (this_cu->from_debug_types)
    {
      /* offset,length haven't been set yet for type units.  */
      this_cu->offset = cu.header.offset;
      this_cu->length = cu.header.length + cu.header.initial_length_size;
    }
  else if (comp_unit_die->tag == DW_TAG_partial_unit)
    {
      info_ptr = (beg_of_comp_unit + cu.header.length
		  + cu.header.initial_length_size);
      do_cleanups (back_to_inner);
      return info_ptr;
    }

  /* Set the language we're debugging.  */
  attr = dwarf2_attr (comp_unit_die, DW_AT_language, &cu);
  if (attr)
    set_cu_language (DW_UNSND (attr), &cu);
  else
    set_cu_language (language_minimal, &cu);

  /* Allocate a new partial symbol table structure.  */
  attr = dwarf2_attr (comp_unit_die, DW_AT_name, &cu);
  pst = start_psymtab_common (objfile, objfile->section_offsets,
			      (attr != NULL) ? DW_STRING (attr) : "",
			      /* TEXTLOW and TEXTHIGH are set below.  */
			      0,
			      objfile->global_psymbols.next,
			      objfile->static_psymbols.next);

  attr = dwarf2_attr (comp_unit_die, DW_AT_comp_dir, &cu);
  if (attr != NULL)
    pst->dirname = DW_STRING (attr);

  pst->read_symtab_private = (char *) this_cu;

  baseaddr = ANOFFSET (objfile->section_offsets, SECT_OFF_TEXT (objfile));

  /* Store the function that reads in the rest of the symbol table */
  pst->read_symtab = dwarf2_psymtab_to_symtab;

  this_cu->psymtab = pst;

  dwarf2_find_base_address (comp_unit_die, &cu);

  /* Possibly set the default values of LOWPC and HIGHPC from
     `DW_AT_ranges'.  */
  has_pc_info = dwarf2_get_pc_bounds (comp_unit_die, &best_lowpc,
				      &best_highpc, &cu, pst);
  if (has_pc_info == 1 && best_lowpc < best_highpc)
    /* Store the contiguous range if it is not empty; it can be empty for
       CUs with no code.  */
    addrmap_set_empty (objfile->psymtabs_addrmap,
		       best_lowpc + baseaddr,
		       best_highpc + baseaddr - 1, pst);

  /* Check if comp unit has_children.
     If so, read the rest of the partial symbols from this comp unit.
     If not, there's no more debug_info for this comp unit. */
  if (has_children)
    {
      struct partial_die_info *first_die;
      CORE_ADDR lowpc, highpc;

      lowpc = ((CORE_ADDR) -1);
      highpc = ((CORE_ADDR) 0);

      first_die = load_partial_dies (abfd, buffer, info_ptr, 1, &cu);

      scan_partial_symbols (first_die, &lowpc, &highpc,
			    ! has_pc_info, &cu);

      /* If we didn't find a lowpc, set it to highpc to avoid
	 complaints from `maint check'.	 */
      if (lowpc == ((CORE_ADDR) -1))
	lowpc = highpc;

      /* If the compilation unit didn't have an explicit address range,
	 then use the information extracted from its child dies.  */
      if (! has_pc_info)
	{
	  best_lowpc = lowpc;
	  best_highpc = highpc;
	}
    }
  pst->textlow = best_lowpc + baseaddr;
  pst->texthigh = best_highpc + baseaddr;

  pst->n_global_syms = objfile->global_psymbols.next -
    (objfile->global_psymbols.list + pst->globals_offset);
  pst->n_static_syms = objfile->static_psymbols.next -
    (objfile->static_psymbols.list + pst->statics_offset);
  sort_pst_symbols (pst);

  /* If there is already a psymtab or symtab for a file of this
     name, remove it. (If there is a symtab, more drastic things
     also happen.) This happens in VxWorks.  */
  if (! this_cu->from_debug_types)
    free_named_symtabs (pst->filename);

  info_ptr = (beg_of_comp_unit + cu.header.length
	      + cu.header.initial_length_size);

  if (this_cu->from_debug_types)
    {
      /* It's not clear we want to do anything with stmt lists here.
	 Waiting to see what gcc ultimately does.  */
    }
  else
    {
      /* Get the list of files included in the current compilation unit,
	 and build a psymtab for each of them.  */
      dwarf2_build_include_psymtabs (&cu, comp_unit_die, pst);
    }

  do_cleanups (back_to_inner);

  return info_ptr;
}

/* Traversal function for htab_traverse_noresize.
   Process one .debug_types comp-unit.	*/

static int
process_type_comp_unit (void **slot, void *info)
{
  struct signatured_type *entry = (struct signatured_type *) *slot;
  struct objfile *objfile = (struct objfile *) info;
  struct dwarf2_per_cu_data *this_cu;

  this_cu = &entry->per_cu;
  this_cu->from_debug_types = 1;

  process_psymtab_comp_unit (objfile, this_cu,
			     dwarf2_per_objfile->types.buffer,
			     dwarf2_per_objfile->types.buffer + entry->offset,
			     dwarf2_per_objfile->types.size);

  return 1;
}

/* Subroutine of dwarf2_build_psymtabs_hard to simplify it.
   Build partial symbol tables for the .debug_types comp-units.  */

static void
build_type_psymtabs (struct objfile *objfile)
{
  if (! create_debug_types_hash_table (objfile))
    return;

  htab_traverse_noresize (dwarf2_per_objfile->signatured_types,
			  process_type_comp_unit, objfile);
}

/* Build the partial symbol table by doing a quick pass through the
   .debug_info and .debug_abbrev sections.  */

static void
dwarf2_build_psymtabs_hard (struct objfile *objfile)
{
  /* Instead of reading this into a big buffer, we should probably use
     mmap()  on architectures that support it. (FIXME) */
  bfd *abfd = objfile->obfd;
  gdb_byte *info_ptr;
  struct cleanup *back_to;

  info_ptr = dwarf2_per_objfile->info.buffer;

  /* Any cached compilation units will be linked by the per-objfile
     read_in_chain.  Make sure to free them when we're done.  */
  back_to = make_cleanup (free_cached_comp_units, NULL);

  build_type_psymtabs (objfile);

  create_all_comp_units (objfile);

  objfile->psymtabs_addrmap =
    addrmap_create_mutable (&objfile->objfile_obstack);

  /* Since the objects we're extracting from .debug_info vary in
     length, only the individual functions to extract them (like
     read_comp_unit_head and load_partial_die) can really know whether
     the buffer is large enough to hold another complete object.

     At the moment, they don't actually check that.  If .debug_info
     holds just one extra byte after the last compilation unit's dies,
     then read_comp_unit_head will happily read off the end of the
     buffer.  read_partial_die is similarly casual.  Those functions
     should be fixed.

     For this loop condition, simply checking whether there's any data
     left at all should be sufficient.  */

  while (info_ptr < (dwarf2_per_objfile->info.buffer
		     + dwarf2_per_objfile->info.size))
    {
      struct dwarf2_per_cu_data *this_cu;

      this_cu = dwarf2_find_comp_unit (info_ptr - dwarf2_per_objfile->info.buffer,
				       objfile);

      info_ptr = process_psymtab_comp_unit (objfile, this_cu,
					    dwarf2_per_objfile->info.buffer,
					    info_ptr,
					    dwarf2_per_objfile->info.size);
    }

  objfile->psymtabs_addrmap = addrmap_create_fixed (objfile->psymtabs_addrmap,
						    &objfile->objfile_obstack);

  do_cleanups (back_to);
}

/* Load the partial DIEs for a secondary CU into memory.  */

static void
load_partial_comp_unit (struct dwarf2_per_cu_data *this_cu,
			struct objfile *objfile)
{
  bfd *abfd = objfile->obfd;
  gdb_byte *info_ptr, *beg_of_comp_unit;
  struct die_info *comp_unit_die;
  struct dwarf2_cu *cu;
  unsigned int bytes_read;
  struct cleanup *back_to;
  struct attribute *attr;
  int has_children;
  struct die_reader_specs reader_specs;

  gdb_assert (! this_cu->from_debug_types);

  info_ptr = dwarf2_per_objfile->info.buffer + this_cu->offset;
  beg_of_comp_unit = info_ptr;

  cu = alloc_one_comp_unit (objfile);

  /* ??? Missing cleanup for CU?  */

  /* Link this compilation unit into the compilation unit tree.  */
  this_cu->cu = cu;
  cu->per_cu = this_cu;
  cu->type_hash = this_cu->type_hash;

  info_ptr = partial_read_comp_unit_head (&cu->header, info_ptr,
					  dwarf2_per_objfile->info.buffer,
					  dwarf2_per_objfile->info.size,
					  abfd);

  /* Complete the cu_header.  */
  cu->header.offset = this_cu->offset;
  cu->header.first_die_offset = info_ptr - beg_of_comp_unit;

  /* Read the abbrevs for this compilation unit into a table.  */
  dwarf2_read_abbrevs (abfd, cu);
  back_to = make_cleanup (dwarf2_free_abbrev_table, cu);

  /* Read the compilation unit die.  */
  init_cu_die_reader (&reader_specs, cu);
  info_ptr = read_full_die (&reader_specs, &comp_unit_die, info_ptr,
			    &has_children);

  /* Set the language we're debugging.  */
  attr = dwarf2_attr (comp_unit_die, DW_AT_language, cu);
  if (attr)
    set_cu_language (DW_UNSND (attr), cu);
  else
    set_cu_language (language_minimal, cu);

  /* Check if comp unit has_children.
     If so, read the rest of the partial symbols from this comp unit.
     If not, there's no more debug_info for this comp unit. */
  if (has_children)
    load_partial_dies (abfd, dwarf2_per_objfile->info.buffer, info_ptr, 0, cu);

  do_cleanups (back_to);
}

/* Create a list of all compilation units in OBJFILE.  We do this only
   if an inter-comp-unit reference is found; presumably if there is one,
   there will be many, and one will occur early in the .debug_info section.
   So there's no point in building this list incrementally.  */

static void
create_all_comp_units (struct objfile *objfile)
{
  int n_allocated;
  int n_comp_units;
  struct dwarf2_per_cu_data **all_comp_units;
  gdb_byte *info_ptr = dwarf2_per_objfile->info.buffer;

  n_comp_units = 0;
  n_allocated = 10;
  all_comp_units = xmalloc (n_allocated
			    * sizeof (struct dwarf2_per_cu_data *));
  
  while (info_ptr < dwarf2_per_objfile->info.buffer + dwarf2_per_objfile->info.size)
    {
      unsigned int length, initial_length_size;
      gdb_byte *beg_of_comp_unit;
      struct dwarf2_per_cu_data *this_cu;
      unsigned int offset;

      offset = info_ptr - dwarf2_per_objfile->info.buffer;

      /* Read just enough information to find out where the next
	 compilation unit is.  */
      length = read_initial_length (objfile->obfd, info_ptr,
				    &initial_length_size);

      /* Save the compilation unit for later lookup.  */
      this_cu = obstack_alloc (&objfile->objfile_obstack,
			       sizeof (struct dwarf2_per_cu_data));
      memset (this_cu, 0, sizeof (*this_cu));
      this_cu->offset = offset;
      this_cu->length = length + initial_length_size;

      if (n_comp_units == n_allocated)
	{
	  n_allocated *= 2;
	  all_comp_units = xrealloc (all_comp_units,
				     n_allocated
				     * sizeof (struct dwarf2_per_cu_data *));
	}
      all_comp_units[n_comp_units++] = this_cu;

      info_ptr = info_ptr + this_cu->length;
    }

  dwarf2_per_objfile->all_comp_units
    = obstack_alloc (&objfile->objfile_obstack,
		     n_comp_units * sizeof (struct dwarf2_per_cu_data *));
  memcpy (dwarf2_per_objfile->all_comp_units, all_comp_units,
	  n_comp_units * sizeof (struct dwarf2_per_cu_data *));
  xfree (all_comp_units);
  dwarf2_per_objfile->n_comp_units = n_comp_units;
}

/* Process all loaded DIEs for compilation unit CU, starting at
   FIRST_DIE.  The caller should pass NEED_PC == 1 if the compilation
   unit DIE did not have PC info (DW_AT_low_pc and DW_AT_high_pc, or
   DW_AT_ranges).  If NEED_PC is set, then this function will set
   *LOWPC and *HIGHPC to the lowest and highest PC values found in CU
   and record the covered ranges in the addrmap.  */

static void
scan_partial_symbols (struct partial_die_info *first_die, CORE_ADDR *lowpc,
		      CORE_ADDR *highpc, int need_pc, struct dwarf2_cu *cu)
{
  struct objfile *objfile = cu->objfile;
  bfd *abfd = objfile->obfd;
  struct partial_die_info *pdi;

  /* Now, march along the PDI's, descending into ones which have
     interesting children but skipping the children of the other ones,
     until we reach the end of the compilation unit.  */

  pdi = first_die;

  while (pdi != NULL)
    {
      fixup_partial_die (pdi, cu);

      /* Anonymous namespaces have no name but have interesting
	 children, so we need to look at them.  Ditto for anonymous
	 enums.  */

      if (pdi->name != NULL || pdi->tag == DW_TAG_namespace
	  || pdi->tag == DW_TAG_enumeration_type)
	{
	  switch (pdi->tag)
	    {
	    case DW_TAG_subprogram:
	      add_partial_subprogram (pdi, lowpc, highpc, need_pc, cu);
	      break;
	    case DW_TAG_variable:
	    case DW_TAG_typedef:
	    case DW_TAG_union_type:
	      if (!pdi->is_declaration)
		{
		  add_partial_symbol (pdi, cu);
		}
	      break;
	    case DW_TAG_class_type:
	    case DW_TAG_interface_type:
	    case DW_TAG_structure_type:
	      if (!pdi->is_declaration)
		{
		  add_partial_symbol (pdi, cu);
		}
	      break;
	    case DW_TAG_enumeration_type:
	      if (!pdi->is_declaration)
		add_partial_enumeration (pdi, cu);
	      break;
	    case DW_TAG_base_type:
            case DW_TAG_subrange_type:
	      /* File scope base type definitions are added to the partial
	         symbol table.  */
	      add_partial_symbol (pdi, cu);
	      break;
	    case DW_TAG_namespace:
	      add_partial_namespace (pdi, lowpc, highpc, need_pc, cu);
	      break;
	    case DW_TAG_module:
	      add_partial_module (pdi, lowpc, highpc, need_pc, cu);
	      break;
	    default:
	      break;
	    }
	}

      /* If the die has a sibling, skip to the sibling.  */

      pdi = pdi->die_sibling;
    }
}

/* Functions used to compute the fully scoped name of a partial DIE.

   Normally, this is simple.  For C++, the parent DIE's fully scoped
   name is concatenated with "::" and the partial DIE's name.  For
   Java, the same thing occurs except that "." is used instead of "::".
   Enumerators are an exception; they use the scope of their parent
   enumeration type, i.e. the name of the enumeration type is not
   prepended to the enumerator.

   There are two complexities.  One is DW_AT_specification; in this
   case "parent" means the parent of the target of the specification,
   instead of the direct parent of the DIE.  The other is compilers
   which do not emit DW_TAG_namespace; in this case we try to guess
   the fully qualified name of structure types from their members'
   linkage names.  This must be done using the DIE's children rather
   than the children of any DW_AT_specification target.  We only need
   to do this for structures at the top level, i.e. if the target of
   any DW_AT_specification (if any; otherwise the DIE itself) does not
   have a parent.  */

/* Compute the scope prefix associated with PDI's parent, in
   compilation unit CU.  The result will be allocated on CU's
   comp_unit_obstack, or a copy of the already allocated PDI->NAME
   field.  NULL is returned if no prefix is necessary.  */
static char *
partial_die_parent_scope (struct partial_die_info *pdi,
			  struct dwarf2_cu *cu)
{
  char *grandparent_scope;
  struct partial_die_info *parent, *real_pdi;

  /* We need to look at our parent DIE; if we have a DW_AT_specification,
     then this means the parent of the specification DIE.  */

  real_pdi = pdi;
  while (real_pdi->has_specification)
    real_pdi = find_partial_die (real_pdi->spec_offset, cu);

  parent = real_pdi->die_parent;
  if (parent == NULL)
    return NULL;

  if (parent->scope_set)
    return parent->scope;

  fixup_partial_die (parent, cu);

  grandparent_scope = partial_die_parent_scope (parent, cu);

  if (parent->tag == DW_TAG_namespace
      || parent->tag == DW_TAG_structure_type
      || parent->tag == DW_TAG_class_type
      || parent->tag == DW_TAG_interface_type
      || parent->tag == DW_TAG_union_type)
    {
      if (grandparent_scope == NULL)
	parent->scope = parent->name;
      else
	parent->scope = typename_concat (&cu->comp_unit_obstack, grandparent_scope,
					 parent->name, cu);
    }
  else if (parent->tag == DW_TAG_enumeration_type)
    /* Enumerators should not get the name of the enumeration as a prefix.  */
    parent->scope = grandparent_scope;
  else
    {
      /* FIXME drow/2004-04-01: What should we be doing with
	 function-local names?  For partial symbols, we should probably be
	 ignoring them.  */
      complaint (&symfile_complaints,
		 _("unhandled containing DIE tag %d for DIE at %d"),
		 parent->tag, pdi->offset);
      parent->scope = grandparent_scope;
    }

  parent->scope_set = 1;
  return parent->scope;
}

/* Return the fully scoped name associated with PDI, from compilation unit
   CU.  The result will be allocated with malloc.  */
static char *
partial_die_full_name (struct partial_die_info *pdi,
		       struct dwarf2_cu *cu)
{
  char *parent_scope;

  parent_scope = partial_die_parent_scope (pdi, cu);
  if (parent_scope == NULL)
    return NULL;
  else
    return typename_concat (NULL, parent_scope, pdi->name, cu);
}

static void
add_partial_symbol (struct partial_die_info *pdi, struct dwarf2_cu *cu)
{
  struct objfile *objfile = cu->objfile;
  CORE_ADDR addr = 0;
  char *actual_name = NULL;
  const char *my_prefix;
  const struct partial_symbol *psym = NULL;
  CORE_ADDR baseaddr;
  int built_actual_name = 0;

  baseaddr = ANOFFSET (objfile->section_offsets, SECT_OFF_TEXT (objfile));

  if (pdi_needs_namespace (pdi->tag))
    {
      actual_name = partial_die_full_name (pdi, cu);
      if (actual_name)
	built_actual_name = 1;
    }

  if (actual_name == NULL)
    actual_name = pdi->name;

  switch (pdi->tag)
    {
    case DW_TAG_subprogram:
      if (pdi->is_external || cu->language == language_ada)
	{
          /* brobecker/2007-12-26: Normally, only "external" DIEs are part
             of the global scope.  But in Ada, we want to be able to access
             nested procedures globally.  So all Ada subprograms are stored
             in the global scope.  */
	  /*prim_record_minimal_symbol (actual_name, pdi->lowpc + baseaddr,
	     mst_text, objfile); */
	  psym = add_psymbol_to_list (actual_name, strlen (actual_name),
				      built_actual_name,
				      VAR_DOMAIN, LOC_BLOCK,
				      &objfile->global_psymbols,
				      0, pdi->lowpc + baseaddr,
				      cu->language, objfile);
	}
      else
	{
	  /*prim_record_minimal_symbol (actual_name, pdi->lowpc + baseaddr,
	     mst_file_text, objfile); */
	  psym = add_psymbol_to_list (actual_name, strlen (actual_name),
				      built_actual_name,
				      VAR_DOMAIN, LOC_BLOCK,
				      &objfile->static_psymbols,
				      0, pdi->lowpc + baseaddr,
				      cu->language, objfile);
	}
      break;
    case DW_TAG_variable:
      if (pdi->is_external)
	{
	  /* Global Variable.
	     Don't enter into the minimal symbol tables as there is
	     a minimal symbol table entry from the ELF symbols already.
	     Enter into partial symbol table if it has a location
	     descriptor or a type.
	     If the location descriptor is missing, new_symbol will create
	     a LOC_UNRESOLVED symbol, the address of the variable will then
	     be determined from the minimal symbol table whenever the variable
	     is referenced.
	     The address for the partial symbol table entry is not
	     used by GDB, but it comes in handy for debugging partial symbol
	     table building.  */

	  if (pdi->locdesc)
	    addr = decode_locdesc (pdi->locdesc, cu);
	  if (pdi->locdesc || pdi->has_type)
	    psym = add_psymbol_to_list (actual_name, strlen (actual_name),
					built_actual_name,
					VAR_DOMAIN, LOC_STATIC,
					&objfile->global_psymbols,
					0, addr + baseaddr,
					cu->language, objfile);
	}
      else
	{
	  /* Static Variable. Skip symbols without location descriptors.  */
	  if (pdi->locdesc == NULL)
	    {
	      if (built_actual_name)
		xfree (actual_name);
	      return;
	    }
	  addr = decode_locdesc (pdi->locdesc, cu);
	  /*prim_record_minimal_symbol (actual_name, addr + baseaddr,
	     mst_file_data, objfile); */
	  psym = add_psymbol_to_list (actual_name, strlen (actual_name),
				      built_actual_name,
				      VAR_DOMAIN, LOC_STATIC,
				      &objfile->static_psymbols,
				      0, addr + baseaddr,
				      cu->language, objfile);
	}
      break;
    case DW_TAG_typedef:
    case DW_TAG_base_type:
    case DW_TAG_subrange_type:
      add_psymbol_to_list (actual_name, strlen (actual_name),
			   built_actual_name,
			   VAR_DOMAIN, LOC_TYPEDEF,
			   &objfile->static_psymbols,
			   0, (CORE_ADDR) 0, cu->language, objfile);
      break;
    case DW_TAG_namespace:
      add_psymbol_to_list (actual_name, strlen (actual_name),
			   built_actual_name,
			   VAR_DOMAIN, LOC_TYPEDEF,
			   &objfile->global_psymbols,
			   0, (CORE_ADDR) 0, cu->language, objfile);
      break;
    case DW_TAG_class_type:
    case DW_TAG_interface_type:
    case DW_TAG_structure_type:
    case DW_TAG_union_type:
    case DW_TAG_enumeration_type:
      /* Skip external references.  The DWARF standard says in the section
         about "Structure, Union, and Class Type Entries": "An incomplete
         structure, union or class type is represented by a structure,
         union or class entry that does not have a byte size attribute
         and that has a DW_AT_declaration attribute."  */
      if (!pdi->has_byte_size && pdi->is_declaration)
	{
	  if (built_actual_name)
	    xfree (actual_name);
	  return;
	}

      /* NOTE: carlton/2003-10-07: See comment in new_symbol about
	 static vs. global.  */
      add_psymbol_to_list (actual_name, strlen (actual_name),
			   built_actual_name,
			   STRUCT_DOMAIN, LOC_TYPEDEF,
			   (cu->language == language_cplus
			    || cu->language == language_java)
			   ? &objfile->global_psymbols
			   : &objfile->static_psymbols,
			   0, (CORE_ADDR) 0, cu->language, objfile);

      break;
    case DW_TAG_enumerator:
      add_psymbol_to_list (actual_name, strlen (actual_name),
			   built_actual_name,
			   VAR_DOMAIN, LOC_CONST,
			   (cu->language == language_cplus
			    || cu->language == language_java)
			   ? &objfile->global_psymbols
			   : &objfile->static_psymbols,
			   0, (CORE_ADDR) 0, cu->language, objfile);
      break;
    default:
      break;
    }

  /* Check to see if we should scan the name for possible namespace
     info.  Only do this if this is C++, if we don't have namespace
     debugging info in the file, if the psym is of an appropriate type
     (otherwise we'll have psym == NULL), and if we actually had a
     mangled name to begin with.  */

  /* FIXME drow/2004-02-22: Why don't we do this for classes, i.e. the
     cases which do not set PSYM above?  */

  if (cu->language == language_cplus
      && cu->has_namespace_info == 0
      && psym != NULL
      && SYMBOL_CPLUS_DEMANGLED_NAME (psym) != NULL)
    cp_check_possible_namespace_symbols (SYMBOL_CPLUS_DEMANGLED_NAME (psym),
					 objfile);

  if (built_actual_name)
    xfree (actual_name);
}

/* Determine whether a die of type TAG living in a C++ class or
   namespace needs to have the name of the scope prepended to the
   name listed in the die.  */

static int
pdi_needs_namespace (enum dwarf_tag tag)
{
  switch (tag)
    {
    case DW_TAG_namespace:
    case DW_TAG_typedef:
    case DW_TAG_class_type:
    case DW_TAG_interface_type:
    case DW_TAG_structure_type:
    case DW_TAG_union_type:
    case DW_TAG_enumeration_type:
    case DW_TAG_enumerator:
      return 1;
    default:
      return 0;
    }
}

/* Read a partial die corresponding to a namespace; also, add a symbol
   corresponding to that namespace to the symbol table.  NAMESPACE is
   the name of the enclosing namespace.  */

static void
add_partial_namespace (struct partial_die_info *pdi,
		       CORE_ADDR *lowpc, CORE_ADDR *highpc,
		       int need_pc, struct dwarf2_cu *cu)
{
  struct objfile *objfile = cu->objfile;

  /* Add a symbol for the namespace.  */

  add_partial_symbol (pdi, cu);

  /* Now scan partial symbols in that namespace.  */

  if (pdi->has_children)
    scan_partial_symbols (pdi->die_child, lowpc, highpc, need_pc, cu);
}

/* Read a partial die corresponding to a Fortran module.  */

static void
add_partial_module (struct partial_die_info *pdi, CORE_ADDR *lowpc,
		    CORE_ADDR *highpc, int need_pc, struct dwarf2_cu *cu)
{
  /* Now scan partial symbols in that module.

     FIXME: Support the separate Fortran module namespaces.  */

  if (pdi->has_children)
    scan_partial_symbols (pdi->die_child, lowpc, highpc, need_pc, cu);
}

/* Read a partial die corresponding to a subprogram and create a partial
   symbol for that subprogram.  When the CU language allows it, this
   routine also defines a partial symbol for each nested subprogram
   that this subprogram contains.
   
   DIE my also be a lexical block, in which case we simply search
   recursively for suprograms defined inside that lexical block.
   Again, this is only performed when the CU language allows this
   type of definitions.  */

static void
add_partial_subprogram (struct partial_die_info *pdi,
			CORE_ADDR *lowpc, CORE_ADDR *highpc,
			int need_pc, struct dwarf2_cu *cu)
{
  if (pdi->tag == DW_TAG_subprogram)
    {
      if (pdi->has_pc_info)
        {
          if (pdi->lowpc < *lowpc)
            *lowpc = pdi->lowpc;
          if (pdi->highpc > *highpc)
            *highpc = pdi->highpc;
	  if (need_pc)
	    {
	      CORE_ADDR baseaddr;
	      struct objfile *objfile = cu->objfile;

	      baseaddr = ANOFFSET (objfile->section_offsets,
				   SECT_OFF_TEXT (objfile));
	      addrmap_set_empty (objfile->psymtabs_addrmap,
				 pdi->lowpc, pdi->highpc - 1,
				 cu->per_cu->psymtab);
	    }
          if (!pdi->is_declaration)
            add_partial_symbol (pdi, cu);
        }
    }
  
  if (! pdi->has_children)
    return;

  if (cu->language == language_ada)
    {
      pdi = pdi->die_child;
      while (pdi != NULL)
	{
	  fixup_partial_die (pdi, cu);
	  if (pdi->tag == DW_TAG_subprogram
	      || pdi->tag == DW_TAG_lexical_block)
	    add_partial_subprogram (pdi, lowpc, highpc, need_pc, cu);
	  pdi = pdi->die_sibling;
	}
    }
}

/* See if we can figure out if the class lives in a namespace.  We do
   this by looking for a member function; its demangled name will
   contain namespace info, if there is any.  */

static void
guess_structure_name (struct partial_die_info *struct_pdi,
		      struct dwarf2_cu *cu)
{
  if ((cu->language == language_cplus
       || cu->language == language_java)
      && cu->has_namespace_info == 0
      && struct_pdi->has_children)
    {
      /* NOTE: carlton/2003-10-07: Getting the info this way changes
	 what template types look like, because the demangler
	 frequently doesn't give the same name as the debug info.  We
	 could fix this by only using the demangled name to get the
	 prefix (but see comment in read_structure_type).  */

      struct partial_die_info *child_pdi = struct_pdi->die_child;
      struct partial_die_info *real_pdi;

      /* If this DIE (this DIE's specification, if any) has a parent, then
	 we should not do this.  We'll prepend the parent's fully qualified
         name when we create the partial symbol.  */

      real_pdi = struct_pdi;
      while (real_pdi->has_specification)
	real_pdi = find_partial_die (real_pdi->spec_offset, cu);

      if (real_pdi->die_parent != NULL)
	return;

      while (child_pdi != NULL)
	{
	  if (child_pdi->tag == DW_TAG_subprogram)
	    {
	      char *actual_class_name
		= language_class_name_from_physname (cu->language_defn,
						     child_pdi->name);
	      if (actual_class_name != NULL)
		{
		  struct_pdi->name
		    = obsavestring (actual_class_name,
				    strlen (actual_class_name),
				    &cu->comp_unit_obstack);
		  xfree (actual_class_name);
		}
	      break;
	    }

	  child_pdi = child_pdi->die_sibling;
	}
    }
}

/* Read a partial die corresponding to an enumeration type.  */

static void
add_partial_enumeration (struct partial_die_info *enum_pdi,
			 struct dwarf2_cu *cu)
{
  struct objfile *objfile = cu->objfile;
  bfd *abfd = objfile->obfd;
  struct partial_die_info *pdi;

  if (enum_pdi->name != NULL)
    add_partial_symbol (enum_pdi, cu);

  pdi = enum_pdi->die_child;
  while (pdi)
    {
      if (pdi->tag != DW_TAG_enumerator || pdi->name == NULL)
	complaint (&symfile_complaints, _("malformed enumerator DIE ignored"));
      else
	add_partial_symbol (pdi, cu);
      pdi = pdi->die_sibling;
    }
}

/* Read the initial uleb128 in the die at INFO_PTR in compilation unit CU.
   Return the corresponding abbrev, or NULL if the number is zero (indicating
   an empty DIE).  In either case *BYTES_READ will be set to the length of
   the initial number.  */

static struct abbrev_info *
peek_die_abbrev (gdb_byte *info_ptr, unsigned int *bytes_read,
		 struct dwarf2_cu *cu)
{
  bfd *abfd = cu->objfile->obfd;
  unsigned int abbrev_number;
  struct abbrev_info *abbrev;

  abbrev_number = read_unsigned_leb128 (abfd, info_ptr, bytes_read);

  if (abbrev_number == 0)
    return NULL;

  abbrev = dwarf2_lookup_abbrev (abbrev_number, cu);
  if (!abbrev)
    {
      error (_("Dwarf Error: Could not find abbrev number %d [in module %s]"), abbrev_number,
		      bfd_get_filename (abfd));
    }

  return abbrev;
}

/* Scan the debug information for CU starting at INFO_PTR in buffer BUFFER.
   Returns a pointer to the end of a series of DIEs, terminated by an empty
   DIE.  Any children of the skipped DIEs will also be skipped.  */

static gdb_byte *
skip_children (gdb_byte *buffer, gdb_byte *info_ptr, struct dwarf2_cu *cu)
{
  struct abbrev_info *abbrev;
  unsigned int bytes_read;

  while (1)
    {
      abbrev = peek_die_abbrev (info_ptr, &bytes_read, cu);
      if (abbrev == NULL)
	return info_ptr + bytes_read;
      else
	info_ptr = skip_one_die (buffer, info_ptr + bytes_read, abbrev, cu);
    }
}

/* Scan the debug information for CU starting at INFO_PTR in buffer BUFFER.
   INFO_PTR should point just after the initial uleb128 of a DIE, and the
   abbrev corresponding to that skipped uleb128 should be passed in
   ABBREV.  Returns a pointer to this DIE's sibling, skipping any
   children.  */

static gdb_byte *
skip_one_die (gdb_byte *buffer, gdb_byte *info_ptr,
	      struct abbrev_info *abbrev, struct dwarf2_cu *cu)
{
  unsigned int bytes_read;
  struct attribute attr;
  bfd *abfd = cu->objfile->obfd;
  unsigned int form, i;

  for (i = 0; i < abbrev->num_attrs; i++)
    {
      /* The only abbrev we care about is DW_AT_sibling.  */
      if (abbrev->attrs[i].name == DW_AT_sibling)
	{
	  read_attribute (&attr, &abbrev->attrs[i],
			  abfd, info_ptr, cu);
	  if (attr.form == DW_FORM_ref_addr)
	    complaint (&symfile_complaints, _("ignoring absolute DW_AT_sibling"));
	  else
	    return buffer + dwarf2_get_ref_die_offset (&attr);
	}

      /* If it isn't DW_AT_sibling, skip this attribute.  */
      form = abbrev->attrs[i].form;
    skip_attribute:
      switch (form)
	{
	case DW_FORM_addr:
	case DW_FORM_ref_addr:
	  info_ptr += cu->header.addr_size;
	  break;
	case DW_FORM_data1:
	case DW_FORM_ref1:
	case DW_FORM_flag:
	  info_ptr += 1;
	  break;
	case DW_FORM_data2:
	case DW_FORM_ref2:
	  info_ptr += 2;
	  break;
	case DW_FORM_data4:
	case DW_FORM_ref4:
	  info_ptr += 4;
	  break;
	case DW_FORM_data8:
	case DW_FORM_ref8:
	case DW_FORM_sig8:
	  info_ptr += 8;
	  break;
	case DW_FORM_string:
	  read_string (abfd, info_ptr, &bytes_read);
	  info_ptr += bytes_read;
	  break;
	case DW_FORM_strp:
	  info_ptr += cu->header.offset_size;
	  break;
	case DW_FORM_block:
	  info_ptr += read_unsigned_leb128 (abfd, info_ptr, &bytes_read);
	  info_ptr += bytes_read;
	  break;
	case DW_FORM_block1:
	  info_ptr += 1 + read_1_byte (abfd, info_ptr);
	  break;
	case DW_FORM_block2:
	  info_ptr += 2 + read_2_bytes (abfd, info_ptr);
	  break;
	case DW_FORM_block4:
	  info_ptr += 4 + read_4_bytes (abfd, info_ptr);
	  break;
	case DW_FORM_sdata:
	case DW_FORM_udata:
	case DW_FORM_ref_udata:
	  info_ptr = skip_leb128 (abfd, info_ptr);
	  break;
	case DW_FORM_indirect:
	  form = read_unsigned_leb128 (abfd, info_ptr, &bytes_read);
	  info_ptr += bytes_read;
	  /* We need to continue parsing from here, so just go back to
	     the top.  */
	  goto skip_attribute;

	default:
	  error (_("Dwarf Error: Cannot handle %s in DWARF reader [in module %s]"),
		 dwarf_form_name (form),
		 bfd_get_filename (abfd));
	}
    }

  if (abbrev->has_children)
    return skip_children (buffer, info_ptr, cu);
  else
    return info_ptr;
}

/* Locate ORIG_PDI's sibling.
   INFO_PTR should point to the start of the next DIE after ORIG_PDI
   in BUFFER.  */

static gdb_byte *
locate_pdi_sibling (struct partial_die_info *orig_pdi,
		    gdb_byte *buffer, gdb_byte *info_ptr,
		    bfd *abfd, struct dwarf2_cu *cu)
{
  /* Do we know the sibling already?  */

  if (orig_pdi->sibling)
    return orig_pdi->sibling;

  /* Are there any children to deal with?  */

  if (!orig_pdi->has_children)
    return info_ptr;

  /* Skip the children the long way.  */

  return skip_children (buffer, info_ptr, cu);
}

/* Expand this partial symbol table into a full symbol table.  */

static void
dwarf2_psymtab_to_symtab (struct partial_symtab *pst)
{
  /* FIXME: This is barely more than a stub.  */
  if (pst != NULL)
    {
      if (pst->readin)
	{
	  warning (_("bug: psymtab for %s is already read in."), pst->filename);
	}
      else
	{
	  if (info_verbose)
	    {
	      printf_filtered (_("Reading in symbols for %s..."), pst->filename);
	      gdb_flush (gdb_stdout);
	    }

	  /* Restore our global data.  */
	  dwarf2_per_objfile = objfile_data (pst->objfile,
					     dwarf2_objfile_data_key);

	  /* If this psymtab is constructed from a debug-only objfile, the
	     has_section_at_zero flag will not necessarily be correct.  We
	     can get the correct value for this flag by looking at the data
	     associated with the (presumably stripped) associated objfile.  */
	  if (pst->objfile->separate_debug_objfile_backlink)
	    {
	      struct dwarf2_per_objfile *dpo_backlink
	        = objfile_data (pst->objfile->separate_debug_objfile_backlink,
		                dwarf2_objfile_data_key);
	      dwarf2_per_objfile->has_section_at_zero
		= dpo_backlink->has_section_at_zero;
	    }

	  psymtab_to_symtab_1 (pst);

	  /* Finish up the debug error message.  */
	  if (info_verbose)
	    printf_filtered (_("done.\n"));
	}
    }
}

/* Add PER_CU to the queue.  */

static void
queue_comp_unit (struct dwarf2_per_cu_data *per_cu, struct objfile *objfile)
{
  struct dwarf2_queue_item *item;

  per_cu->queued = 1;
  item = xmalloc (sizeof (*item));
  item->per_cu = per_cu;
  item->next = NULL;

  if (dwarf2_queue == NULL)
    dwarf2_queue = item;
  else
    dwarf2_queue_tail->next = item;

  dwarf2_queue_tail = item;
}

/* Process the queue.  */

static void
process_queue (struct objfile *objfile)
{
  struct dwarf2_queue_item *item, *next_item;

  /* The queue starts out with one item, but following a DIE reference
     may load a new CU, adding it to the end of the queue.  */
  for (item = dwarf2_queue; item != NULL; dwarf2_queue = item = next_item)
    {
      if (item->per_cu->psymtab && !item->per_cu->psymtab->readin)
	process_full_comp_unit (item->per_cu);

      item->per_cu->queued = 0;
      next_item = item->next;
      xfree (item);
    }

  dwarf2_queue_tail = NULL;
}

/* Free all allocated queue entries.  This function only releases anything if
   an error was thrown; if the queue was processed then it would have been
   freed as we went along.  */

static void
dwarf2_release_queue (void *dummy)
{
  struct dwarf2_queue_item *item, *last;

  item = dwarf2_queue;
  while (item)
    {
      /* Anything still marked queued is likely to be in an
	 inconsistent state, so discard it.  */
      if (item->per_cu->queued)
	{
	  if (item->per_cu->cu != NULL)
	    free_one_cached_comp_unit (item->per_cu->cu);
	  item->per_cu->queued = 0;
	}

      last = item;
      item = item->next;
      xfree (last);
    }

  dwarf2_queue = dwarf2_queue_tail = NULL;
}

/* Read in full symbols for PST, and anything it depends on.  */

static void
psymtab_to_symtab_1 (struct partial_symtab *pst)
{
  struct dwarf2_per_cu_data *per_cu;
  struct cleanup *back_to;
  int i;

  for (i = 0; i < pst->number_of_dependencies; i++)
    if (!pst->dependencies[i]->readin)
      {
        /* Inform about additional files that need to be read in.  */
        if (info_verbose)
          {
	    /* FIXME: i18n: Need to make this a single string.  */
            fputs_filtered (" ", gdb_stdout);
            wrap_here ("");
            fputs_filtered ("and ", gdb_stdout);
            wrap_here ("");
            printf_filtered ("%s...", pst->dependencies[i]->filename);
            wrap_here ("");     /* Flush output */
            gdb_flush (gdb_stdout);
          }
        psymtab_to_symtab_1 (pst->dependencies[i]);
      }

  per_cu = (struct dwarf2_per_cu_data *) pst->read_symtab_private;

  if (per_cu == NULL)
    {
      /* It's an include file, no symbols to read for it.
         Everything is in the parent symtab.  */
      pst->readin = 1;
      return;
    }

  back_to = make_cleanup (dwarf2_release_queue, NULL);

  queue_comp_unit (per_cu, pst->objfile);

  if (per_cu->from_debug_types)
    read_signatured_type_at_offset (pst->objfile, per_cu->offset);
  else
    load_full_comp_unit (per_cu, pst->objfile);

  process_queue (pst->objfile);

  /* Age the cache, releasing compilation units that have not
     been used recently.  */
  age_cached_comp_units ();

  do_cleanups (back_to);
}

/* Load the DIEs associated with PER_CU into memory.  */

static void
load_full_comp_unit (struct dwarf2_per_cu_data *per_cu, struct objfile *objfile)
{
  bfd *abfd = objfile->obfd;
  struct dwarf2_cu *cu;
  unsigned int offset;
  gdb_byte *info_ptr, *beg_of_comp_unit;
  struct cleanup *back_to, *free_cu_cleanup;
  struct attribute *attr;
  CORE_ADDR baseaddr;

  gdb_assert (! per_cu->from_debug_types);

  /* Set local variables from the partial symbol table info.  */
  offset = per_cu->offset;

  info_ptr = dwarf2_per_objfile->info.buffer + offset;
  beg_of_comp_unit = info_ptr;

  cu = alloc_one_comp_unit (objfile);

  /* If an error occurs while loading, release our storage.  */
  free_cu_cleanup = make_cleanup (free_one_comp_unit, cu);

  /* Read in the comp_unit header.  */
  info_ptr = read_comp_unit_head (&cu->header, info_ptr, abfd);

  /* Complete the cu_header.  */
  cu->header.offset = offset;
  cu->header.first_die_offset = info_ptr - beg_of_comp_unit;

  /* Read the abbrevs for this compilation unit.  */
  dwarf2_read_abbrevs (abfd, cu);
  back_to = make_cleanup (dwarf2_free_abbrev_table, cu);

  /* Link this compilation unit into the compilation unit tree.  */
  per_cu->cu = cu;
  cu->per_cu = per_cu;
  cu->type_hash = per_cu->type_hash;

  cu->dies = read_comp_unit (info_ptr, cu);

  /* We try not to read any attributes in this function, because not
     all objfiles needed for references have been loaded yet, and symbol
     table processing isn't initialized.  But we have to set the CU language,
     or we won't be able to build types correctly.  */
  attr = dwarf2_attr (cu->dies, DW_AT_language, cu);
  if (attr)
    set_cu_language (DW_UNSND (attr), cu);
  else
    set_cu_language (language_minimal, cu);

  /* Link this CU into read_in_chain.  */
  per_cu->cu->read_in_chain = dwarf2_per_objfile->read_in_chain;
  dwarf2_per_objfile->read_in_chain = per_cu;

  do_cleanups (back_to);

  /* We've successfully allocated this compilation unit.  Let our caller
     clean it up when finished with it.  */
  discard_cleanups (free_cu_cleanup);
}

/* Generate full symbol information for PST and CU, whose DIEs have
   already been loaded into memory.  */

static void
process_full_comp_unit (struct dwarf2_per_cu_data *per_cu)
{
  struct partial_symtab *pst = per_cu->psymtab;
  struct dwarf2_cu *cu = per_cu->cu;
  struct objfile *objfile = pst->objfile;
  bfd *abfd = objfile->obfd;
  CORE_ADDR lowpc, highpc;
  struct symtab *symtab;
  struct cleanup *back_to;
  CORE_ADDR baseaddr;

  baseaddr = ANOFFSET (objfile->section_offsets, SECT_OFF_TEXT (objfile));

  buildsym_init ();
  back_to = make_cleanup (really_free_pendings, NULL);

  cu->list_in_scope = &file_symbols;

  dwarf2_find_base_address (cu->dies, cu);

  /* Do line number decoding in read_file_scope () */
  process_die (cu->dies, cu);

  /* Some compilers don't define a DW_AT_high_pc attribute for the
     compilation unit.  If the DW_AT_high_pc is missing, synthesize
     it, by scanning the DIE's below the compilation unit.  */
  get_scope_pc_bounds (cu->dies, &lowpc, &highpc, cu);

  symtab = end_symtab (highpc + baseaddr, objfile, SECT_OFF_TEXT (objfile));

  /* Set symtab language to language from DW_AT_language.
     If the compilation is from a C file generated by language preprocessors,
     do not set the language if it was already deduced by start_subfile.  */
  if (symtab != NULL
      && !(cu->language == language_c && symtab->language != language_c))
    {
      symtab->language = cu->language;
    }
  pst->symtab = symtab;
  pst->readin = 1;

  do_cleanups (back_to);
}

/* Process a die and its children.  */

static void
process_die (struct die_info *die, struct dwarf2_cu *cu)
{
  switch (die->tag)
    {
    case DW_TAG_padding:
      break;
    case DW_TAG_compile_unit:
      read_file_scope (die, cu);
      break;
    case DW_TAG_type_unit:
      read_type_unit_scope (die, cu);
      break;
    case DW_TAG_subprogram:
    case DW_TAG_inlined_subroutine:
      read_func_scope (die, cu);
      break;
    case DW_TAG_lexical_block:
    case DW_TAG_try_block:
    case DW_TAG_catch_block:
      read_lexical_block_scope (die, cu);
      break;
    case DW_TAG_class_type:
    case DW_TAG_interface_type:
    case DW_TAG_structure_type:
    case DW_TAG_union_type:
      process_structure_scope (die, cu);
      break;
    case DW_TAG_enumeration_type:
      process_enumeration_scope (die, cu);
      break;

    /* These dies have a type, but processing them does not create
       a symbol or recurse to process the children.  Therefore we can
       read them on-demand through read_type_die.  */
    case DW_TAG_subroutine_type:
    case DW_TAG_set_type:
    case DW_TAG_array_type:
    case DW_TAG_pointer_type:
    case DW_TAG_ptr_to_member_type:
    case DW_TAG_reference_type:
    case DW_TAG_string_type:
      break;

    case DW_TAG_base_type:
    case DW_TAG_subrange_type:
    case DW_TAG_typedef:
      /* Add a typedef symbol for the type definition, if it has a
         DW_AT_name.  */
      new_symbol (die, read_type_die (die, cu), cu);
      break;
    case DW_TAG_common_block:
      read_common_block (die, cu);
      break;
    case DW_TAG_common_inclusion:
      break;
    case DW_TAG_namespace:
      processing_has_namespace_info = 1;
      read_namespace (die, cu);
      break;
    case DW_TAG_module:
      read_module (die, cu);
      break;
    case DW_TAG_imported_declaration:
    case DW_TAG_imported_module:
      processing_has_namespace_info = 1;
      if (die->child != NULL && (die->tag == DW_TAG_imported_declaration
				 || cu->language != language_fortran))
	complaint (&symfile_complaints, _("Tag '%s' has unexpected children"),
		   dwarf_tag_name (die->tag));
      read_import_statement (die, cu);
      break;
    default:
      new_symbol (die, NULL, cu);
      break;
    }
}

/* Return the fully qualified name of DIE, based on its DW_AT_name.
   If scope qualifiers are appropriate they will be added.  The result
   will be allocated on the objfile_obstack, or NULL if the DIE does
   not have a name.  */

static const char *
dwarf2_full_name (struct die_info *die, struct dwarf2_cu *cu)
{
  struct attribute *attr;
  char *prefix, *name;
  struct ui_file *buf = NULL;

  name = dwarf2_name (die, cu);
  if (!name)
    return NULL;

  /* These are the only languages we know how to qualify names in.  */
  if (cu->language != language_cplus
      && cu->language != language_java)
    return name;

  /* If no prefix is necessary for this type of DIE, return the
     unqualified name.  The other three tags listed could be handled
     in pdi_needs_namespace, but that requires broader changes.  */
  if (!pdi_needs_namespace (die->tag)
      && die->tag != DW_TAG_subprogram
      && die->tag != DW_TAG_variable
      && die->tag != DW_TAG_member)
    return name;

  prefix = determine_prefix (die, cu);
  if (*prefix != '\0')
    name = typename_concat (&cu->objfile->objfile_obstack, prefix,
			    name, cu);

  return name;
}

/* Read the import statement specified by the given die and record it.  */

static void
read_import_statement (struct die_info *die, struct dwarf2_cu *cu)
{
  struct attribute *import_attr;
  struct die_info *imported_die;
  struct dwarf2_cu *imported_cu;
  const char *imported_name;
  const char *imported_name_prefix;
  const char *import_prefix;
  char *canonical_name;

  import_attr = dwarf2_attr (die, DW_AT_import, cu);
  if (import_attr == NULL)
    {
      complaint (&symfile_complaints, _("Tag '%s' has no DW_AT_import"),
		 dwarf_tag_name (die->tag));
      return;
    }

  imported_cu = cu;
  imported_die = follow_die_ref_or_sig (die, import_attr, &imported_cu);
  imported_name = dwarf2_name (imported_die, imported_cu);
  if (imported_name == NULL)
    {
      /* GCC bug: https://bugzilla.redhat.com/show_bug.cgi?id=506524

        The import in the following code:
        namespace A
          {
            typedef int B;
          }

        int main ()
          {
            using A::B;
            B b;
            return b;
          }

        ...
         <2><51>: Abbrev Number: 3 (DW_TAG_imported_declaration)
            <52>   DW_AT_decl_file   : 1
            <53>   DW_AT_decl_line   : 6
            <54>   DW_AT_import      : <0x75>
         <2><58>: Abbrev Number: 4 (DW_TAG_typedef)
            <59>   DW_AT_name        : B
            <5b>   DW_AT_decl_file   : 1
            <5c>   DW_AT_decl_line   : 2
            <5d>   DW_AT_type        : <0x6e>
        ...
         <1><75>: Abbrev Number: 7 (DW_TAG_base_type)
            <76>   DW_AT_byte_size   : 4
            <77>   DW_AT_encoding    : 5        (signed)

        imports the wrong die ( 0x75 instead of 0x58 ).
        This case will be ignored until the gcc bug is fixed.  */
      return;
    }

  /* FIXME: dwarf2_name (die); for the local name after import.  */

  /* Figure out where the statement is being imported to.  */
  import_prefix = determine_prefix (die, cu);

  /* Figure out what the scope of the imported die is and prepend it
     to the name of the imported die.  */
  imported_name_prefix = determine_prefix (imported_die, imported_cu);

  if (strlen (imported_name_prefix) > 0)
    {
      canonical_name = alloca (strlen (imported_name_prefix) + 2 + strlen (imported_name) + 1);
      strcpy (canonical_name, imported_name_prefix);
      strcat (canonical_name, "::");
      strcat (canonical_name, imported_name);
    }
  else
    {
      canonical_name = alloca (strlen (imported_name) + 1);
      strcpy (canonical_name, imported_name);
    }

  using_directives = cp_add_using (import_prefix,canonical_name, using_directives);
}

static void
initialize_cu_func_list (struct dwarf2_cu *cu)
{
  cu->first_fn = cu->last_fn = cu->cached_fn = NULL;
}

static void
free_cu_line_header (void *arg)
{
  struct dwarf2_cu *cu = arg;

  free_line_header (cu->line_header);
  cu->line_header = NULL;
}

static void
read_file_scope (struct die_info *die, struct dwarf2_cu *cu)
{
  struct objfile *objfile = cu->objfile;
  struct comp_unit_head *cu_header = &cu->header;
  struct cleanup *back_to = make_cleanup (null_cleanup, 0);
  CORE_ADDR lowpc = ((CORE_ADDR) -1);
  CORE_ADDR highpc = ((CORE_ADDR) 0);
  struct attribute *attr;
  char *name = NULL;
  char *comp_dir = NULL;
  struct die_info *child_die;
  bfd *abfd = objfile->obfd;
  struct line_header *line_header = 0;
  CORE_ADDR baseaddr;
  
  baseaddr = ANOFFSET (objfile->section_offsets, SECT_OFF_TEXT (objfile));

  get_scope_pc_bounds (die, &lowpc, &highpc, cu);

  /* If we didn't find a lowpc, set it to highpc to avoid complaints
     from finish_block.  */
  if (lowpc == ((CORE_ADDR) -1))
    lowpc = highpc;
  lowpc += baseaddr;
  highpc += baseaddr;

  /* Find the filename.  Do not use dwarf2_name here, since the filename
     is not a source language identifier.  */
  attr = dwarf2_attr (die, DW_AT_name, cu);
  if (attr)
    {
      name = DW_STRING (attr);
    }

  attr = dwarf2_attr (die, DW_AT_comp_dir, cu);
  if (attr)
    comp_dir = DW_STRING (attr);
  else if (name != NULL && IS_ABSOLUTE_PATH (name))
    {
      comp_dir = ldirname (name);
      if (comp_dir != NULL)
	make_cleanup (xfree, comp_dir);
    }
  if (comp_dir != NULL)
    {
      /* Irix 6.2 native cc prepends <machine>.: to the compilation
	 directory, get rid of it.  */
      char *cp = strchr (comp_dir, ':');

      if (cp && cp != comp_dir && cp[-1] == '.' && cp[1] == '/')
	comp_dir = cp + 1;
    }

  if (name == NULL)
    name = "<unknown>";

  attr = dwarf2_attr (die, DW_AT_language, cu);
  if (attr)
    {
      set_cu_language (DW_UNSND (attr), cu);
    }

  attr = dwarf2_attr (die, DW_AT_producer, cu);
  if (attr) 
    cu->producer = DW_STRING (attr);

  /* We assume that we're processing GCC output. */
  processing_gcc_compilation = 2;

  processing_has_namespace_info = 0;

  start_symtab (name, comp_dir, lowpc);
  record_debugformat ("DWARF 2");
  record_producer (cu->producer);

  initialize_cu_func_list (cu);

  /* Decode line number information if present.  We do this before
     processing child DIEs, so that the line header table is available
     for DW_AT_decl_file.  */
  attr = dwarf2_attr (die, DW_AT_stmt_list, cu);
  if (attr)
    {
      unsigned int line_offset = DW_UNSND (attr);
      line_header = dwarf_decode_line_header (line_offset, abfd, cu);
      if (line_header)
        {
          cu->line_header = line_header;
          make_cleanup (free_cu_line_header, cu);
          dwarf_decode_lines (line_header, comp_dir, abfd, cu, NULL);
        }
    }

  /* Process all dies in compilation unit.  */
  if (die->child != NULL)
    {
      child_die = die->child;
      while (child_die && child_die->tag)
	{
	  process_die (child_die, cu);
	  child_die = sibling_die (child_die);
	}
    }

  /* Decode macro information, if present.  Dwarf 2 macro information
     refers to information in the line number info statement program
     header, so we can only read it if we've read the header
     successfully.  */
  attr = dwarf2_attr (die, DW_AT_macro_info, cu);
  if (attr && line_header)
    {
      unsigned int macro_offset = DW_UNSND (attr);
      dwarf_decode_macros (line_header, macro_offset,
                           comp_dir, abfd, cu);
    }
  do_cleanups (back_to);
}

/* For TUs we want to skip the first top level sibling if it's not the
   actual type being defined by this TU.  In this case the first top
   level sibling is there to provide context only.  */

static void
read_type_unit_scope (struct die_info *die, struct dwarf2_cu *cu)
{
  struct objfile *objfile = cu->objfile;
  struct cleanup *back_to = make_cleanup (null_cleanup, 0);
  CORE_ADDR lowpc;
  struct attribute *attr;
  char *name = NULL;
  char *comp_dir = NULL;
  struct die_info *child_die;
  bfd *abfd = objfile->obfd;
  struct line_header *line_header = 0;

  /* start_symtab needs a low pc, but we don't really have one.
     Do what read_file_scope would do in the absence of such info.  */
  lowpc = ANOFFSET (objfile->section_offsets, SECT_OFF_TEXT (objfile));

  /* Find the filename.  Do not use dwarf2_name here, since the filename
     is not a source language identifier.  */
  attr = dwarf2_attr (die, DW_AT_name, cu);
  if (attr)
    name = DW_STRING (attr);

  attr = dwarf2_attr (die, DW_AT_comp_dir, cu);
  if (attr)
    comp_dir = DW_STRING (attr);
  else if (name != NULL && IS_ABSOLUTE_PATH (name))
    {
      comp_dir = ldirname (name);
      if (comp_dir != NULL)
	make_cleanup (xfree, comp_dir);
    }

  if (name == NULL)
    name = "<unknown>";

  attr = dwarf2_attr (die, DW_AT_language, cu);
  if (attr)
    set_cu_language (DW_UNSND (attr), cu);

  /* This isn't technically needed today.  It is done for symmetry
     with read_file_scope.  */
  attr = dwarf2_attr (die, DW_AT_producer, cu);
  if (attr) 
    cu->producer = DW_STRING (attr);

  /* We assume that we're processing GCC output. */
  processing_gcc_compilation = 2;

  processing_has_namespace_info = 0;

  start_symtab (name, comp_dir, lowpc);
  record_debugformat ("DWARF 2");
  record_producer (cu->producer);

  /* Process the dies in the type unit.  */
  if (die->child == NULL)
    {
      dump_die_for_error (die);
      error (_("Dwarf Error: Missing children for type unit [in module %s]"),
	     bfd_get_filename (abfd));
    }

  child_die = die->child;

  while (child_die && child_die->tag)
    {
      process_die (child_die, cu);

      child_die = sibling_die (child_die);
    }

  do_cleanups (back_to);
}

static void
add_to_cu_func_list (const char *name, CORE_ADDR lowpc, CORE_ADDR highpc,
		     struct dwarf2_cu *cu)
{
  struct function_range *thisfn;

  thisfn = (struct function_range *)
    obstack_alloc (&cu->comp_unit_obstack, sizeof (struct function_range));
  thisfn->name = name;
  thisfn->lowpc = lowpc;
  thisfn->highpc = highpc;
  thisfn->seen_line = 0;
  thisfn->next = NULL;

  if (cu->last_fn == NULL)
      cu->first_fn = thisfn;
  else
      cu->last_fn->next = thisfn;

  cu->last_fn = thisfn;
}

/* qsort helper for inherit_abstract_dies.  */

static int
unsigned_int_compar (const void *ap, const void *bp)
{
  unsigned int a = *(unsigned int *) ap;
  unsigned int b = *(unsigned int *) bp;

  return (a > b) - (b > a);
}

/* DW_AT_abstract_origin inherits whole DIEs (not just their attributes).
   Inherit only the children of the DW_AT_abstract_origin DIE not being already
   referenced by DW_AT_abstract_origin from the children of the current DIE.  */

static void
inherit_abstract_dies (struct die_info *die, struct dwarf2_cu *cu)
{
  struct die_info *child_die;
  unsigned die_children_count;
  /* CU offsets which were referenced by children of the current DIE.  */
  unsigned *offsets;
  unsigned *offsets_end, *offsetp;
  /* Parent of DIE - referenced by DW_AT_abstract_origin.  */
  struct die_info *origin_die;
  /* Iterator of the ORIGIN_DIE children.  */
  struct die_info *origin_child_die;
  struct cleanup *cleanups;
  struct attribute *attr;

  attr = dwarf2_attr (die, DW_AT_abstract_origin, cu);
  if (!attr)
    return;

  origin_die = follow_die_ref (die, attr, &cu);
  if (die->tag != origin_die->tag
      && !(die->tag == DW_TAG_inlined_subroutine
	   && origin_die->tag == DW_TAG_subprogram))
    complaint (&symfile_complaints,
	       _("DIE 0x%x and its abstract origin 0x%x have different tags"),
	       die->offset, origin_die->offset);

  child_die = die->child;
  die_children_count = 0;
  while (child_die && child_die->tag)
    {
      child_die = sibling_die (child_die);
      die_children_count++;
    }
  offsets = xmalloc (sizeof (*offsets) * die_children_count);
  cleanups = make_cleanup (xfree, offsets);

  offsets_end = offsets;
  child_die = die->child;
  while (child_die && child_die->tag)
    {
      /* For each CHILD_DIE, find the corresponding child of
	 ORIGIN_DIE.  If there is more than one layer of
	 DW_AT_abstract_origin, follow them all; there shouldn't be,
	 but GCC versions at least through 4.4 generate this (GCC PR
	 40573).  */
      struct die_info *child_origin_die = child_die;
      while (1)
	{
	  attr = dwarf2_attr (child_origin_die, DW_AT_abstract_origin, cu);
	  if (attr == NULL)
	    break;
	  child_origin_die = follow_die_ref (child_origin_die, attr, &cu);
	}

      /* According to DWARF3 3.3.8.2 #3 new entries without their abstract
	 counterpart may exist.  */
      if (child_origin_die != child_die)
	{
	  if (child_die->tag != child_origin_die->tag
	      && !(child_die->tag == DW_TAG_inlined_subroutine
		   && child_origin_die->tag == DW_TAG_subprogram))
	    complaint (&symfile_complaints,
		       _("Child DIE 0x%x and its abstract origin 0x%x have "
			 "different tags"), child_die->offset,
		       child_origin_die->offset);
	  if (child_origin_die->parent != origin_die)
	    complaint (&symfile_complaints,
		       _("Child DIE 0x%x and its abstract origin 0x%x have "
			 "different parents"), child_die->offset,
		       child_origin_die->offset);
	  else
	    *offsets_end++ = child_origin_die->offset;
	}
      child_die = sibling_die (child_die);
    }
  qsort (offsets, offsets_end - offsets, sizeof (*offsets),
	 unsigned_int_compar);
  for (offsetp = offsets + 1; offsetp < offsets_end; offsetp++)
    if (offsetp[-1] == *offsetp)
      complaint (&symfile_complaints, _("Multiple children of DIE 0x%x refer "
					"to DIE 0x%x as their abstract origin"),
		 die->offset, *offsetp);

  offsetp = offsets;
  origin_child_die = origin_die->child;
  while (origin_child_die && origin_child_die->tag)
    {
      /* Is ORIGIN_CHILD_DIE referenced by any of the DIE children?  */
      while (offsetp < offsets_end && *offsetp < origin_child_die->offset)
	offsetp++;
      if (offsetp >= offsets_end || *offsetp > origin_child_die->offset)
	{
	  /* Found that ORIGIN_CHILD_DIE is really not referenced.  */
	  process_die (origin_child_die, cu);
	}
      origin_child_die = sibling_die (origin_child_die);
    }

  do_cleanups (cleanups);
}

static void
read_func_scope (struct die_info *die, struct dwarf2_cu *cu)
{
  struct objfile *objfile = cu->objfile;
  struct context_stack *new;
  CORE_ADDR lowpc;
  CORE_ADDR highpc;
  struct die_info *child_die;
  struct attribute *attr, *call_line, *call_file;
  char *name;
  CORE_ADDR baseaddr;
  struct block *block;
  int inlined_func = (die->tag == DW_TAG_inlined_subroutine);

  if (inlined_func)
    {
      /* If we do not have call site information, we can't show the
	 caller of this inlined function.  That's too confusing, so
	 only use the scope for local variables.  */
      call_line = dwarf2_attr (die, DW_AT_call_line, cu);
      call_file = dwarf2_attr (die, DW_AT_call_file, cu);
      if (call_line == NULL || call_file == NULL)
	{
	  read_lexical_block_scope (die, cu);
	  return;
	}
    }

  baseaddr = ANOFFSET (objfile->section_offsets, SECT_OFF_TEXT (objfile));

  name = dwarf2_linkage_name (die, cu);

  /* Ignore functions with missing or empty names and functions with
     missing or invalid low and high pc attributes.  */
  if (name == NULL || !dwarf2_get_pc_bounds (die, &lowpc, &highpc, cu, NULL))
    return;

  lowpc += baseaddr;
  highpc += baseaddr;

  /* Record the function range for dwarf_decode_lines.  */
  add_to_cu_func_list (name, lowpc, highpc, cu);

  new = push_context (0, lowpc);
  new->name = new_symbol (die, read_type_die (die, cu), cu);

  /* If there is a location expression for DW_AT_frame_base, record
     it.  */
  attr = dwarf2_attr (die, DW_AT_frame_base, cu);
  if (attr)
    /* FIXME: cagney/2004-01-26: The DW_AT_frame_base's location
       expression is being recorded directly in the function's symbol
       and not in a separate frame-base object.  I guess this hack is
       to avoid adding some sort of frame-base adjunct/annex to the
       function's symbol :-(.  The problem with doing this is that it
       results in a function symbol with a location expression that
       has nothing to do with the location of the function, ouch!  The
       relationship should be: a function's symbol has-a frame base; a
       frame-base has-a location expression.  */
    dwarf2_symbol_mark_computed (attr, new->name, cu);

  cu->list_in_scope = &local_symbols;

  if (die->child != NULL)
    {
      child_die = die->child;
      while (child_die && child_die->tag)
	{
	  process_die (child_die, cu);
	  child_die = sibling_die (child_die);
	}
    }

  inherit_abstract_dies (die, cu);

  new = pop_context ();
  /* Make a block for the local symbols within.  */
  block = finish_block (new->name, &local_symbols, new->old_blocks,
                        lowpc, highpc, objfile);

  /* For C++, set the block's scope.  */
  if (cu->language == language_cplus)
    cp_set_block_scope (new->name, block, &objfile->objfile_obstack,
			determine_prefix (die, cu),
			processing_has_namespace_info);

  /* If we have address ranges, record them.  */
  dwarf2_record_block_ranges (die, block, baseaddr, cu);
  
  /* In C++, we can have functions nested inside functions (e.g., when
     a function declares a class that has methods).  This means that
     when we finish processing a function scope, we may need to go
     back to building a containing block's symbol lists.  */
  local_symbols = new->locals;
  param_symbols = new->params;
  using_directives = new->using_directives;

  /* If we've finished processing a top-level function, subsequent
     symbols go in the file symbol list.  */
  if (outermost_context_p ())
    cu->list_in_scope = &file_symbols;
}

/* Process all the DIES contained within a lexical block scope.  Start
   a new scope, process the dies, and then close the scope.  */

static void
read_lexical_block_scope (struct die_info *die, struct dwarf2_cu *cu)
{
  struct objfile *objfile = cu->objfile;
  struct context_stack *new;
  CORE_ADDR lowpc, highpc;
  struct die_info *child_die;
  CORE_ADDR baseaddr;

  baseaddr = ANOFFSET (objfile->section_offsets, SECT_OFF_TEXT (objfile));

  /* Ignore blocks with missing or invalid low and high pc attributes.  */
  /* ??? Perhaps consider discontiguous blocks defined by DW_AT_ranges
     as multiple lexical blocks?  Handling children in a sane way would
     be nasty.  Might be easier to properly extend generic blocks to 
     describe ranges.  */
  if (!dwarf2_get_pc_bounds (die, &lowpc, &highpc, cu, NULL))
    return;
  lowpc += baseaddr;
  highpc += baseaddr;

  push_context (0, lowpc);
  if (die->child != NULL)
    {
      child_die = die->child;
      while (child_die && child_die->tag)
	{
	  process_die (child_die, cu);
	  child_die = sibling_die (child_die);
	}
    }
  new = pop_context ();

  if (local_symbols != NULL)
    {
      struct block *block
        = finish_block (0, &local_symbols, new->old_blocks, new->start_addr,
                        highpc, objfile);

      /* Note that recording ranges after traversing children, as we
         do here, means that recording a parent's ranges entails
         walking across all its children's ranges as they appear in
         the address map, which is quadratic behavior.

         It would be nicer to record the parent's ranges before
         traversing its children, simply overriding whatever you find
         there.  But since we don't even decide whether to create a
         block until after we've traversed its children, that's hard
         to do.  */
      dwarf2_record_block_ranges (die, block, baseaddr, cu);
    }
  local_symbols = new->locals;
  using_directives = new->using_directives;
}

/* Get low and high pc attributes from DW_AT_ranges attribute value OFFSET.
   Return 1 if the attributes are present and valid, otherwise, return 0.
   If RANGES_PST is not NULL we should setup `objfile->psymtabs_addrmap'.  */

static int
dwarf2_ranges_read (unsigned offset, CORE_ADDR *low_return,
		    CORE_ADDR *high_return, struct dwarf2_cu *cu,
		    struct partial_symtab *ranges_pst)
{
  struct objfile *objfile = cu->objfile;
  struct comp_unit_head *cu_header = &cu->header;
  bfd *obfd = objfile->obfd;
  unsigned int addr_size = cu_header->addr_size;
  CORE_ADDR mask = ~(~(CORE_ADDR)1 << (addr_size * 8 - 1));
  /* Base address selection entry.  */
  CORE_ADDR base;
  int found_base;
  unsigned int dummy;
  gdb_byte *buffer;
  CORE_ADDR marker;
  int low_set;
  CORE_ADDR low = 0;
  CORE_ADDR high = 0;
  CORE_ADDR baseaddr;

  found_base = cu->base_known;
  base = cu->base_address;

  if (offset >= dwarf2_per_objfile->ranges.size)
    {
      complaint (&symfile_complaints,
		 _("Offset %d out of bounds for DW_AT_ranges attribute"),
		 offset);
      return 0;
    }
  buffer = dwarf2_per_objfile->ranges.buffer + offset;

  /* Read in the largest possible address.  */
  marker = read_address (obfd, buffer, cu, &dummy);
  if ((marker & mask) == mask)
    {
      /* If we found the largest possible address, then
	 read the base address.  */
      base = read_address (obfd, buffer + addr_size, cu, &dummy);
      buffer += 2 * addr_size;
      offset += 2 * addr_size;
      found_base = 1;
    }

  low_set = 0;

  baseaddr = ANOFFSET (objfile->section_offsets, SECT_OFF_TEXT (objfile));

  while (1)
    {
      CORE_ADDR range_beginning, range_end;

      range_beginning = read_address (obfd, buffer, cu, &dummy);
      buffer += addr_size;
      range_end = read_address (obfd, buffer, cu, &dummy);
      buffer += addr_size;
      offset += 2 * addr_size;

      /* An end of list marker is a pair of zero addresses.  */
      if (range_beginning == 0 && range_end == 0)
	/* Found the end of list entry.  */
	break;

      /* Each base address selection entry is a pair of 2 values.
	 The first is the largest possible address, the second is
	 the base address.  Check for a base address here.  */
      if ((range_beginning & mask) == mask)
	{
	  /* If we found the largest possible address, then
	     read the base address.  */
	  base = read_address (obfd, buffer + addr_size, cu, &dummy);
	  found_base = 1;
	  continue;
	}

      if (!found_base)
	{
	  /* We have no valid base address for the ranges
	     data.  */
	  complaint (&symfile_complaints,
		     _("Invalid .debug_ranges data (no base address)"));
	  return 0;
	}

      range_beginning += base;
      range_end += base;

      if (ranges_pst != NULL && range_beginning < range_end)
	addrmap_set_empty (objfile->psymtabs_addrmap,
			   range_beginning + baseaddr, range_end - 1 + baseaddr,
			   ranges_pst);

      /* FIXME: This is recording everything as a low-high
	 segment of consecutive addresses.  We should have a
	 data structure for discontiguous block ranges
	 instead.  */
      if (! low_set)
	{
	  low = range_beginning;
	  high = range_end;
	  low_set = 1;
	}
      else
	{
	  if (range_beginning < low)
	    low = range_beginning;
	  if (range_end > high)
	    high = range_end;
	}
    }

  if (! low_set)
    /* If the first entry is an end-of-list marker, the range
       describes an empty scope, i.e. no instructions.  */
    return 0;

  if (low_return)
    *low_return = low;
  if (high_return)
    *high_return = high;
  return 1;
}

/* Get low and high pc attributes from a die.  Return 1 if the attributes
   are present and valid, otherwise, return 0.  Return -1 if the range is
   discontinuous, i.e. derived from DW_AT_ranges information.  */
static int
dwarf2_get_pc_bounds (struct die_info *die, CORE_ADDR *lowpc,
		      CORE_ADDR *highpc, struct dwarf2_cu *cu,
		      struct partial_symtab *pst)
{
  struct attribute *attr;
  CORE_ADDR low = 0;
  CORE_ADDR high = 0;
  int ret = 0;

  attr = dwarf2_attr (die, DW_AT_high_pc, cu);
  if (attr)
    {
      high = DW_ADDR (attr);
      attr = dwarf2_attr (die, DW_AT_low_pc, cu);
      if (attr)
	low = DW_ADDR (attr);
      else
	/* Found high w/o low attribute.  */
	return 0;

      /* Found consecutive range of addresses.  */
      ret = 1;
    }
  else
    {
      attr = dwarf2_attr (die, DW_AT_ranges, cu);
      if (attr != NULL)
	{
	  /* Value of the DW_AT_ranges attribute is the offset in the
	     .debug_ranges section.  */
	  if (!dwarf2_ranges_read (DW_UNSND (attr), &low, &high, cu, pst))
	    return 0;
	  /* Found discontinuous range of addresses.  */
	  ret = -1;
	}
    }

  if (high < low)
    return 0;

  /* When using the GNU linker, .gnu.linkonce. sections are used to
     eliminate duplicate copies of functions and vtables and such.
     The linker will arbitrarily choose one and discard the others.
     The AT_*_pc values for such functions refer to local labels in
     these sections.  If the section from that file was discarded, the
     labels are not in the output, so the relocs get a value of 0.
     If this is a discarded function, mark the pc bounds as invalid,
     so that GDB will ignore it.  */
  if (low == 0 && !dwarf2_per_objfile->has_section_at_zero)
    return 0;

  *lowpc = low;
  *highpc = high;
  return ret;
}

/* Assuming that DIE represents a subprogram DIE or a lexical block, get
   its low and high PC addresses.  Do nothing if these addresses could not
   be determined.  Otherwise, set LOWPC to the low address if it is smaller,
   and HIGHPC to the high address if greater than HIGHPC.  */

static void
dwarf2_get_subprogram_pc_bounds (struct die_info *die,
                                 CORE_ADDR *lowpc, CORE_ADDR *highpc,
                                 struct dwarf2_cu *cu)
{
  CORE_ADDR low, high;
  struct die_info *child = die->child;

  if (dwarf2_get_pc_bounds (die, &low, &high, cu, NULL))
    {
      *lowpc = min (*lowpc, low);
      *highpc = max (*highpc, high);
    }

  /* If the language does not allow nested subprograms (either inside
     subprograms or lexical blocks), we're done.  */
  if (cu->language != language_ada)
    return;
     
  /* Check all the children of the given DIE.  If it contains nested
     subprograms, then check their pc bounds.  Likewise, we need to
     check lexical blocks as well, as they may also contain subprogram
     definitions.  */
  while (child && child->tag)
    {
      if (child->tag == DW_TAG_subprogram
          || child->tag == DW_TAG_lexical_block)
        dwarf2_get_subprogram_pc_bounds (child, lowpc, highpc, cu);
      child = sibling_die (child);
    }
}

/* Get the low and high pc's represented by the scope DIE, and store
   them in *LOWPC and *HIGHPC.  If the correct values can't be
   determined, set *LOWPC to -1 and *HIGHPC to 0.  */

static void
get_scope_pc_bounds (struct die_info *die,
		     CORE_ADDR *lowpc, CORE_ADDR *highpc,
		     struct dwarf2_cu *cu)
{
  CORE_ADDR best_low = (CORE_ADDR) -1;
  CORE_ADDR best_high = (CORE_ADDR) 0;
  CORE_ADDR current_low, current_high;

  if (dwarf2_get_pc_bounds (die, &current_low, &current_high, cu, NULL))
    {
      best_low = current_low;
      best_high = current_high;
    }
  else
    {
      struct die_info *child = die->child;

      while (child && child->tag)
	{
	  switch (child->tag) {
	  case DW_TAG_subprogram:
            dwarf2_get_subprogram_pc_bounds (child, &best_low, &best_high, cu);
	    break;
	  case DW_TAG_namespace:
	    /* FIXME: carlton/2004-01-16: Should we do this for
	       DW_TAG_class_type/DW_TAG_structure_type, too?  I think
	       that current GCC's always emit the DIEs corresponding
	       to definitions of methods of classes as children of a
	       DW_TAG_compile_unit or DW_TAG_namespace (as opposed to
	       the DIEs giving the declarations, which could be
	       anywhere).  But I don't see any reason why the
	       standards says that they have to be there.  */
	    get_scope_pc_bounds (child, &current_low, &current_high, cu);

	    if (current_low != ((CORE_ADDR) -1))
	      {
		best_low = min (best_low, current_low);
		best_high = max (best_high, current_high);
	      }
	    break;
	  default:
	    /* Ignore. */
	    break;
	  }

	  child = sibling_die (child);
	}
    }

  *lowpc = best_low;
  *highpc = best_high;
}

/* Record the address ranges for BLOCK, offset by BASEADDR, as given
   in DIE.  */
static void
dwarf2_record_block_ranges (struct die_info *die, struct block *block,
                            CORE_ADDR baseaddr, struct dwarf2_cu *cu)
{
  struct attribute *attr;

  attr = dwarf2_attr (die, DW_AT_high_pc, cu);
  if (attr)
    {
      CORE_ADDR high = DW_ADDR (attr);
      attr = dwarf2_attr (die, DW_AT_low_pc, cu);
      if (attr)
        {
          CORE_ADDR low = DW_ADDR (attr);
          record_block_range (block, baseaddr + low, baseaddr + high - 1);
        }
    }

  attr = dwarf2_attr (die, DW_AT_ranges, cu);
  if (attr)
    {
      bfd *obfd = cu->objfile->obfd;

      /* The value of the DW_AT_ranges attribute is the offset of the
         address range list in the .debug_ranges section.  */
      unsigned long offset = DW_UNSND (attr);
      gdb_byte *buffer = dwarf2_per_objfile->ranges.buffer + offset;

      /* For some target architectures, but not others, the
         read_address function sign-extends the addresses it returns.
         To recognize base address selection entries, we need a
         mask.  */
      unsigned int addr_size = cu->header.addr_size;
      CORE_ADDR base_select_mask = ~(~(CORE_ADDR)1 << (addr_size * 8 - 1));

      /* The base address, to which the next pair is relative.  Note
         that this 'base' is a DWARF concept: most entries in a range
         list are relative, to reduce the number of relocs against the
         debugging information.  This is separate from this function's
         'baseaddr' argument, which GDB uses to relocate debugging
         information from a shared library based on the address at
         which the library was loaded.  */
      CORE_ADDR base = cu->base_address;
      int base_known = cu->base_known;

      if (offset >= dwarf2_per_objfile->ranges.size)
        {
          complaint (&symfile_complaints,
                     _("Offset %lu out of bounds for DW_AT_ranges attribute"),
                     offset);
          return;
        }

      for (;;)
        {
          unsigned int bytes_read;
          CORE_ADDR start, end;

          start = read_address (obfd, buffer, cu, &bytes_read);
          buffer += bytes_read;
          end = read_address (obfd, buffer, cu, &bytes_read);
          buffer += bytes_read;

          /* Did we find the end of the range list?  */
          if (start == 0 && end == 0)
            break;

          /* Did we find a base address selection entry?  */
          else if ((start & base_select_mask) == base_select_mask)
            {
              base = end;
              base_known = 1;
            }

          /* We found an ordinary address range.  */
          else
            {
              if (!base_known)
                {
                  complaint (&symfile_complaints,
                             _("Invalid .debug_ranges data (no base address)"));
                  return;
                }

              record_block_range (block, 
                                  baseaddr + base + start, 
                                  baseaddr + base + end - 1);
            }
        }
    }
}

/* Add an aggregate field to the field list.  */

static void
dwarf2_add_field (struct field_info *fip, struct die_info *die,
		  struct dwarf2_cu *cu)
{ 
  struct objfile *objfile = cu->objfile;
  struct gdbarch *gdbarch = get_objfile_arch (objfile);
  struct nextfield *new_field;
  struct attribute *attr;
  struct field *fp;
  char *fieldname = "";

  /* Allocate a new field list entry and link it in.  */
  new_field = (struct nextfield *) xmalloc (sizeof (struct nextfield));
  make_cleanup (xfree, new_field);
  memset (new_field, 0, sizeof (struct nextfield));

  if (die->tag == DW_TAG_inheritance)
    {
      new_field->next = fip->baseclasses;
      fip->baseclasses = new_field;
    }
  else
    {
      new_field->next = fip->fields;
      fip->fields = new_field;
    }
  fip->nfields++;

  /* Handle accessibility and virtuality of field.
     The default accessibility for members is public, the default
     accessibility for inheritance is private.  */
  if (die->tag != DW_TAG_inheritance)
    new_field->accessibility = DW_ACCESS_public;
  else
    new_field->accessibility = DW_ACCESS_private;
  new_field->virtuality = DW_VIRTUALITY_none;

  attr = dwarf2_attr (die, DW_AT_accessibility, cu);
  if (attr)
    new_field->accessibility = DW_UNSND (attr);
  if (new_field->accessibility != DW_ACCESS_public)
    fip->non_public_fields = 1;
  attr = dwarf2_attr (die, DW_AT_virtuality, cu);
  if (attr)
    new_field->virtuality = DW_UNSND (attr);

  fp = &new_field->field;

  if (die->tag == DW_TAG_member && ! die_is_declaration (die, cu))
    {
      /* Data member other than a C++ static data member.  */
      
      /* Get type of field.  */
      fp->type = die_type (die, cu);

      SET_FIELD_BITPOS (*fp, 0);

      /* Get bit size of field (zero if none).  */
      attr = dwarf2_attr (die, DW_AT_bit_size, cu);
      if (attr)
	{
	  FIELD_BITSIZE (*fp) = DW_UNSND (attr);
	}
      else
	{
	  FIELD_BITSIZE (*fp) = 0;
	}

      /* Get bit offset of field.  */
      attr = dwarf2_attr (die, DW_AT_data_member_location, cu);
      if (attr)
	{
          int byte_offset = 0;

          if (attr_form_is_section_offset (attr))
	    dwarf2_complex_location_expr_complaint ();
          else if (attr_form_is_constant (attr))
            byte_offset = dwarf2_get_attr_constant_value (attr, 0);
          else if (attr_form_is_block (attr))
            byte_offset = decode_locdesc (DW_BLOCK (attr), cu);
	  else
	    dwarf2_complex_location_expr_complaint ();

          SET_FIELD_BITPOS (*fp, byte_offset * bits_per_byte);
	}
      attr = dwarf2_attr (die, DW_AT_bit_offset, cu);
      if (attr)
	{
	  if (gdbarch_bits_big_endian (gdbarch))
	    {
	      /* For big endian bits, the DW_AT_bit_offset gives the
	         additional bit offset from the MSB of the containing
	         anonymous object to the MSB of the field.  We don't
	         have to do anything special since we don't need to
	         know the size of the anonymous object.  */
	      FIELD_BITPOS (*fp) += DW_UNSND (attr);
	    }
	  else
	    {
	      /* For little endian bits, compute the bit offset to the
	         MSB of the anonymous object, subtract off the number of
	         bits from the MSB of the field to the MSB of the
	         object, and then subtract off the number of bits of
	         the field itself.  The result is the bit offset of
	         the LSB of the field.  */
	      int anonymous_size;
	      int bit_offset = DW_UNSND (attr);

	      attr = dwarf2_attr (die, DW_AT_byte_size, cu);
	      if (attr)
		{
		  /* The size of the anonymous object containing
		     the bit field is explicit, so use the
		     indicated size (in bytes).  */
		  anonymous_size = DW_UNSND (attr);
		}
	      else
		{
		  /* The size of the anonymous object containing
		     the bit field must be inferred from the type
		     attribute of the data member containing the
		     bit field.  */
		  anonymous_size = TYPE_LENGTH (fp->type);
		}
	      FIELD_BITPOS (*fp) += anonymous_size * bits_per_byte
		- bit_offset - FIELD_BITSIZE (*fp);
	    }
	}

      /* Get name of field.  */
      fieldname = dwarf2_name (die, cu);
      if (fieldname == NULL)
	fieldname = "";

      /* The name is already allocated along with this objfile, so we don't
	 need to duplicate it for the type.  */
      fp->name = fieldname;

      /* Change accessibility for artificial fields (e.g. virtual table
         pointer or virtual base class pointer) to private.  */
      if (dwarf2_attr (die, DW_AT_artificial, cu))
	{
	  FIELD_ARTIFICIAL (*fp) = 1;
	  new_field->accessibility = DW_ACCESS_private;
	  fip->non_public_fields = 1;
	}
    }
  else if (die->tag == DW_TAG_member || die->tag == DW_TAG_variable)
    {
      /* C++ static member.  */

      /* NOTE: carlton/2002-11-05: It should be a DW_TAG_member that
	 is a declaration, but all versions of G++ as of this writing
	 (so through at least 3.2.1) incorrectly generate
	 DW_TAG_variable tags.  */
      
      char *physname;

      /* Get name of field.  */
      fieldname = dwarf2_name (die, cu);
      if (fieldname == NULL)
	return;

      /* Get physical name.  */
      physname = dwarf2_linkage_name (die, cu);

      /* The name is already allocated along with this objfile, so we don't
	 need to duplicate it for the type.  */
      SET_FIELD_PHYSNAME (*fp, physname ? physname : "");
      FIELD_TYPE (*fp) = die_type (die, cu);
      FIELD_NAME (*fp) = fieldname;
    }
  else if (die->tag == DW_TAG_inheritance)
    {
      /* C++ base class field.  */
      attr = dwarf2_attr (die, DW_AT_data_member_location, cu);
      if (attr)
	{
          int byte_offset = 0;

          if (attr_form_is_section_offset (attr))
	    dwarf2_complex_location_expr_complaint ();
          else if (attr_form_is_constant (attr))
            byte_offset = dwarf2_get_attr_constant_value (attr, 0);
          else if (attr_form_is_block (attr))
            byte_offset = decode_locdesc (DW_BLOCK (attr), cu);
	  else
	    dwarf2_complex_location_expr_complaint ();

          SET_FIELD_BITPOS (*fp, byte_offset * bits_per_byte);
	}
      FIELD_BITSIZE (*fp) = 0;
      FIELD_TYPE (*fp) = die_type (die, cu);
      FIELD_NAME (*fp) = type_name_no_tag (fp->type);
      fip->nbaseclasses++;
    }
}

/* Create the vector of fields, and attach it to the type.  */

static void
dwarf2_attach_fields_to_type (struct field_info *fip, struct type *type,
			      struct dwarf2_cu *cu)
{
  int nfields = fip->nfields;

  /* Record the field count, allocate space for the array of fields,
     and create blank accessibility bitfields if necessary.  */
  TYPE_NFIELDS (type) = nfields;
  TYPE_FIELDS (type) = (struct field *)
    TYPE_ALLOC (type, sizeof (struct field) * nfields);
  memset (TYPE_FIELDS (type), 0, sizeof (struct field) * nfields);

  if (fip->non_public_fields && cu->language != language_ada)
    {
      ALLOCATE_CPLUS_STRUCT_TYPE (type);

      TYPE_FIELD_PRIVATE_BITS (type) =
	(B_TYPE *) TYPE_ALLOC (type, B_BYTES (nfields));
      B_CLRALL (TYPE_FIELD_PRIVATE_BITS (type), nfields);

      TYPE_FIELD_PROTECTED_BITS (type) =
	(B_TYPE *) TYPE_ALLOC (type, B_BYTES (nfields));
      B_CLRALL (TYPE_FIELD_PROTECTED_BITS (type), nfields);

      TYPE_FIELD_IGNORE_BITS (type) =
	(B_TYPE *) TYPE_ALLOC (type, B_BYTES (nfields));
      B_CLRALL (TYPE_FIELD_IGNORE_BITS (type), nfields);
    }

  /* If the type has baseclasses, allocate and clear a bit vector for
     TYPE_FIELD_VIRTUAL_BITS.  */
  if (fip->nbaseclasses && cu->language != language_ada)
    {
      int num_bytes = B_BYTES (fip->nbaseclasses);
      unsigned char *pointer;

      ALLOCATE_CPLUS_STRUCT_TYPE (type);
      pointer = TYPE_ALLOC (type, num_bytes);
      TYPE_FIELD_VIRTUAL_BITS (type) = pointer;
      B_CLRALL (TYPE_FIELD_VIRTUAL_BITS (type), fip->nbaseclasses);
      TYPE_N_BASECLASSES (type) = fip->nbaseclasses;
    }

  /* Copy the saved-up fields into the field vector.  Start from the head
     of the list, adding to the tail of the field array, so that they end
     up in the same order in the array in which they were added to the list.  */
  while (nfields-- > 0)
    {
      struct nextfield *fieldp;

      if (fip->fields)
	{
	  fieldp = fip->fields;
	  fip->fields = fieldp->next;
	}
      else
	{
	  fieldp = fip->baseclasses;
	  fip->baseclasses = fieldp->next;
	}

      TYPE_FIELD (type, nfields) = fieldp->field;
      switch (fieldp->accessibility)
	{
	case DW_ACCESS_private:
	  if (cu->language != language_ada)
	    SET_TYPE_FIELD_PRIVATE (type, nfields);
	  break;

	case DW_ACCESS_protected:
	  if (cu->language != language_ada)
	    SET_TYPE_FIELD_PROTECTED (type, nfields);
	  break;

	case DW_ACCESS_public:
	  break;

	default:
	  /* Unknown accessibility.  Complain and treat it as public.  */
	  {
	    complaint (&symfile_complaints, _("unsupported accessibility %d"),
		       fieldp->accessibility);
	  }
	  break;
	}
      if (nfields < fip->nbaseclasses)
	{
	  switch (fieldp->virtuality)
	    {
	    case DW_VIRTUALITY_virtual:
	    case DW_VIRTUALITY_pure_virtual:
	      if (cu->language == language_ada)
		error ("unexpected virtuality in component of Ada type");
	      SET_TYPE_FIELD_VIRTUAL (type, nfields);
	      break;
	    }
	}
    }
}

/* Add a member function to the proper fieldlist.  */

static void
dwarf2_add_member_fn (struct field_info *fip, struct die_info *die,
		      struct type *type, struct dwarf2_cu *cu)
{
  struct objfile *objfile = cu->objfile;
  struct attribute *attr;
  struct fnfieldlist *flp;
  int i;
  struct fn_field *fnp;
  char *fieldname;
  char *physname;
  struct nextfnfield *new_fnfield;
  struct type *this_type;

  if (cu->language == language_ada)
    error ("unexpected member function in Ada type");

  /* Get name of member function.  */
  fieldname = dwarf2_name (die, cu);
  if (fieldname == NULL)
    return;

  /* Get the mangled name.  */
  physname = dwarf2_linkage_name (die, cu);

  /* Look up member function name in fieldlist.  */
  for (i = 0; i < fip->nfnfields; i++)
    {
      if (strcmp (fip->fnfieldlists[i].name, fieldname) == 0)
	break;
    }

  /* Create new list element if necessary.  */
  if (i < fip->nfnfields)
    flp = &fip->fnfieldlists[i];
  else
    {
      if ((fip->nfnfields % DW_FIELD_ALLOC_CHUNK) == 0)
	{
	  fip->fnfieldlists = (struct fnfieldlist *)
	    xrealloc (fip->fnfieldlists,
		      (fip->nfnfields + DW_FIELD_ALLOC_CHUNK)
		      * sizeof (struct fnfieldlist));
	  if (fip->nfnfields == 0)
	    make_cleanup (free_current_contents, &fip->fnfieldlists);
	}
      flp = &fip->fnfieldlists[fip->nfnfields];
      flp->name = fieldname;
      flp->length = 0;
      flp->head = NULL;
      fip->nfnfields++;
    }

  /* Create a new member function field and chain it to the field list
     entry. */
  new_fnfield = (struct nextfnfield *) xmalloc (sizeof (struct nextfnfield));
  make_cleanup (xfree, new_fnfield);
  memset (new_fnfield, 0, sizeof (struct nextfnfield));
  new_fnfield->next = flp->head;
  flp->head = new_fnfield;
  flp->length++;

  /* Fill in the member function field info.  */
  fnp = &new_fnfield->fnfield;
  /* The name is already allocated along with this objfile, so we don't
     need to duplicate it for the type.  */
  fnp->physname = physname ? physname : "";
  fnp->type = alloc_type (objfile);
  this_type = read_type_die (die, cu);
  if (this_type && TYPE_CODE (this_type) == TYPE_CODE_FUNC)
    {
      int nparams = TYPE_NFIELDS (this_type);

      /* TYPE is the domain of this method, and THIS_TYPE is the type
	   of the method itself (TYPE_CODE_METHOD).  */
      smash_to_method_type (fnp->type, type,
			    TYPE_TARGET_TYPE (this_type),
			    TYPE_FIELDS (this_type),
			    TYPE_NFIELDS (this_type),
			    TYPE_VARARGS (this_type));

      /* Handle static member functions.
         Dwarf2 has no clean way to discern C++ static and non-static
         member functions. G++ helps GDB by marking the first
         parameter for non-static member functions (which is the
         this pointer) as artificial. We obtain this information
         from read_subroutine_type via TYPE_FIELD_ARTIFICIAL.  */
      if (nparams == 0 || TYPE_FIELD_ARTIFICIAL (this_type, 0) == 0)
	fnp->voffset = VOFFSET_STATIC;
    }
  else
    complaint (&symfile_complaints, _("member function type missing for '%s'"),
	       physname);

  /* Get fcontext from DW_AT_containing_type if present.  */
  if (dwarf2_attr (die, DW_AT_containing_type, cu) != NULL)
    fnp->fcontext = die_containing_type (die, cu);

  /* dwarf2 doesn't have stubbed physical names, so the setting of is_const
     and is_volatile is irrelevant, as it is needed by gdb_mangle_name only.  */

  /* Get accessibility.  */
  attr = dwarf2_attr (die, DW_AT_accessibility, cu);
  if (attr)
    {
      switch (DW_UNSND (attr))
	{
	case DW_ACCESS_private:
	  fnp->is_private = 1;
	  break;
	case DW_ACCESS_protected:
	  fnp->is_protected = 1;
	  break;
	}
    }

  /* Check for artificial methods.  */
  attr = dwarf2_attr (die, DW_AT_artificial, cu);
  if (attr && DW_UNSND (attr) != 0)
    fnp->is_artificial = 1;

  /* Get index in virtual function table if it is a virtual member
     function.  For GCC, this is an offset in the appropriate
     virtual table, as specified by DW_AT_containing_type.  For
     everyone else, it is an expression to be evaluated relative
     to the object address.  */

  attr = dwarf2_attr (die, DW_AT_vtable_elem_location, cu);
  if (attr && fnp->fcontext)
    {
      /* Support the .debug_loc offsets */
      if (attr_form_is_block (attr))
        {
          fnp->voffset = decode_locdesc (DW_BLOCK (attr), cu) + 2;
        }
      else if (attr_form_is_section_offset (attr))
        {
	  dwarf2_complex_location_expr_complaint ();
        }
      else
        {
	  dwarf2_invalid_attrib_class_complaint ("DW_AT_vtable_elem_location",
						 fieldname);
        }
    }
  else if (attr)
    {
      /* We only support trivial expressions here.  This hack will work
	 for v3 classes, which always start with the vtable pointer.  */
      if (attr_form_is_block (attr) && DW_BLOCK (attr)->size > 0
	  && DW_BLOCK (attr)->data[0] == DW_OP_deref)
	{
	  struct dwarf_block blk;
	  blk.size = DW_BLOCK (attr)->size - 1;
	  blk.data = DW_BLOCK (attr)->data + 1;
	  fnp->voffset = decode_locdesc (&blk, cu);
	  if ((fnp->voffset % cu->header.addr_size) != 0)
	    dwarf2_complex_location_expr_complaint ();
	  else
	    fnp->voffset /= cu->header.addr_size;
	  fnp->voffset += 2;
	  fnp->fcontext = TYPE_TARGET_TYPE (TYPE_FIELD_TYPE (this_type, 0));
	}
      else
	dwarf2_complex_location_expr_complaint ();
    }
  else
    {
      attr = dwarf2_attr (die, DW_AT_virtuality, cu);
      if (attr && DW_UNSND (attr))
	{
	  /* GCC does this, as of 2008-08-25; PR debug/37237.  */
	  complaint (&symfile_complaints,
		     _("Member function \"%s\" (offset %d) is virtual but the vtable offset is not specified"),
		     fieldname, die->offset);
	  TYPE_CPLUS_DYNAMIC (type) = 1;
	}
    }
}

/* Create the vector of member function fields, and attach it to the type.  */

static void
dwarf2_attach_fn_fields_to_type (struct field_info *fip, struct type *type,
				 struct dwarf2_cu *cu)
{
  struct fnfieldlist *flp;
  int total_length = 0;
  int i;

  if (cu->language == language_ada)
    error ("unexpected member functions in Ada type");

  ALLOCATE_CPLUS_STRUCT_TYPE (type);
  TYPE_FN_FIELDLISTS (type) = (struct fn_fieldlist *)
    TYPE_ALLOC (type, sizeof (struct fn_fieldlist) * fip->nfnfields);

  for (i = 0, flp = fip->fnfieldlists; i < fip->nfnfields; i++, flp++)
    {
      struct nextfnfield *nfp = flp->head;
      struct fn_fieldlist *fn_flp = &TYPE_FN_FIELDLIST (type, i);
      int k;

      TYPE_FN_FIELDLIST_NAME (type, i) = flp->name;
      TYPE_FN_FIELDLIST_LENGTH (type, i) = flp->length;
      fn_flp->fn_fields = (struct fn_field *)
	TYPE_ALLOC (type, sizeof (struct fn_field) * flp->length);
      for (k = flp->length; (k--, nfp); nfp = nfp->next)
	fn_flp->fn_fields[k] = nfp->fnfield;

      total_length += flp->length;
    }

  TYPE_NFN_FIELDS (type) = fip->nfnfields;
  TYPE_NFN_FIELDS_TOTAL (type) = total_length;
}

/* Returns non-zero if NAME is the name of a vtable member in CU's
   language, zero otherwise.  */
static int
is_vtable_name (const char *name, struct dwarf2_cu *cu)
{
  static const char vptr[] = "_vptr";
  static const char vtable[] = "vtable";

  /* Look for the C++ and Java forms of the vtable.  */
  if ((cu->language == language_java
       && strncmp (name, vtable, sizeof (vtable) - 1) == 0)
       || (strncmp (name, vptr, sizeof (vptr) - 1) == 0
       && is_cplus_marker (name[sizeof (vptr) - 1])))
    return 1;

  return 0;
}

/* GCC outputs unnamed structures that are really pointers to member
   functions, with the ABI-specified layout.  If DIE (from CU) describes
   such a structure, set its type, and return nonzero.  Otherwise return
   zero.

   GCC shouldn't do this; it should just output pointer to member DIEs.
   This is GCC PR debug/28767.  */

static struct type *
quirk_gcc_member_function_pointer (struct die_info *die, struct dwarf2_cu *cu)
{
  struct objfile *objfile = cu->objfile;
  struct type *type;
  struct die_info *pfn_die, *delta_die;
  struct attribute *pfn_name, *delta_name;
  struct type *pfn_type, *domain_type;

  /* Check for a structure with no name and two children.  */
  if (die->tag != DW_TAG_structure_type
      || dwarf2_attr (die, DW_AT_name, cu) != NULL
      || die->child == NULL
      || die->child->sibling == NULL
      || (die->child->sibling->sibling != NULL
	  && die->child->sibling->sibling->tag != DW_TAG_padding))
    return NULL;

  /* Check for __pfn and __delta members.  */
  pfn_die = die->child;
  pfn_name = dwarf2_attr (pfn_die, DW_AT_name, cu);
  if (pfn_die->tag != DW_TAG_member
      || pfn_name == NULL
      || DW_STRING (pfn_name) == NULL
      || strcmp ("__pfn", DW_STRING (pfn_name)) != 0)
    return NULL;

  delta_die = pfn_die->sibling;
  delta_name = dwarf2_attr (delta_die, DW_AT_name, cu);
  if (delta_die->tag != DW_TAG_member
      || delta_name == NULL
      || DW_STRING (delta_name) == NULL
      || strcmp ("__delta", DW_STRING (delta_name)) != 0)
    return NULL;

  /* Find the type of the method.  */
  pfn_type = die_type (pfn_die, cu);
  if (pfn_type == NULL
      || TYPE_CODE (pfn_type) != TYPE_CODE_PTR
      || TYPE_CODE (TYPE_TARGET_TYPE (pfn_type)) != TYPE_CODE_FUNC)
    return NULL;

  /* Look for the "this" argument.  */
  pfn_type = TYPE_TARGET_TYPE (pfn_type);
  if (TYPE_NFIELDS (pfn_type) == 0
      || TYPE_CODE (TYPE_FIELD_TYPE (pfn_type, 0)) != TYPE_CODE_PTR)
    return NULL;

  domain_type = TYPE_TARGET_TYPE (TYPE_FIELD_TYPE (pfn_type, 0));
  type = alloc_type (objfile);
  smash_to_method_type (type, domain_type, TYPE_TARGET_TYPE (pfn_type),
			TYPE_FIELDS (pfn_type), TYPE_NFIELDS (pfn_type),
			TYPE_VARARGS (pfn_type));
  type = lookup_methodptr_type (type);
  return set_die_type (die, type, cu);
}

/* Called when we find the DIE that starts a structure or union scope
   (definition) to process all dies that define the members of the
   structure or union.

   NOTE: we need to call struct_type regardless of whether or not the
   DIE has an at_name attribute, since it might be an anonymous
   structure or union.  This gets the type entered into our set of
   user defined types.

   However, if the structure is incomplete (an opaque struct/union)
   then suppress creating a symbol table entry for it since gdb only
   wants to find the one with the complete definition.  Note that if
   it is complete, we just call new_symbol, which does it's own
   checking about whether the struct/union is anonymous or not (and
   suppresses creating a symbol table entry itself).  */

static struct type *
read_structure_type (struct die_info *die, struct dwarf2_cu *cu)
{
  struct objfile *objfile = cu->objfile;
  struct type *type;
  struct attribute *attr;
  char *name;
  struct cleanup *back_to = make_cleanup (null_cleanup, 0);

  type = quirk_gcc_member_function_pointer (die, cu);
  if (type)
    return type;

  /* If the definition of this type lives in .debug_types, read that type.
     Don't follow DW_AT_specification though, that will take us back up
     the chain and we want to go down.  */
  attr = dwarf2_attr_no_follow (die, DW_AT_signature, cu);
  if (attr)
    {
      struct dwarf2_cu *type_cu = cu;
      struct die_info *type_die = follow_die_ref_or_sig (die, attr, &type_cu);
      /* We could just recurse on read_structure_type, but we need to call
	 get_die_type to ensure only one type for this DIE is created.
	 This is important, for example, because for c++ classes we need
	 TYPE_NAME set which is only done by new_symbol.  Blech.  */
      type = read_type_die (type_die, type_cu);
      return set_die_type (die, type, cu);
    }

  type = alloc_type (objfile);
  INIT_CPLUS_SPECIFIC (type);

  name = dwarf2_name (die, cu);
  if (name != NULL)
    {
      if (cu->language == language_cplus
	  || cu->language == language_java)
	{
	  const char *new_prefix = determine_class_name (die, cu);
	  TYPE_TAG_NAME (type) = (char *) new_prefix;
	}
      else
	{
	  /* The name is already allocated along with this objfile, so
	     we don't need to duplicate it for the type.  */
	  TYPE_TAG_NAME (type) = name;
	}
    }

  if (die->tag == DW_TAG_structure_type)
    {
      TYPE_CODE (type) = TYPE_CODE_STRUCT;
    }
  else if (die->tag == DW_TAG_union_type)
    {
      TYPE_CODE (type) = TYPE_CODE_UNION;
    }
  else
    {
      /* FIXME: TYPE_CODE_CLASS is currently defined to TYPE_CODE_STRUCT
         in gdbtypes.h.  */
      TYPE_CODE (type) = TYPE_CODE_CLASS;
    }

  attr = dwarf2_attr (die, DW_AT_byte_size, cu);
  if (attr)
    {
      TYPE_LENGTH (type) = DW_UNSND (attr);
    }
  else
    {
      TYPE_LENGTH (type) = 0;
    }

  TYPE_STUB_SUPPORTED (type) = 1;
  if (die_is_declaration (die, cu))
    TYPE_STUB (type) = 1;

  set_descriptive_type (type, die, cu);

  /* We need to add the type field to the die immediately so we don't
     infinitely recurse when dealing with pointers to the structure
     type within the structure itself. */
  set_die_type (die, type, cu);

  if (die->child != NULL && ! die_is_declaration (die, cu))
    {
      struct field_info fi;
      struct die_info *child_die;

      memset (&fi, 0, sizeof (struct field_info));

      child_die = die->child;

      while (child_die && child_die->tag)
	{
	  if (child_die->tag == DW_TAG_member
	      || child_die->tag == DW_TAG_variable)
	    {
	      /* NOTE: carlton/2002-11-05: A C++ static data member
		 should be a DW_TAG_member that is a declaration, but
		 all versions of G++ as of this writing (so through at
		 least 3.2.1) incorrectly generate DW_TAG_variable
		 tags for them instead.  */
	      dwarf2_add_field (&fi, child_die, cu);
	    }
	  else if (child_die->tag == DW_TAG_subprogram)
	    {
	      /* C++ member function. */
	      dwarf2_add_member_fn (&fi, child_die, type, cu);
	    }
	  else if (child_die->tag == DW_TAG_inheritance)
	    {
	      /* C++ base class field.  */
	      dwarf2_add_field (&fi, child_die, cu);
	    }
	  child_die = sibling_die (child_die);
	}

      /* Attach fields and member functions to the type.  */
      if (fi.nfields)
	dwarf2_attach_fields_to_type (&fi, type, cu);
      if (fi.nfnfields)
	{
	  dwarf2_attach_fn_fields_to_type (&fi, type, cu);

	  /* Get the type which refers to the base class (possibly this
	     class itself) which contains the vtable pointer for the current
	     class from the DW_AT_containing_type attribute.  This use of
	     DW_AT_containing_type is a GNU extension.  */

	  if (dwarf2_attr (die, DW_AT_containing_type, cu) != NULL)
	    {
	      struct type *t = die_containing_type (die, cu);

	      TYPE_VPTR_BASETYPE (type) = t;
	      if (type == t)
		{
		  int i;

		  /* Our own class provides vtbl ptr.  */
		  for (i = TYPE_NFIELDS (t) - 1;
		       i >= TYPE_N_BASECLASSES (t);
		       --i)
		    {
		      char *fieldname = TYPE_FIELD_NAME (t, i);

                      if (is_vtable_name (fieldname, cu))
			{
			  TYPE_VPTR_FIELDNO (type) = i;
			  break;
			}
		    }

		  /* Complain if virtual function table field not found.  */
		  if (i < TYPE_N_BASECLASSES (t))
		    complaint (&symfile_complaints,
			       _("virtual function table pointer not found when defining class '%s'"),
			       TYPE_TAG_NAME (type) ? TYPE_TAG_NAME (type) :
			       "");
		}
	      else
		{
		  TYPE_VPTR_FIELDNO (type) = TYPE_VPTR_FIELDNO (t);
		}
	    }
	  else if (cu->producer
		   && strncmp (cu->producer,
			       "IBM(R) XL C/C++ Advanced Edition", 32) == 0)
	    {
	      /* The IBM XLC compiler does not provide direct indication
	         of the containing type, but the vtable pointer is
	         always named __vfp.  */

	      int i;

	      for (i = TYPE_NFIELDS (type) - 1;
		   i >= TYPE_N_BASECLASSES (type);
		   --i)
		{
		  if (strcmp (TYPE_FIELD_NAME (type, i), "__vfp") == 0)
		    {
		      TYPE_VPTR_FIELDNO (type) = i;
		      TYPE_VPTR_BASETYPE (type) = type;
		      break;
		    }
		}
	    }
	}
    }

  do_cleanups (back_to);
  return type;
}

static void
process_structure_scope (struct die_info *die, struct dwarf2_cu *cu)
{
  struct objfile *objfile = cu->objfile;
  struct die_info *child_die = die->child;
  struct type *this_type;

  this_type = get_die_type (die, cu);
  if (this_type == NULL)
    this_type = read_structure_type (die, cu);

  /* NOTE: carlton/2004-03-16: GCC 3.4 (or at least one of its
     snapshots) has been known to create a die giving a declaration
     for a class that has, as a child, a die giving a definition for a
     nested class.  So we have to process our children even if the
     current die is a declaration.  Normally, of course, a declaration
     won't have any children at all.  */

  while (child_die != NULL && child_die->tag)
    {
      if (child_die->tag == DW_TAG_member
	  || child_die->tag == DW_TAG_variable
	  || child_die->tag == DW_TAG_inheritance)
	{
	  /* Do nothing.  */
	}
      else
	process_die (child_die, cu);

      child_die = sibling_die (child_die);
    }

  /* Do not consider external references.  According to the DWARF standard,
     these DIEs are identified by the fact that they have no byte_size
     attribute, and a declaration attribute.  */
  if (dwarf2_attr (die, DW_AT_byte_size, cu) != NULL
      || !die_is_declaration (die, cu))
    new_symbol (die, this_type, cu);
}

/* Given a DW_AT_enumeration_type die, set its type.  We do not
   complete the type's fields yet, or create any symbols.  */

static struct type *
read_enumeration_type (struct die_info *die, struct dwarf2_cu *cu)
{
  struct objfile *objfile = cu->objfile;
  struct type *type;
  struct attribute *attr;
  const char *name;

  /* If the definition of this type lives in .debug_types, read that type.
     Don't follow DW_AT_specification though, that will take us back up
     the chain and we want to go down.  */
  attr = dwarf2_attr_no_follow (die, DW_AT_signature, cu);
  if (attr)
    {
      struct dwarf2_cu *type_cu = cu;
      struct die_info *type_die = follow_die_ref_or_sig (die, attr, &type_cu);
      type = read_type_die (type_die, type_cu);
      return set_die_type (die, type, cu);
    }

  type = alloc_type (objfile);

  TYPE_CODE (type) = TYPE_CODE_ENUM;
  name = dwarf2_full_name (die, cu);
  if (name != NULL)
    TYPE_TAG_NAME (type) = (char *) name;

  attr = dwarf2_attr (die, DW_AT_byte_size, cu);
  if (attr)
    {
      TYPE_LENGTH (type) = DW_UNSND (attr);
    }
  else
    {
      TYPE_LENGTH (type) = 0;
    }

  /* The enumeration DIE can be incomplete.  In Ada, any type can be
     declared as private in the package spec, and then defined only
     inside the package body.  Such types are known as Taft Amendment
     Types.  When another package uses such a type, an incomplete DIE
     may be generated by the compiler.  */
  if (die_is_declaration (die, cu))
    TYPE_STUB (type) = 1;

  return set_die_type (die, type, cu);
}

/* Determine the name of the type represented by DIE, which should be
   a named C++ or Java compound type.  Return the name in question,
   allocated on the objfile obstack.  */

static const char *
determine_class_name (struct die_info *die, struct dwarf2_cu *cu)
{
  const char *new_prefix = NULL;

  /* If we don't have namespace debug info, guess the name by trying
     to demangle the names of members, just like we did in
     guess_structure_name.  */
  if (!processing_has_namespace_info)
    {
      struct die_info *child;

      for (child = die->child;
	   child != NULL && child->tag != 0;
	   child = sibling_die (child))
	{
	  if (child->tag == DW_TAG_subprogram)
	    {
	      char *phys_prefix
		= language_class_name_from_physname (cu->language_defn,
						     dwarf2_linkage_name
						     (child, cu));

	      if (phys_prefix != NULL)
		{
		  new_prefix
		    = obsavestring (phys_prefix, strlen (phys_prefix),
				    &cu->objfile->objfile_obstack);
		  xfree (phys_prefix);
		  break;
		}
	    }
	}
    }

  if (new_prefix == NULL)
    new_prefix = dwarf2_full_name (die, cu);

  return new_prefix;
}

/* Given a pointer to a die which begins an enumeration, process all
   the dies that define the members of the enumeration, and create the
   symbol for the enumeration type.

   NOTE: We reverse the order of the element list.  */

static void
process_enumeration_scope (struct die_info *die, struct dwarf2_cu *cu)
{
  struct objfile *objfile = cu->objfile;
  struct die_info *child_die;
  struct field *fields;
  struct symbol *sym;
  int num_fields;
  int unsigned_enum = 1;
  char *name;
  struct type *this_type;

  num_fields = 0;
  fields = NULL;
  this_type = get_die_type (die, cu);
  if (this_type == NULL)
    this_type = read_enumeration_type (die, cu);
  if (die->child != NULL)
    {
      child_die = die->child;
      while (child_die && child_die->tag)
	{
	  if (child_die->tag != DW_TAG_enumerator)
	    {
	      process_die (child_die, cu);
	    }
	  else
	    {
	      name = dwarf2_name (child_die, cu);
	      if (name)
		{
		  sym = new_symbol (child_die, this_type, cu);
		  if (SYMBOL_VALUE (sym) < 0)
		    unsigned_enum = 0;

		  if ((num_fields % DW_FIELD_ALLOC_CHUNK) == 0)
		    {
		      fields = (struct field *)
			xrealloc (fields,
				  (num_fields + DW_FIELD_ALLOC_CHUNK)
				  * sizeof (struct field));
		    }

		  FIELD_NAME (fields[num_fields]) = SYMBOL_LINKAGE_NAME (sym);
		  FIELD_TYPE (fields[num_fields]) = NULL;
		  SET_FIELD_BITPOS (fields[num_fields], SYMBOL_VALUE (sym));
		  FIELD_BITSIZE (fields[num_fields]) = 0;

		  num_fields++;
		}
	    }

	  child_die = sibling_die (child_die);
	}

      if (num_fields)
	{
	  TYPE_NFIELDS (this_type) = num_fields;
	  TYPE_FIELDS (this_type) = (struct field *)
	    TYPE_ALLOC (this_type, sizeof (struct field) * num_fields);
	  memcpy (TYPE_FIELDS (this_type), fields,
		  sizeof (struct field) * num_fields);
	  xfree (fields);
	}
      if (unsigned_enum)
	TYPE_UNSIGNED (this_type) = 1;
    }

  new_symbol (die, this_type, cu);
}

/* Create a new array dimension referencing its target type TYPE.

   Multidimensional arrays are internally represented as a stack of
   singledimensional arrays being referenced by their TYPE_TARGET_TYPE.  */

static struct type *
create_single_array_dimension (struct type *type, struct type *range_type,
			       struct die_info *die, struct dwarf2_cu *cu)
{
  type = create_array_type (NULL, type, range_type);

  /* These generic type attributes need to be fetched by
     evaluate_subexp_standard <multi_f77_subscript>'s call of
     value_subscripted_rvalue only for the innermost array type.  */
  fetch_die_type_attrs (die, type, cu);

  /* These generic type attributes are checked for allocated/associated
     validity while accessing FIELD_LOC_KIND_DWARF_BLOCK.  */
  fetch_die_type_attrs (die, range_type, cu);

  return type;
}

/* Extract all information from a DW_TAG_array_type DIE and put it in
   the DIE's type field.  For now, this only handles one dimensional
   arrays.  */

static struct type *
read_array_type (struct die_info *die, struct dwarf2_cu *cu)
{
  struct objfile *objfile = cu->objfile;
  struct die_info *child_die;
  struct type *type = NULL;
  struct type *element_type, *range_type, *index_type;
  struct type **range_types = NULL;
  struct attribute *attr;
  int ndim = 0, i;
  struct cleanup *back_to;
  char *name;

  element_type = die_type (die, cu);

  /* Irix 6.2 native cc creates array types without children for
     arrays with unspecified length.  */
  if (die->child == NULL)
    {
      index_type = objfile_type (objfile)->builtin_int;
      range_type = create_range_type (NULL, index_type, 0, -1);
      type = create_array_type (NULL, element_type, range_type);
      return set_die_type (die, type, cu);
    }

  back_to = make_cleanup (null_cleanup, NULL);
  child_die = die->child;
  while (child_die && child_die->tag)
    {
      if (child_die->tag == DW_TAG_subrange_type)
	{
	  struct type *child_type = read_type_die (child_die, cu);
          if (child_type != NULL)
            {
	      /* The range type was succesfully read. Save it for
                 the array type creation.  */
              if ((ndim % DW_FIELD_ALLOC_CHUNK) == 0)
                {
                  range_types = (struct type **)
                    xrealloc (range_types, (ndim + DW_FIELD_ALLOC_CHUNK)
                              * sizeof (struct type *));
                  if (ndim == 0)
                    make_cleanup (free_current_contents, &range_types);
	        }
	      range_types[ndim++] = child_type;
            }
	}
      child_die = sibling_die (child_die);
    }

  /* Dwarf2 dimensions are output from left to right, create the
     necessary array types in backwards order.  */

  type = element_type;

  if (read_array_order (die, cu) == DW_ORD_col_major)
    for (i = 0; i < ndim; i++)
      type = create_single_array_dimension (type, range_types[i], die, cu);
  else /* (read_array_order (die, cu) == DW_ORD_row_major) */
    for (i = ndim - 1; i >= 0; i--)
      type = create_single_array_dimension (type, range_types[i], die, cu);

  /* Understand Dwarf2 support for vector types (like they occur on
     the PowerPC w/ AltiVec).  Gcc just adds another attribute to the
     array type.  This is not part of the Dwarf2/3 standard yet, but a
     custom vendor extension.  The main difference between a regular
     array and the vector variant is that vectors are passed by value
     to functions.  */
  attr = dwarf2_attr (die, DW_AT_GNU_vector, cu);
  if (attr)
    make_vector_type (type);

  name = dwarf2_name (die, cu);
  if (name)
    TYPE_NAME (type) = name;
  
  set_descriptive_type (type, die, cu);

  do_cleanups (back_to);

  /* Install the type in the die. */
  return set_die_type (die, type, cu);
}

static enum dwarf_array_dim_ordering
read_array_order (struct die_info *die, struct dwarf2_cu *cu) 
{
  struct attribute *attr;

  attr = dwarf2_attr (die, DW_AT_ordering, cu);

  if (attr) return DW_SND (attr);

  /*
    GNU F77 is a special case, as at 08/2004 array type info is the
    opposite order to the dwarf2 specification, but data is still 
    laid out as per normal fortran.

    FIXME: dsl/2004-8-20: If G77 is ever fixed, this will also need 
    version checking.
  */

  if (cu->language == language_fortran
      && cu->producer && strstr (cu->producer, "GNU F77"))
    {
      return DW_ORD_row_major;
    }

  switch (cu->language_defn->la_array_ordering) 
    {
    case array_column_major:
      return DW_ORD_col_major;
    case array_row_major:
    default:
      return DW_ORD_row_major;
    };
}

/* Extract all information from a DW_TAG_set_type DIE and put it in
   the DIE's type field. */

static struct type *
read_set_type (struct die_info *die, struct dwarf2_cu *cu)
{
  struct type *set_type = create_set_type (NULL, die_type (die, cu));

  return set_die_type (die, set_type, cu);
}

/* First cut: install each common block member as a global variable.  */

static void
read_common_block (struct die_info *die, struct dwarf2_cu *cu)
{
  struct die_info *child_die;
  struct attribute *attr;
  struct symbol *sym;
  CORE_ADDR base = (CORE_ADDR) 0;

  attr = dwarf2_attr (die, DW_AT_location, cu);
  if (attr)
    {
      /* Support the .debug_loc offsets */
      if (attr_form_is_block (attr))
        {
          base = decode_locdesc (DW_BLOCK (attr), cu);
        }
      else if (attr_form_is_section_offset (attr))
        {
	  dwarf2_complex_location_expr_complaint ();
        }
      else
        {
	  dwarf2_invalid_attrib_class_complaint ("DW_AT_location",
						 "common block member");
        }
    }
  if (die->child != NULL)
    {
      child_die = die->child;
      while (child_die && child_die->tag)
	{
	  sym = new_symbol (child_die, NULL, cu);
	  attr = dwarf2_attr (child_die, DW_AT_data_member_location, cu);
	  if (attr)
	    {
	      CORE_ADDR byte_offset = 0;

	      if (attr_form_is_section_offset (attr))
		dwarf2_complex_location_expr_complaint ();
	      else if (attr_form_is_constant (attr))
		byte_offset = dwarf2_get_attr_constant_value (attr, 0);
	      else if (attr_form_is_block (attr))
		byte_offset = decode_locdesc (DW_BLOCK (attr), cu);
	      else
		dwarf2_complex_location_expr_complaint ();

	      SYMBOL_VALUE_ADDRESS (sym) = base + byte_offset;
	      add_symbol_to_list (sym, &global_symbols);
	    }
	  child_die = sibling_die (child_die);
	}
    }
}

/* Create a type for a C++ namespace.  */

static struct type *
read_namespace_type (struct die_info *die, struct dwarf2_cu *cu)
{
  struct objfile *objfile = cu->objfile;
  const char *previous_prefix, *name;
  int is_anonymous;
  struct type *type;

  /* For extensions, reuse the type of the original namespace.  */
  if (dwarf2_attr (die, DW_AT_extension, cu) != NULL)
    {
      struct die_info *ext_die;
      struct dwarf2_cu *ext_cu = cu;
      ext_die = dwarf2_extension (die, &ext_cu);
      type = read_type_die (ext_die, ext_cu);
      return set_die_type (die, type, cu);
    }

  name = namespace_name (die, &is_anonymous, cu);

  /* Now build the name of the current namespace.  */

  previous_prefix = determine_prefix (die, cu);
  if (previous_prefix[0] != '\0')
    name = typename_concat (&objfile->objfile_obstack,
			    previous_prefix, name, cu);

  /* Create the type.  */
  type = init_type (TYPE_CODE_NAMESPACE, 0, 0, NULL,
		    objfile);
  TYPE_NAME (type) = (char *) name;
  TYPE_TAG_NAME (type) = TYPE_NAME (type);

  set_die_type (die, type, cu);

  return type;
}

/* Read a C++ namespace.  */

static void
read_namespace (struct die_info *die, struct dwarf2_cu *cu)
{
  struct objfile *objfile = cu->objfile;
  const char *name;
  int is_anonymous;

  /* Add a symbol associated to this if we haven't seen the namespace
     before.  Also, add a using directive if it's an anonymous
     namespace.  */

  if (dwarf2_attr (die, DW_AT_extension, cu) == NULL)
    {
      struct type *type;

      type = read_type_die (die, cu);
      new_symbol (die, type, cu);

      name = namespace_name (die, &is_anonymous, cu);
      if (is_anonymous)
	{
	  const char *previous_prefix = determine_prefix (die, cu);
	  cp_add_using_directive (previous_prefix, TYPE_NAME (type));
	}
    }

  if (die->child != NULL)
    {
      struct die_info *child_die = die->child;
      
      while (child_die && child_die->tag)
	{
	  process_die (child_die, cu);
	  child_die = sibling_die (child_die);
	}
    }
}

/* Read a Fortran module.  */

static void
read_module (struct die_info *die, struct dwarf2_cu *cu)
{
  struct die_info *child_die = die->child;

  /* FIXME: Support the separate Fortran module namespaces.  */

  while (child_die && child_die->tag)
    {
      process_die (child_die, cu);
      child_die = sibling_die (child_die);
    }
}

/* Return the name of the namespace represented by DIE.  Set
   *IS_ANONYMOUS to tell whether or not the namespace is an anonymous
   namespace.  */

static const char *
namespace_name (struct die_info *die, int *is_anonymous, struct dwarf2_cu *cu)
{
  struct die_info *current_die;
  const char *name = NULL;

  /* Loop through the extensions until we find a name.  */

  for (current_die = die;
       current_die != NULL;
       current_die = dwarf2_extension (die, &cu))
    {
      name = dwarf2_name (current_die, cu);
      if (name != NULL)
	break;
    }

  /* Is it an anonymous namespace?  */

  *is_anonymous = (name == NULL);
  if (*is_anonymous)
    name = "(anonymous namespace)";

  return name;
}

/* Extract all information from a DW_TAG_pointer_type DIE and add to
   the user defined type vector.  */

static struct type *
read_tag_pointer_type (struct die_info *die, struct dwarf2_cu *cu)
{
  struct gdbarch *gdbarch = get_objfile_arch (cu->objfile);
  struct comp_unit_head *cu_header = &cu->header;
  struct type *type;
  struct attribute *attr_byte_size;
  struct attribute *attr_address_class;
  int byte_size, addr_class;

  type = lookup_pointer_type (die_type (die, cu));

  attr_byte_size = dwarf2_attr (die, DW_AT_byte_size, cu);
  if (attr_byte_size)
    byte_size = DW_UNSND (attr_byte_size);
  else
    byte_size = cu_header->addr_size;

  attr_address_class = dwarf2_attr (die, DW_AT_address_class, cu);
  if (attr_address_class)
    addr_class = DW_UNSND (attr_address_class);
  else
    addr_class = DW_ADDR_none;

  /* If the pointer size or address class is different than the
     default, create a type variant marked as such and set the
     length accordingly.  */
  if (TYPE_LENGTH (type) != byte_size || addr_class != DW_ADDR_none)
    {
      if (gdbarch_address_class_type_flags_p (gdbarch))
	{
	  int type_flags;

	  type_flags = gdbarch_address_class_type_flags
			 (gdbarch, byte_size, addr_class);
	  gdb_assert ((type_flags & ~TYPE_INSTANCE_FLAG_ADDRESS_CLASS_ALL)
		      == 0);
	  type = make_type_with_address_space (type, type_flags);
	}
      else if (TYPE_LENGTH (type) != byte_size)
	{
	  complaint (&symfile_complaints, _("invalid pointer size %d"), byte_size);
	}
      else {
	/* Should we also complain about unhandled address classes?  */
      }
    }

  TYPE_LENGTH (type) = byte_size;
  return set_die_type (die, type, cu);
}

/* Extract all information from a DW_TAG_ptr_to_member_type DIE and add to
   the user defined type vector.  */

static struct type *
read_tag_ptr_to_member_type (struct die_info *die, struct dwarf2_cu *cu)
{
  struct objfile *objfile = cu->objfile;
  struct type *type;
  struct type *to_type;
  struct type *domain;

  to_type = die_type (die, cu);
  domain = die_containing_type (die, cu);

  if (TYPE_CODE (check_typedef (to_type)) == TYPE_CODE_METHOD)
    type = lookup_methodptr_type (to_type);
  else
    type = lookup_memberptr_type (to_type, domain);

  return set_die_type (die, type, cu);
}

/* Extract all information from a DW_TAG_reference_type DIE and add to
   the user defined type vector.  */

static struct type *
read_tag_reference_type (struct die_info *die, struct dwarf2_cu *cu)
{
  struct comp_unit_head *cu_header = &cu->header;
  struct type *type;
  struct attribute *attr;

  type = lookup_reference_type (die_type (die, cu));
  attr = dwarf2_attr (die, DW_AT_byte_size, cu);
  if (attr)
    {
      TYPE_LENGTH (type) = DW_UNSND (attr);
    }
  else
    {
      TYPE_LENGTH (type) = cu_header->addr_size;
    }
  return set_die_type (die, type, cu);
}

static struct type *
read_tag_const_type (struct die_info *die, struct dwarf2_cu *cu)
{
  struct type *base_type, *cv_type;

  base_type = die_type (die, cu);
  cv_type = make_cv_type (1, TYPE_VOLATILE (base_type), base_type, 0);
  return set_die_type (die, cv_type, cu);
}

static struct type *
read_tag_volatile_type (struct die_info *die, struct dwarf2_cu *cu)
{
  struct type *base_type, *cv_type;

  base_type = die_type (die, cu);
  cv_type = make_cv_type (TYPE_CONST (base_type), 1, base_type, 0);
  return set_die_type (die, cv_type, cu);
}

/* Extract all information from a DW_TAG_string_type DIE and add to
   the user defined type vector.  It isn't really a user defined type,
   but it behaves like one, with other DIE's using an AT_user_def_type
   attribute to reference it.  */

static struct type *
read_tag_string_type (struct die_info *die, struct dwarf2_cu *cu)
{
  struct objfile *objfile = cu->objfile;
  struct gdbarch *gdbarch = get_objfile_arch (objfile);
  struct type *type, *range_type, *index_type, *char_type;
  struct attribute *attr;
  int length;

  index_type = objfile_type (objfile)->builtin_int;
  /* RANGE_TYPE is allocated from OBJFILE, not as a permanent type.  */
  range_type = alloc_type (objfile);
  /* LOW_BOUND and HIGH_BOUND are set for real below.  */
  range_type = create_range_type (range_type, index_type, 0, -1);

  /* C/C++ should probably have the low bound 0 but C/C++ does not use
     DW_TAG_string_type.  */
  TYPE_LOW_BOUND (range_type) = 1;

  attr = dwarf2_attr (die, DW_AT_string_length, cu);
  if (attr && attr_form_is_block (attr))
    {
      /* Security check for a size overflow.  */
      if (DW_BLOCK (attr)->size + 2 < DW_BLOCK (attr)->size)
	TYPE_HIGH_BOUND (range_type) = 1;
      /* Extend the DWARF block by a new DW_OP_deref/DW_OP_deref_size
	 instruction as DW_AT_string_length specifies the length location, not
	 its value.  */
      else
	{
	  struct dwarf2_locexpr_baton *length_baton = NULL;
	  struct dwarf_block *blk = DW_BLOCK (attr);

	  /* Turn any single DW_OP_reg* into DW_OP_breg*(0) but clearing
	     DW_OP_deref* in such case.  */

	  if (blk->size == 1 && blk->data[0] >= DW_OP_reg0
	      && blk->data[0] <= DW_OP_reg31)
	    length_baton = dwarf2_attr_to_locexpr_baton (attr, cu);
	  else if (blk->size > 1 && blk->data[0] == DW_OP_regx)
	    {
	      ULONGEST ulongest;
	      gdb_byte *end;

	      end = read_uleb128 (&blk->data[1], &blk->data[blk->size],
				  &ulongest);
	      if (end == &blk->data[blk->size])
		length_baton = dwarf2_attr_to_locexpr_baton (attr, cu);
	    }

	  if (length_baton == NULL)
	    {
	      struct attribute *size_attr;

	      length_baton = obstack_alloc (&cu->comp_unit_obstack,
					    sizeof (*length_baton));
	      length_baton->per_cu = cu->per_cu;
	      length_baton->size = DW_BLOCK (attr)->size + 2;
	      length_baton->data = obstack_alloc (&cu->comp_unit_obstack,
						  length_baton->size);
	      memcpy (length_baton->data, DW_BLOCK (attr)->data,
		      DW_BLOCK (attr)->size);

	      /* DW_AT_BYTE_SIZE existing together with DW_AT_STRING_LENGTH
		 specifies the size of an integer to fetch.  */
	      size_attr = dwarf2_attr (die, DW_AT_byte_size, cu);
	      if (size_attr)
		{
		  length_baton->data[DW_BLOCK (attr)->size] = DW_OP_deref_size;
		  length_baton->data[DW_BLOCK (attr)->size + 1] =
							   DW_UNSND (size_attr);
		  if (length_baton->data[DW_BLOCK (attr)->size + 1]
		      != DW_UNSND (size_attr))
		    complaint (&symfile_complaints,
			       _("DW_AT_string_length's DW_AT_byte_size "
				 "integer exceeds the byte size storage"));
		}
	      else
		{
		  length_baton->data[DW_BLOCK (attr)->size] = DW_OP_deref;
		  length_baton->data[DW_BLOCK (attr)->size + 1] = DW_OP_nop;
		}
	    }

	  TYPE_HIGH_BOUND_IS_DWARF_BLOCK (range_type) = 1;
	  TYPE_RANGE_DATA (range_type)->high.u.dwarf_block = length_baton;
	  TYPE_DYNAMIC (range_type) = 1;
	}
    }
  else
    {
      if (attr && attr_form_is_constant (attr))
	{
	  /* We currently do not support a constant address where the location
	     should be read from - attr_form_is_block is expected instead.  See
	     DWARF for the DW_AT_STRING_LENGTH vs. DW_AT_BYTE_SIZE difference.
	     */
	  /* PASSTHRU */
	}

      attr = dwarf2_attr (die, DW_AT_byte_size, cu);
      if (attr && attr_form_is_block (attr))
	{
	  TYPE_HIGH_BOUND_IS_DWARF_BLOCK (range_type) = 1;
	  TYPE_RANGE_DATA (range_type)->high.u.dwarf_block =
					dwarf2_attr_to_locexpr_baton (attr, cu);
	  TYPE_DYNAMIC (range_type) = 1;
	}
      else if (attr && attr_form_is_constant (attr))
	TYPE_HIGH_BOUND (range_type) = dwarf2_get_attr_constant_value (attr, 0);
      else
	TYPE_HIGH_BOUND (range_type) = 1;
    }

  char_type = language_string_char_type (cu->language_defn, gdbarch);
  type = create_string_type (NULL, char_type, range_type);

  return set_die_type (die, type, cu);
}

/* Handle DIES due to C code like:

   struct foo
   {
   int (*funcp)(int a, long l);
   int b;
   };

   ('funcp' generates a DW_TAG_subroutine_type DIE)
 */

static struct type *
read_subroutine_type (struct die_info *die, struct dwarf2_cu *cu)
{
  struct type *type;		/* Type that this function returns */
  struct type *ftype;		/* Function that returns above type */
  struct attribute *attr;

  type = die_type (die, cu);
  ftype = lookup_function_type (type);

  /* All functions in C++, Pascal and Java have prototypes.  */
  attr = dwarf2_attr (die, DW_AT_prototyped, cu);
  if ((attr && (DW_UNSND (attr) != 0))
      || cu->language == language_cplus
      || cu->language == language_java
      || cu->language == language_pascal)
    TYPE_PROTOTYPED (ftype) = 1;

  /* Store the calling convention in the type if it's available in
     the subroutine die.  Otherwise set the calling convention to
     the default value DW_CC_normal.  */
  attr = dwarf2_attr (die, DW_AT_calling_convention, cu);
  TYPE_CALLING_CONVENTION (ftype) = attr ? DW_UNSND (attr) : DW_CC_normal;

  /* We need to add the subroutine type to the die immediately so
     we don't infinitely recurse when dealing with parameters
     declared as the same subroutine type. */
  set_die_type (die, ftype, cu);
  
  if (die->child != NULL)
    {
      struct die_info *child_die;
      int nparams = 0;
      int iparams = 0;

      /* Count the number of parameters.
         FIXME: GDB currently ignores vararg functions, but knows about
         vararg member functions.  */
      child_die = die->child;
      while (child_die && child_die->tag)
	{
	  if (child_die->tag == DW_TAG_formal_parameter)
	    nparams++;
	  else if (child_die->tag == DW_TAG_unspecified_parameters)
	    TYPE_VARARGS (ftype) = 1;
	  child_die = sibling_die (child_die);
	}

      /* Allocate storage for parameters and fill them in.  */
      TYPE_NFIELDS (ftype) = nparams;
      TYPE_FIELDS (ftype) = (struct field *)
	TYPE_ZALLOC (ftype, nparams * sizeof (struct field));

      child_die = die->child;
      while (child_die && child_die->tag)
	{
	  if (child_die->tag == DW_TAG_formal_parameter)
	    {
	      /* Dwarf2 has no clean way to discern C++ static and non-static
	         member functions. G++ helps GDB by marking the first
	         parameter for non-static member functions (which is the
	         this pointer) as artificial. We pass this information
	         to dwarf2_add_member_fn via TYPE_FIELD_ARTIFICIAL.  */
	      attr = dwarf2_attr (child_die, DW_AT_artificial, cu);
	      if (attr)
		TYPE_FIELD_ARTIFICIAL (ftype, iparams) = DW_UNSND (attr);
	      else
		TYPE_FIELD_ARTIFICIAL (ftype, iparams) = 0;
	      TYPE_FIELD_TYPE (ftype, iparams) = die_type (child_die, cu);
	      iparams++;
	    }
	  child_die = sibling_die (child_die);
	}
    }

  return ftype;
}

static struct type *
read_typedef (struct die_info *die, struct dwarf2_cu *cu)
{
  struct objfile *objfile = cu->objfile;
  const char *name = NULL;
  struct type *this_type;

  name = dwarf2_full_name (die, cu);
  this_type = init_type (TYPE_CODE_TYPEDEF, 0,
			 TYPE_FLAG_TARGET_STUB, NULL, objfile);
  TYPE_NAME (this_type) = (char *) name;
  set_die_type (die, this_type, cu);
  TYPE_TARGET_TYPE (this_type) = die_type (die, cu);
  return this_type;
}

/* Find a representation of a given base type and install
   it in the TYPE field of the die.  */

static struct type *
read_base_type (struct die_info *die, struct dwarf2_cu *cu)
{
  struct objfile *objfile = cu->objfile;
  struct type *type;
  struct attribute *attr;
  int encoding = 0, size = 0;
  char *name;
  enum type_code code = TYPE_CODE_INT;
  int type_flags = 0;
  struct type *target_type = NULL;

  attr = dwarf2_attr (die, DW_AT_encoding, cu);
  if (attr)
    {
      encoding = DW_UNSND (attr);
    }
  attr = dwarf2_attr (die, DW_AT_byte_size, cu);
  if (attr)
    {
      size = DW_UNSND (attr);
    }
  name = dwarf2_name (die, cu);
  if (!name)
    {
      complaint (&symfile_complaints,
		 _("DW_AT_name missing from DW_TAG_base_type"));
    }

  switch (encoding)
    {
      case DW_ATE_address:
	/* Turn DW_ATE_address into a void * pointer.  */
	code = TYPE_CODE_PTR;
	type_flags |= TYPE_FLAG_UNSIGNED;
	target_type = init_type (TYPE_CODE_VOID, 1, 0, NULL, objfile);
	break;
      case DW_ATE_boolean:
	code = TYPE_CODE_BOOL;
	type_flags |= TYPE_FLAG_UNSIGNED;
	break;
      case DW_ATE_complex_float:
	code = TYPE_CODE_COMPLEX;
	target_type = init_type (TYPE_CODE_FLT, size / 2, 0, NULL, objfile);
	break;
      case DW_ATE_decimal_float:
	code = TYPE_CODE_DECFLOAT;
	break;
      case DW_ATE_float:
	code = TYPE_CODE_FLT;
	break;
      case DW_ATE_signed:
	break;
      case DW_ATE_unsigned:
	type_flags |= TYPE_FLAG_UNSIGNED;
	break;
      case DW_ATE_signed_char:
	if (cu->language == language_ada || cu->language == language_m2 
	    || cu->language == language_pascal)
	  code = TYPE_CODE_CHAR;
	break;
      case DW_ATE_unsigned_char:
	if (cu->language == language_ada || cu->language == language_m2
	    || cu->language == language_pascal)
	  code = TYPE_CODE_CHAR;
	type_flags |= TYPE_FLAG_UNSIGNED;
	break;
      default:
	complaint (&symfile_complaints, _("unsupported DW_AT_encoding: '%s'"),
		   dwarf_type_encoding_name (encoding));
	break;
    }

  type = init_type (code, size, type_flags, NULL, objfile);
  TYPE_NAME (type) = name;
  TYPE_TARGET_TYPE (type) = target_type;

  if (name && strcmp (name, "char") == 0)
    TYPE_NOSIGN (type) = 1;

  return set_die_type (die, type, cu);
}

/* Read the given DW_AT_subrange DIE.  */

static struct type *
read_subrange_type (struct die_info *die, struct dwarf2_cu *cu)
{
  struct gdbarch *gdbarch = get_objfile_arch (cu->objfile);
  struct type *base_type;
  struct type *range_type;
  struct attribute *attr;
  LONGEST low;
  char *name;
  LONGEST negative_mask;
  
  base_type = die_type (die, cu);
  if (TYPE_CODE (base_type) == TYPE_CODE_VOID)
    {
      complaint (&symfile_complaints,
                _("DW_AT_type missing from DW_TAG_subrange_type"));
      base_type
	= init_type (TYPE_CODE_INT, gdbarch_addr_bit (gdbarch) / 8,
		     0, NULL, cu->objfile);
    }

  /* LOW_BOUND and HIGH_BOUND are set for real below.  */
  range_type = create_range_type (NULL, base_type, 0, -1);

  negative_mask = 
    (LONGEST) -1 << (TYPE_LENGTH (base_type) * TARGET_CHAR_BIT - 1);

  attr = dwarf2_attr (die, DW_AT_lower_bound, cu);
  if (attr && attr_form_is_block (attr))
    {
      TYPE_LOW_BOUND_IS_DWARF_BLOCK (range_type) = 1;
      TYPE_RANGE_DATA (range_type)->low.u.dwarf_block =
					dwarf2_attr_to_locexpr_baton (attr, cu);
      TYPE_DYNAMIC (range_type) = 1;
      /* For setting a default if DW_AT_UPPER_BOUND would be missing.  */
      low = 0;
    }
  else
    {
      if (attr && attr_form_is_constant (attr))
	low = dwarf2_get_attr_constant_value (attr, 0);
      else
	{
	  if (cu->language == language_fortran)
	    {
	      /* FORTRAN implies a lower bound of 1, if not given.  */
	      low = 1;
	    }
	  else
	    {
	      /* According to DWARF we should assume the value 0 only for
		 LANGUAGE_C and LANGUAGE_CPLUS.  */
	      low = 0;
	    }
	}
      if (!TYPE_UNSIGNED (base_type) && (low & negative_mask))
	low |= negative_mask;
      TYPE_LOW_BOUND (range_type) = low;
      if (low >= 0)
	TYPE_UNSIGNED (range_type) = 1;
    }

  attr = dwarf2_attr (die, DW_AT_upper_bound, cu);
  if (!attr || (!attr_form_is_block (attr) && !attr_form_is_constant (attr)))
    {
      attr = dwarf2_attr (die, DW_AT_count, cu);
      /* It does not hurt but it is needlessly ineffective in check_typedef.  */
      if (attr && (attr_form_is_block (attr) || attr_form_is_constant (attr)))
      	{
	  TYPE_RANGE_HIGH_BOUND_IS_COUNT (range_type) = 1;
	  TYPE_DYNAMIC (range_type) = 1;
	}
      /* Pass it now as the regular DW_AT_upper_bound.  */
    }

  if (attr && attr_form_is_block (attr))
    {
      TYPE_HIGH_BOUND_IS_DWARF_BLOCK (range_type) = 1;
      TYPE_RANGE_DATA (range_type)->high.u.dwarf_block =
					dwarf2_attr_to_locexpr_baton (attr, cu);
      TYPE_DYNAMIC (range_type) = 1;
    }
  else
    {
      if (attr && attr_form_is_constant (attr))
	{
	  LONGEST high;

	  high = dwarf2_get_attr_constant_value (attr, 0);
	  if (!TYPE_UNSIGNED (base_type) && (high & negative_mask))
	    high |= negative_mask;
	  TYPE_HIGH_BOUND (range_type) = high;
	}
      else
	{
	  TYPE_HIGH_BOUND_UNDEFINED (range_type) = 1;
	  TYPE_HIGH_BOUND (range_type) = low - 1;
	}
    }

  /* DW_AT_bit_stride is currently unsupported as we count in bytes.  */
  attr = dwarf2_attr (die, DW_AT_byte_stride, cu);
  if (attr && attr_form_is_block (attr))
    {
      TYPE_BYTE_STRIDE_IS_DWARF_BLOCK (range_type) = 1;
      TYPE_RANGE_DATA (range_type)->byte_stride.u.dwarf_block =
					dwarf2_attr_to_locexpr_baton (attr, cu);
      TYPE_DYNAMIC (range_type) = 1;
    }
  else if (attr && attr_form_is_constant (attr))
    {
      TYPE_BYTE_STRIDE (range_type) = dwarf2_get_attr_constant_value (attr, 0);
      if (TYPE_BYTE_STRIDE (range_type) == 0)
	complaint (&symfile_complaints,
		   _("Found DW_AT_byte_stride with unsupported value 0"));
    }

  name = dwarf2_name (die, cu);
  if (name)
    TYPE_NAME (range_type) = name;
  
  attr = dwarf2_attr (die, DW_AT_byte_size, cu);
  if (attr)
    TYPE_LENGTH (range_type) = DW_UNSND (attr);

  set_descriptive_type (range_type, die, cu);

  return set_die_type (die, range_type, cu);
}
  
static struct type *
read_unspecified_type (struct die_info *die, struct dwarf2_cu *cu)
{
  struct type *type;

  /* For now, we only support the C meaning of an unspecified type: void.  */

  type = init_type (TYPE_CODE_VOID, 0, 0, NULL, cu->objfile);
  TYPE_NAME (type) = dwarf2_name (die, cu);

  return set_die_type (die, type, cu);
}

/* Trivial hash function for die_info: the hash value of a DIE
   is its offset in .debug_info for this objfile.  */

static hashval_t
die_hash (const void *item)
{
  const struct die_info *die = item;
  return die->offset;
}

/* Trivial comparison function for die_info structures: two DIEs
   are equal if they have the same offset.  */

static int
die_eq (const void *item_lhs, const void *item_rhs)
{
  const struct die_info *die_lhs = item_lhs;
  const struct die_info *die_rhs = item_rhs;
  return die_lhs->offset == die_rhs->offset;
}

/* Read a whole compilation unit into a linked list of dies.  */

static struct die_info *
read_comp_unit (gdb_byte *info_ptr, struct dwarf2_cu *cu)
{
  struct die_reader_specs reader_specs;

  gdb_assert (cu->die_hash == NULL);
  cu->die_hash
    = htab_create_alloc_ex (cu->header.length / 12,
			    die_hash,
			    die_eq,
			    NULL,
			    &cu->comp_unit_obstack,
			    hashtab_obstack_allocate,
			    dummy_obstack_deallocate);

  init_cu_die_reader (&reader_specs, cu);

  return read_die_and_children (&reader_specs, info_ptr, &info_ptr, NULL);
}

/* Main entry point for reading a DIE and all children.
   Read the DIE and dump it if requested.  */

static struct die_info *
read_die_and_children (const struct die_reader_specs *reader,
		       gdb_byte *info_ptr,
		       gdb_byte **new_info_ptr,
		       struct die_info *parent)
{
  struct die_info *result = read_die_and_children_1 (reader, info_ptr,
						     new_info_ptr, parent);

  if (dwarf2_die_debug)
    {
      fprintf_unfiltered (gdb_stdlog,
			  "\nRead die from %s of %s:\n",
			  reader->buffer == dwarf2_per_objfile->info.buffer
			  ? ".debug_info"
			  : reader->buffer == dwarf2_per_objfile->types.buffer
			  ? ".debug_types"
			  : "unknown section",
			  reader->abfd->filename);
      dump_die (result, dwarf2_die_debug);
    }

  return result;
}

/* Read a single die and all its descendents.  Set the die's sibling
   field to NULL; set other fields in the die correctly, and set all
   of the descendents' fields correctly.  Set *NEW_INFO_PTR to the
   location of the info_ptr after reading all of those dies.  PARENT
   is the parent of the die in question.  */

static struct die_info *
read_die_and_children_1 (const struct die_reader_specs *reader,
			 gdb_byte *info_ptr,
			 gdb_byte **new_info_ptr,
			 struct die_info *parent)
{
  struct die_info *die;
  gdb_byte *cur_ptr;
  int has_children;

  cur_ptr = read_full_die (reader, &die, info_ptr, &has_children);
  if (die == NULL)
    {
      *new_info_ptr = cur_ptr;
      return NULL;
    }
  store_in_ref_table (die, reader->cu);

  if (has_children)
    die->child = read_die_and_siblings (reader, cur_ptr, new_info_ptr, die);
  else
    {
      die->child = NULL;
      *new_info_ptr = cur_ptr;
    }

  die->sibling = NULL;
  die->parent = parent;
  return die;
}

/* Read a die, all of its descendents, and all of its siblings; set
   all of the fields of all of the dies correctly.  Arguments are as
   in read_die_and_children.  */

static struct die_info *
read_die_and_siblings (const struct die_reader_specs *reader,
		       gdb_byte *info_ptr,
		       gdb_byte **new_info_ptr,
		       struct die_info *parent)
{
  struct die_info *first_die, *last_sibling;
  gdb_byte *cur_ptr;

  cur_ptr = info_ptr;
  first_die = last_sibling = NULL;

  while (1)
    {
      struct die_info *die
	= read_die_and_children_1 (reader, cur_ptr, &cur_ptr, parent);

      if (die == NULL)
	{
	  *new_info_ptr = cur_ptr;
	  return first_die;
	}

      if (!first_die)
	first_die = die;
      else
	last_sibling->sibling = die;

      last_sibling = die;
    }
}

/* Read the die from the .debug_info section buffer.  Set DIEP to
   point to a newly allocated die with its information, except for its
   child, sibling, and parent fields.  Set HAS_CHILDREN to tell
   whether the die has children or not.  */

static gdb_byte *
read_full_die (const struct die_reader_specs *reader,
	       struct die_info **diep, gdb_byte *info_ptr,
	       int *has_children)
{
  unsigned int abbrev_number, bytes_read, i, offset;
  struct abbrev_info *abbrev;
  struct die_info *die;
  struct dwarf2_cu *cu = reader->cu;
  bfd *abfd = reader->abfd;

  offset = info_ptr - reader->buffer;
  abbrev_number = read_unsigned_leb128 (abfd, info_ptr, &bytes_read);
  info_ptr += bytes_read;
  if (!abbrev_number)
    {
      *diep = NULL;
      *has_children = 0;
      return info_ptr;
    }

  abbrev = dwarf2_lookup_abbrev (abbrev_number, cu);
  if (!abbrev)
    error (_("Dwarf Error: could not find abbrev number %d [in module %s]"),
	   abbrev_number,
	   bfd_get_filename (abfd));

  die = dwarf_alloc_die (cu, abbrev->num_attrs);
  die->offset = offset;
  die->tag = abbrev->tag;
  die->abbrev = abbrev_number;

  die->num_attrs = abbrev->num_attrs;

  for (i = 0; i < abbrev->num_attrs; ++i)
    info_ptr = read_attribute (&die->attrs[i], &abbrev->attrs[i],
			       abfd, info_ptr, cu);

  *diep = die;
  *has_children = abbrev->has_children;
  return info_ptr;
}

/* In DWARF version 2, the description of the debugging information is
   stored in a separate .debug_abbrev section.  Before we read any
   dies from a section we read in all abbreviations and install them
   in a hash table.  This function also sets flags in CU describing
   the data found in the abbrev table.  */

static void
dwarf2_read_abbrevs (bfd *abfd, struct dwarf2_cu *cu)
{
  struct comp_unit_head *cu_header = &cu->header;
  gdb_byte *abbrev_ptr;
  struct abbrev_info *cur_abbrev;
  unsigned int abbrev_number, bytes_read, abbrev_name;
  unsigned int abbrev_form, hash_number;
  struct attr_abbrev *cur_attrs;
  unsigned int allocated_attrs;

  /* Initialize dwarf2 abbrevs */
  obstack_init (&cu->abbrev_obstack);
  cu->dwarf2_abbrevs = obstack_alloc (&cu->abbrev_obstack,
				      (ABBREV_HASH_SIZE
				       * sizeof (struct abbrev_info *)));
  memset (cu->dwarf2_abbrevs, 0,
          ABBREV_HASH_SIZE * sizeof (struct abbrev_info *));

  abbrev_ptr = dwarf2_per_objfile->abbrev.buffer + cu_header->abbrev_offset;
  abbrev_number = read_unsigned_leb128 (abfd, abbrev_ptr, &bytes_read);
  abbrev_ptr += bytes_read;

  allocated_attrs = ATTR_ALLOC_CHUNK;
  cur_attrs = xmalloc (allocated_attrs * sizeof (struct attr_abbrev));
  
  /* loop until we reach an abbrev number of 0 */
  while (abbrev_number)
    {
      cur_abbrev = dwarf_alloc_abbrev (cu);

      /* read in abbrev header */
      cur_abbrev->number = abbrev_number;
      cur_abbrev->tag = read_unsigned_leb128 (abfd, abbrev_ptr, &bytes_read);
      abbrev_ptr += bytes_read;
      cur_abbrev->has_children = read_1_byte (abfd, abbrev_ptr);
      abbrev_ptr += 1;

      if (cur_abbrev->tag == DW_TAG_namespace)
	cu->has_namespace_info = 1;

      /* now read in declarations */
      abbrev_name = read_unsigned_leb128 (abfd, abbrev_ptr, &bytes_read);
      abbrev_ptr += bytes_read;
      abbrev_form = read_unsigned_leb128 (abfd, abbrev_ptr, &bytes_read);
      abbrev_ptr += bytes_read;
      while (abbrev_name)
	{
	  if (cur_abbrev->num_attrs == allocated_attrs)
	    {
	      allocated_attrs += ATTR_ALLOC_CHUNK;
	      cur_attrs
		= xrealloc (cur_attrs, (allocated_attrs
					* sizeof (struct attr_abbrev)));
	    }

	  /* Record whether this compilation unit might have
	     inter-compilation-unit references.  If we don't know what form
	     this attribute will have, then it might potentially be a
	     DW_FORM_ref_addr, so we conservatively expect inter-CU
	     references.  */

	  if (abbrev_form == DW_FORM_ref_addr
	      || abbrev_form == DW_FORM_indirect)
	    cu->has_form_ref_addr = 1;

	  cur_attrs[cur_abbrev->num_attrs].name = abbrev_name;
	  cur_attrs[cur_abbrev->num_attrs++].form = abbrev_form;
	  abbrev_name = read_unsigned_leb128 (abfd, abbrev_ptr, &bytes_read);
	  abbrev_ptr += bytes_read;
	  abbrev_form = read_unsigned_leb128 (abfd, abbrev_ptr, &bytes_read);
	  abbrev_ptr += bytes_read;
	}

      cur_abbrev->attrs = obstack_alloc (&cu->abbrev_obstack,
					 (cur_abbrev->num_attrs
					  * sizeof (struct attr_abbrev)));
      memcpy (cur_abbrev->attrs, cur_attrs,
	      cur_abbrev->num_attrs * sizeof (struct attr_abbrev));

      hash_number = abbrev_number % ABBREV_HASH_SIZE;
      cur_abbrev->next = cu->dwarf2_abbrevs[hash_number];
      cu->dwarf2_abbrevs[hash_number] = cur_abbrev;

      /* Get next abbreviation.
         Under Irix6 the abbreviations for a compilation unit are not
         always properly terminated with an abbrev number of 0.
         Exit loop if we encounter an abbreviation which we have
         already read (which means we are about to read the abbreviations
         for the next compile unit) or if the end of the abbreviation
         table is reached.  */
      if ((unsigned int) (abbrev_ptr - dwarf2_per_objfile->abbrev.buffer)
	  >= dwarf2_per_objfile->abbrev.size)
	break;
      abbrev_number = read_unsigned_leb128 (abfd, abbrev_ptr, &bytes_read);
      abbrev_ptr += bytes_read;
      if (dwarf2_lookup_abbrev (abbrev_number, cu) != NULL)
	break;
    }

  xfree (cur_attrs);
}

/* Release the memory used by the abbrev table for a compilation unit.  */

static void
dwarf2_free_abbrev_table (void *ptr_to_cu)
{
  struct dwarf2_cu *cu = ptr_to_cu;

  obstack_free (&cu->abbrev_obstack, NULL);
  cu->dwarf2_abbrevs = NULL;
}

/* Lookup an abbrev_info structure in the abbrev hash table.  */

static struct abbrev_info *
dwarf2_lookup_abbrev (unsigned int number, struct dwarf2_cu *cu)
{
  unsigned int hash_number;
  struct abbrev_info *abbrev;

  hash_number = number % ABBREV_HASH_SIZE;
  abbrev = cu->dwarf2_abbrevs[hash_number];

  while (abbrev)
    {
      if (abbrev->number == number)
	return abbrev;
      else
	abbrev = abbrev->next;
    }
  return NULL;
}

/* Returns nonzero if TAG represents a type that we might generate a partial
   symbol for.  */

static int
is_type_tag_for_partial (int tag)
{
  switch (tag)
    {
#if 0
    /* Some types that would be reasonable to generate partial symbols for,
       that we don't at present.  */
    case DW_TAG_array_type:
    case DW_TAG_file_type:
    case DW_TAG_ptr_to_member_type:
    case DW_TAG_set_type:
    case DW_TAG_string_type:
    case DW_TAG_subroutine_type:
#endif
    case DW_TAG_base_type:
    case DW_TAG_class_type:
    case DW_TAG_interface_type:
    case DW_TAG_enumeration_type:
    case DW_TAG_structure_type:
    case DW_TAG_subrange_type:
    case DW_TAG_typedef:
    case DW_TAG_union_type:
      return 1;
    default:
      return 0;
    }
}

/* Load all DIEs that are interesting for partial symbols into memory.  */

static struct partial_die_info *
load_partial_dies (bfd *abfd, gdb_byte *buffer, gdb_byte *info_ptr,
		   int building_psymtab, struct dwarf2_cu *cu)
{
  struct partial_die_info *part_die;
  struct partial_die_info *parent_die, *last_die, *first_die = NULL;
  struct abbrev_info *abbrev;
  unsigned int bytes_read;
  unsigned int load_all = 0;

  int nesting_level = 1;

  parent_die = NULL;
  last_die = NULL;

  if (cu->per_cu && cu->per_cu->load_all_dies)
    load_all = 1;

  cu->partial_dies
    = htab_create_alloc_ex (cu->header.length / 12,
			    partial_die_hash,
			    partial_die_eq,
			    NULL,
			    &cu->comp_unit_obstack,
			    hashtab_obstack_allocate,
			    dummy_obstack_deallocate);

  part_die = obstack_alloc (&cu->comp_unit_obstack,
			    sizeof (struct partial_die_info));

  while (1)
    {
      abbrev = peek_die_abbrev (info_ptr, &bytes_read, cu);

      /* A NULL abbrev means the end of a series of children.  */
      if (abbrev == NULL)
	{
	  if (--nesting_level == 0)
	    {
	      /* PART_DIE was probably the last thing allocated on the
		 comp_unit_obstack, so we could call obstack_free
		 here.  We don't do that because the waste is small,
		 and will be cleaned up when we're done with this
		 compilation unit.  This way, we're also more robust
		 against other users of the comp_unit_obstack.  */
	      return first_die;
	    }
	  info_ptr += bytes_read;
	  last_die = parent_die;
	  parent_die = parent_die->die_parent;
	  continue;
	}

      /* Check whether this DIE is interesting enough to save.  Normally
	 we would not be interested in members here, but there may be
	 later variables referencing them via DW_AT_specification (for
	 static members).  */
      if (!load_all
	  && !is_type_tag_for_partial (abbrev->tag)
	  && abbrev->tag != DW_TAG_enumerator
	  && abbrev->tag != DW_TAG_subprogram
	  && abbrev->tag != DW_TAG_lexical_block
	  && abbrev->tag != DW_TAG_variable
	  && abbrev->tag != DW_TAG_namespace
	  && abbrev->tag != DW_TAG_member)
	{
	  /* Otherwise we skip to the next sibling, if any.  */
	  info_ptr = skip_one_die (buffer, info_ptr + bytes_read, abbrev, cu);
	  continue;
	}

      info_ptr = read_partial_die (part_die, abbrev, bytes_read, abfd,
				   buffer, info_ptr, cu);

      /* This two-pass algorithm for processing partial symbols has a
	 high cost in cache pressure.  Thus, handle some simple cases
	 here which cover the majority of C partial symbols.  DIEs
	 which neither have specification tags in them, nor could have
	 specification tags elsewhere pointing at them, can simply be
	 processed and discarded.

	 This segment is also optional; scan_partial_symbols and
	 add_partial_symbol will handle these DIEs if we chain
	 them in normally.  When compilers which do not emit large
	 quantities of duplicate debug information are more common,
	 this code can probably be removed.  */

      /* Any complete simple types at the top level (pretty much all
	 of them, for a language without namespaces), can be processed
	 directly.  */
      if (parent_die == NULL
	  && part_die->has_specification == 0
	  && part_die->is_declaration == 0
	  && (part_die->tag == DW_TAG_typedef
	      || part_die->tag == DW_TAG_base_type
	      || part_die->tag == DW_TAG_subrange_type))
	{
	  if (building_psymtab && part_die->name != NULL)
	    add_psymbol_to_list (part_die->name, strlen (part_die->name), 0,
				 VAR_DOMAIN, LOC_TYPEDEF,
				 &cu->objfile->static_psymbols,
				 0, (CORE_ADDR) 0, cu->language, cu->objfile);
	  info_ptr = locate_pdi_sibling (part_die, buffer, info_ptr, abfd, cu);
	  continue;
	}

      /* If we're at the second level, and we're an enumerator, and
	 our parent has no specification (meaning possibly lives in a
	 namespace elsewhere), then we can add the partial symbol now
	 instead of queueing it.  */
      if (part_die->tag == DW_TAG_enumerator
	  && parent_die != NULL
	  && parent_die->die_parent == NULL
	  && parent_die->tag == DW_TAG_enumeration_type
	  && parent_die->has_specification == 0)
	{
	  if (part_die->name == NULL)
	    complaint (&symfile_complaints, _("malformed enumerator DIE ignored"));
	  else if (building_psymtab)
	    add_psymbol_to_list (part_die->name, strlen (part_die->name), 0,
				 VAR_DOMAIN, LOC_CONST,
				 (cu->language == language_cplus
				  || cu->language == language_java)
				 ? &cu->objfile->global_psymbols
				 : &cu->objfile->static_psymbols,
				 0, (CORE_ADDR) 0, cu->language, cu->objfile);

	  info_ptr = locate_pdi_sibling (part_die, buffer, info_ptr, abfd, cu);
	  continue;
	}

      /* We'll save this DIE so link it in.  */
      part_die->die_parent = parent_die;
      part_die->die_sibling = NULL;
      part_die->die_child = NULL;

      if (last_die && last_die == parent_die)
	last_die->die_child = part_die;
      else if (last_die)
	last_die->die_sibling = part_die;

      last_die = part_die;

      if (first_die == NULL)
	first_die = part_die;

      /* Maybe add the DIE to the hash table.  Not all DIEs that we
	 find interesting need to be in the hash table, because we
	 also have the parent/sibling/child chains; only those that we
	 might refer to by offset later during partial symbol reading.

	 For now this means things that might have be the target of a
	 DW_AT_specification, DW_AT_abstract_origin, or
	 DW_AT_extension.  DW_AT_extension will refer only to
	 namespaces; DW_AT_abstract_origin refers to functions (and
	 many things under the function DIE, but we do not recurse
	 into function DIEs during partial symbol reading) and
	 possibly variables as well; DW_AT_specification refers to
	 declarations.  Declarations ought to have the DW_AT_declaration
	 flag.  It happens that GCC forgets to put it in sometimes, but
	 only for functions, not for types.

	 Adding more things than necessary to the hash table is harmless
	 except for the performance cost.  Adding too few will result in
	 wasted time in find_partial_die, when we reread the compilation
	 unit with load_all_dies set.  */

      if (load_all
	  || abbrev->tag == DW_TAG_subprogram
	  || abbrev->tag == DW_TAG_variable
	  || abbrev->tag == DW_TAG_namespace
	  || part_die->is_declaration)
	{
	  void **slot;

	  slot = htab_find_slot_with_hash (cu->partial_dies, part_die,
					   part_die->offset, INSERT);
	  *slot = part_die;
	}

      part_die = obstack_alloc (&cu->comp_unit_obstack,
				sizeof (struct partial_die_info));

      /* For some DIEs we want to follow their children (if any).  For C
	 we have no reason to follow the children of structures; for other
	 languages we have to, both so that we can get at method physnames
	 to infer fully qualified class names, and for DW_AT_specification.

	 For Ada, we need to scan the children of subprograms and lexical
	 blocks as well because Ada allows the definition of nested
	 entities that could be interesting for the debugger, such as
	 nested subprograms for instance.  */
      if (last_die->has_children
	  && (load_all
	      || last_die->tag == DW_TAG_namespace
	      || last_die->tag == DW_TAG_enumeration_type
	      || (cu->language != language_c
		  && (last_die->tag == DW_TAG_class_type
		      || last_die->tag == DW_TAG_interface_type
		      || last_die->tag == DW_TAG_structure_type
		      || last_die->tag == DW_TAG_union_type))
	      || (cu->language == language_ada
		  && (last_die->tag == DW_TAG_subprogram
		      || last_die->tag == DW_TAG_lexical_block))))
	{
	  nesting_level++;
	  parent_die = last_die;
	  continue;
	}

      /* Otherwise we skip to the next sibling, if any.  */
      info_ptr = locate_pdi_sibling (last_die, buffer, info_ptr, abfd, cu);

      /* Back to the top, do it again.  */
    }
}

/* Read a minimal amount of information into the minimal die structure.  */

static gdb_byte *
read_partial_die (struct partial_die_info *part_die,
		  struct abbrev_info *abbrev,
		  unsigned int abbrev_len, bfd *abfd,
		  gdb_byte *buffer, gdb_byte *info_ptr,
		  struct dwarf2_cu *cu)
{
  unsigned int bytes_read, i;
  struct attribute attr;
  int has_low_pc_attr = 0;
  int has_high_pc_attr = 0;

  memset (part_die, 0, sizeof (struct partial_die_info));

  part_die->offset = info_ptr - buffer;

  info_ptr += abbrev_len;

  if (abbrev == NULL)
    return info_ptr;

  part_die->tag = abbrev->tag;
  part_die->has_children = abbrev->has_children;

  for (i = 0; i < abbrev->num_attrs; ++i)
    {
      info_ptr = read_attribute (&attr, &abbrev->attrs[i], abfd, info_ptr, cu);

      /* Store the data if it is of an attribute we want to keep in a
         partial symbol table.  */
      switch (attr.name)
	{
	case DW_AT_name:
	  switch (part_die->tag)
	    {
	    case DW_TAG_compile_unit:
	    case DW_TAG_type_unit:
	      /* Compilation units have a DW_AT_name that is a filename, not
		 a source language identifier.  */
	    case DW_TAG_enumeration_type:
	    case DW_TAG_enumerator:
	      /* These tags always have simple identifiers already; no need
		 to canonicalize them.  */
	      part_die->name = DW_STRING (&attr);
	      break;
	    default:
	      part_die->name
		= dwarf2_canonicalize_name (DW_STRING (&attr), cu,
					    &cu->comp_unit_obstack);
	      break;
	    }
	  break;
	case DW_AT_MIPS_linkage_name:
	  part_die->name = DW_STRING (&attr);
	  break;
	case DW_AT_low_pc:
	  has_low_pc_attr = 1;
	  part_die->lowpc = DW_ADDR (&attr);
	  break;
	case DW_AT_high_pc:
	  has_high_pc_attr = 1;
	  part_die->highpc = DW_ADDR (&attr);
	  break;
	case DW_AT_location:
          /* Support the .debug_loc offsets */
          if (attr_form_is_block (&attr))
            {
	       part_die->locdesc = DW_BLOCK (&attr);
            }
          else if (attr_form_is_section_offset (&attr))
            {
	      dwarf2_complex_location_expr_complaint ();
            }
          else
            {
	      dwarf2_invalid_attrib_class_complaint ("DW_AT_location",
						     "partial symbol information");
            }
	  break;
	case DW_AT_external:
	  part_die->is_external = DW_UNSND (&attr);
	  break;
	case DW_AT_declaration:
	  part_die->is_declaration = DW_UNSND (&attr);
	  break;
	case DW_AT_type:
	  part_die->has_type = 1;
	  break;
	case DW_AT_abstract_origin:
	case DW_AT_specification:
	case DW_AT_extension:
	  part_die->has_specification = 1;
	  part_die->spec_offset = dwarf2_get_ref_die_offset (&attr);
	  break;
	case DW_AT_sibling:
	  /* Ignore absolute siblings, they might point outside of
	     the current compile unit.  */
	  if (attr.form == DW_FORM_ref_addr)
	    complaint (&symfile_complaints, _("ignoring absolute DW_AT_sibling"));
	  else
	    part_die->sibling = buffer + dwarf2_get_ref_die_offset (&attr);
	  break;
        case DW_AT_byte_size:
          part_die->has_byte_size = 1;
          break;
	case DW_AT_calling_convention:
	  /* DWARF doesn't provide a way to identify a program's source-level
	     entry point.  DW_AT_calling_convention attributes are only meant
	     to describe functions' calling conventions.

	     However, because it's a necessary piece of information in
	     Fortran, and because DW_CC_program is the only piece of debugging
	     information whose definition refers to a 'main program' at all,
	     several compilers have begun marking Fortran main programs with
	     DW_CC_program --- even when those functions use the standard
	     calling conventions.

	     So until DWARF specifies a way to provide this information and
	     compilers pick up the new representation, we'll support this
	     practice.  */
	  if (DW_UNSND (&attr) == DW_CC_program
	      && cu->language == language_fortran)
	    set_main_name (part_die->name);
	  break;
	default:
	  break;
	}
    }

  /* When using the GNU linker, .gnu.linkonce. sections are used to
     eliminate duplicate copies of functions and vtables and such.
     The linker will arbitrarily choose one and discard the others.
     The AT_*_pc values for such functions refer to local labels in
     these sections.  If the section from that file was discarded, the
     labels are not in the output, so the relocs get a value of 0.
     If this is a discarded function, mark the pc bounds as invalid,
     so that GDB will ignore it.  */
  if (has_low_pc_attr && has_high_pc_attr
      && part_die->lowpc < part_die->highpc
      && (part_die->lowpc != 0
	  || dwarf2_per_objfile->has_section_at_zero))
    part_die->has_pc_info = 1;

  return info_ptr;
}

/* Find a cached partial DIE at OFFSET in CU.  */

static struct partial_die_info *
find_partial_die_in_comp_unit (unsigned int offset, struct dwarf2_cu *cu)
{
  struct partial_die_info *lookup_die = NULL;
  struct partial_die_info part_die;

  part_die.offset = offset;
  lookup_die = htab_find_with_hash (cu->partial_dies, &part_die, offset);

  return lookup_die;
}

/* Find a partial DIE at OFFSET, which may or may not be in CU,
   except in the case of .debug_types DIEs which do not reference
   outside their CU (they do however referencing other types via
   DW_FORM_sig8).  */

static struct partial_die_info *
find_partial_die (unsigned int offset, struct dwarf2_cu *cu)
{
  struct dwarf2_per_cu_data *per_cu = NULL;
  struct partial_die_info *pd = NULL;

  if (cu->per_cu->from_debug_types)
    {
      pd = find_partial_die_in_comp_unit (offset, cu);
      if (pd != NULL)
	return pd;
      goto not_found;
    }

  if (offset_in_cu_p (&cu->header, offset))
    {
      pd = find_partial_die_in_comp_unit (offset, cu);
      if (pd != NULL)
	return pd;
    }

  per_cu = dwarf2_find_containing_comp_unit (offset, cu->objfile);

  if (per_cu->cu == NULL)
    {
      load_partial_comp_unit (per_cu, cu->objfile);
      per_cu->cu->read_in_chain = dwarf2_per_objfile->read_in_chain;
      dwarf2_per_objfile->read_in_chain = per_cu;
    }

  per_cu->cu->last_used = 0;
  pd = find_partial_die_in_comp_unit (offset, per_cu->cu);

  if (pd == NULL && per_cu->load_all_dies == 0)
    {
      struct cleanup *back_to;
      struct partial_die_info comp_unit_die;
      struct abbrev_info *abbrev;
      unsigned int bytes_read;
      char *info_ptr;

      per_cu->load_all_dies = 1;

      /* Re-read the DIEs.  */
      back_to = make_cleanup (null_cleanup, 0);
      if (per_cu->cu->dwarf2_abbrevs == NULL)
	{
	  dwarf2_read_abbrevs (per_cu->cu->objfile->obfd, per_cu->cu);
	  make_cleanup (dwarf2_free_abbrev_table, per_cu->cu);
	}
      info_ptr = (dwarf2_per_objfile->info.buffer
		  + per_cu->cu->header.offset
		  + per_cu->cu->header.first_die_offset);
      abbrev = peek_die_abbrev (info_ptr, &bytes_read, per_cu->cu);
      info_ptr = read_partial_die (&comp_unit_die, abbrev, bytes_read,
				   per_cu->cu->objfile->obfd,
				   dwarf2_per_objfile->info.buffer, info_ptr,
				   per_cu->cu);
      if (comp_unit_die.has_children)
	load_partial_dies (per_cu->cu->objfile->obfd,
			   dwarf2_per_objfile->info.buffer, info_ptr,
			   0, per_cu->cu);
      do_cleanups (back_to);

      pd = find_partial_die_in_comp_unit (offset, per_cu->cu);
    }

 not_found:

  if (pd == NULL)
    internal_error (__FILE__, __LINE__,
		    _("could not find partial DIE 0x%x in cache [from module %s]\n"),
		    offset, bfd_get_filename (cu->objfile->obfd));
  return pd;
}

/* Adjust PART_DIE before generating a symbol for it.  This function
   may set the is_external flag or change the DIE's name.  */

static void
fixup_partial_die (struct partial_die_info *part_die,
		   struct dwarf2_cu *cu)
{
  /* If we found a reference attribute and the DIE has no name, try
     to find a name in the referred to DIE.  */

  if (part_die->name == NULL && part_die->has_specification)
    {
      struct partial_die_info *spec_die;

      spec_die = find_partial_die (part_die->spec_offset, cu);

      fixup_partial_die (spec_die, cu);

      if (spec_die->name)
	{
	  part_die->name = spec_die->name;

	  /* Copy DW_AT_external attribute if it is set.  */
	  if (spec_die->is_external)
	    part_die->is_external = spec_die->is_external;
	}
    }

  /* Set default names for some unnamed DIEs.  */
  if (part_die->name == NULL && (part_die->tag == DW_TAG_structure_type
				 || part_die->tag == DW_TAG_class_type))
    part_die->name = "(anonymous class)";

  if (part_die->name == NULL && part_die->tag == DW_TAG_namespace)
    part_die->name = "(anonymous namespace)";

  if (part_die->tag == DW_TAG_structure_type
      || part_die->tag == DW_TAG_class_type
      || part_die->tag == DW_TAG_union_type)
    guess_structure_name (part_die, cu);
}

/* Read an attribute value described by an attribute form.  */

static gdb_byte *
read_attribute_value (struct attribute *attr, unsigned form,
		      bfd *abfd, gdb_byte *info_ptr,
		      struct dwarf2_cu *cu)
{
  struct comp_unit_head *cu_header = &cu->header;
  unsigned int bytes_read;
  struct dwarf_block *blk;

  attr->form = form;
  switch (form)
    {
    case DW_FORM_addr:
    case DW_FORM_ref_addr:
      DW_ADDR (attr) = read_address (abfd, info_ptr, cu, &bytes_read);
      info_ptr += bytes_read;
      break;
    case DW_FORM_block2:
      blk = dwarf_alloc_block (cu);
      blk->size = read_2_bytes (abfd, info_ptr);
      info_ptr += 2;
      blk->data = read_n_bytes (abfd, info_ptr, blk->size);
      info_ptr += blk->size;
      DW_BLOCK (attr) = blk;
      break;
    case DW_FORM_block4:
      blk = dwarf_alloc_block (cu);
      blk->size = read_4_bytes (abfd, info_ptr);
      info_ptr += 4;
      blk->data = read_n_bytes (abfd, info_ptr, blk->size);
      info_ptr += blk->size;
      DW_BLOCK (attr) = blk;
      break;
    case DW_FORM_data2:
      DW_UNSND (attr) = read_2_bytes (abfd, info_ptr);
      info_ptr += 2;
      break;
    case DW_FORM_data4:
      DW_UNSND (attr) = read_4_bytes (abfd, info_ptr);
      info_ptr += 4;
      break;
    case DW_FORM_data8:
      DW_UNSND (attr) = read_8_bytes (abfd, info_ptr);
      info_ptr += 8;
      break;
    case DW_FORM_string:
      DW_STRING (attr) = read_string (abfd, info_ptr, &bytes_read);
      DW_STRING_IS_CANONICAL (attr) = 0;
      info_ptr += bytes_read;
      break;
    case DW_FORM_strp:
      DW_STRING (attr) = read_indirect_string (abfd, info_ptr, cu_header,
					       &bytes_read);
      DW_STRING_IS_CANONICAL (attr) = 0;
      info_ptr += bytes_read;
      break;
    case DW_FORM_block:
      blk = dwarf_alloc_block (cu);
      blk->size = read_unsigned_leb128 (abfd, info_ptr, &bytes_read);
      info_ptr += bytes_read;
      blk->data = read_n_bytes (abfd, info_ptr, blk->size);
      info_ptr += blk->size;
      DW_BLOCK (attr) = blk;
      break;
    case DW_FORM_block1:
      blk = dwarf_alloc_block (cu);
      blk->size = read_1_byte (abfd, info_ptr);
      info_ptr += 1;
      blk->data = read_n_bytes (abfd, info_ptr, blk->size);
      info_ptr += blk->size;
      DW_BLOCK (attr) = blk;
      break;
    case DW_FORM_data1:
      DW_UNSND (attr) = read_1_byte (abfd, info_ptr);
      info_ptr += 1;
      break;
    case DW_FORM_flag:
      DW_UNSND (attr) = read_1_byte (abfd, info_ptr);
      info_ptr += 1;
      break;
    case DW_FORM_sdata:
      DW_SND (attr) = read_signed_leb128 (abfd, info_ptr, &bytes_read);
      info_ptr += bytes_read;
      break;
    case DW_FORM_udata:
      DW_UNSND (attr) = read_unsigned_leb128 (abfd, info_ptr, &bytes_read);
      info_ptr += bytes_read;
      break;
    case DW_FORM_ref1:
      DW_ADDR (attr) = cu->header.offset + read_1_byte (abfd, info_ptr);
      info_ptr += 1;
      break;
    case DW_FORM_ref2:
      DW_ADDR (attr) = cu->header.offset + read_2_bytes (abfd, info_ptr);
      info_ptr += 2;
      break;
    case DW_FORM_ref4:
      DW_ADDR (attr) = cu->header.offset + read_4_bytes (abfd, info_ptr);
      info_ptr += 4;
      break;
    case DW_FORM_ref8:
      DW_ADDR (attr) = cu->header.offset + read_8_bytes (abfd, info_ptr);
      info_ptr += 8;
      break;
    case DW_FORM_sig8:
      /* Convert the signature to something we can record in DW_UNSND
	 for later lookup.
         NOTE: This is NULL if the type wasn't found.  */
      DW_SIGNATURED_TYPE (attr) =
	lookup_signatured_type (cu->objfile, read_8_bytes (abfd, info_ptr));
      info_ptr += 8;
      break;
    case DW_FORM_ref_udata:
      DW_ADDR (attr) = (cu->header.offset
			+ read_unsigned_leb128 (abfd, info_ptr, &bytes_read));
      info_ptr += bytes_read;
      break;
    case DW_FORM_indirect:
      form = read_unsigned_leb128 (abfd, info_ptr, &bytes_read);
      info_ptr += bytes_read;
      info_ptr = read_attribute_value (attr, form, abfd, info_ptr, cu);
      break;
    default:
      error (_("Dwarf Error: Cannot handle %s in DWARF reader [in module %s]"),
	     dwarf_form_name (form),
	     bfd_get_filename (abfd));
    }

  /* We have seen instances where the compiler tried to emit a byte
     size attribute of -1 which ended up being encoded as an unsigned
     0xffffffff.  Although 0xffffffff is technically a valid size value,
     an object of this size seems pretty unlikely so we can relatively
     safely treat these cases as if the size attribute was invalid and
     treat them as zero by default.  */
  if (attr->name == DW_AT_byte_size
      && form == DW_FORM_data4
      && DW_UNSND (attr) >= 0xffffffff)
    {
      complaint
        (&symfile_complaints,
         _("Suspicious DW_AT_byte_size value treated as zero instead of %s"),
         hex_string (DW_UNSND (attr)));
      DW_UNSND (attr) = 0;
    }

  return info_ptr;
}

/* Read an attribute described by an abbreviated attribute.  */

static gdb_byte *
read_attribute (struct attribute *attr, struct attr_abbrev *abbrev,
		bfd *abfd, gdb_byte *info_ptr, struct dwarf2_cu *cu)
{
  attr->name = abbrev->name;
  return read_attribute_value (attr, abbrev->form, abfd, info_ptr, cu);
}

/* read dwarf information from a buffer */

static unsigned int
read_1_byte (bfd *abfd, gdb_byte *buf)
{
  return bfd_get_8 (abfd, buf);
}

static int
read_1_signed_byte (bfd *abfd, gdb_byte *buf)
{
  return bfd_get_signed_8 (abfd, buf);
}

static unsigned int
read_2_bytes (bfd *abfd, gdb_byte *buf)
{
  return bfd_get_16 (abfd, buf);
}

static int
read_2_signed_bytes (bfd *abfd, gdb_byte *buf)
{
  return bfd_get_signed_16 (abfd, buf);
}

static unsigned int
read_4_bytes (bfd *abfd, gdb_byte *buf)
{
  return bfd_get_32 (abfd, buf);
}

static int
read_4_signed_bytes (bfd *abfd, gdb_byte *buf)
{
  return bfd_get_signed_32 (abfd, buf);
}

static ULONGEST
read_8_bytes (bfd *abfd, gdb_byte *buf)
{
  return bfd_get_64 (abfd, buf);
}

static CORE_ADDR
read_address (bfd *abfd, gdb_byte *buf, struct dwarf2_cu *cu,
	      unsigned int *bytes_read)
{
  struct comp_unit_head *cu_header = &cu->header;
  CORE_ADDR retval = 0;

  if (cu_header->signed_addr_p)
    {
      switch (cu_header->addr_size)
	{
	case 2:
	  retval = bfd_get_signed_16 (abfd, buf);
	  break;
	case 4:
	  retval = bfd_get_signed_32 (abfd, buf);
	  break;
	case 8:
	  retval = bfd_get_signed_64 (abfd, buf);
	  break;
	default:
	  internal_error (__FILE__, __LINE__,
			  _("read_address: bad switch, signed [in module %s]"),
			  bfd_get_filename (abfd));
	}
    }
  else
    {
      switch (cu_header->addr_size)
	{
	case 2:
	  retval = bfd_get_16 (abfd, buf);
	  break;
	case 4:
	  retval = bfd_get_32 (abfd, buf);
	  break;
	case 8:
	  retval = bfd_get_64 (abfd, buf);
	  break;
	default:
	  internal_error (__FILE__, __LINE__,
			  _("read_address: bad switch, unsigned [in module %s]"),
			  bfd_get_filename (abfd));
	}
    }

  *bytes_read = cu_header->addr_size;
  return retval;
}

/* Read the initial length from a section.  The (draft) DWARF 3
   specification allows the initial length to take up either 4 bytes
   or 12 bytes.  If the first 4 bytes are 0xffffffff, then the next 8
   bytes describe the length and all offsets will be 8 bytes in length
   instead of 4.

   An older, non-standard 64-bit format is also handled by this
   function.  The older format in question stores the initial length
   as an 8-byte quantity without an escape value.  Lengths greater
   than 2^32 aren't very common which means that the initial 4 bytes
   is almost always zero.  Since a length value of zero doesn't make
   sense for the 32-bit format, this initial zero can be considered to
   be an escape value which indicates the presence of the older 64-bit
   format.  As written, the code can't detect (old format) lengths
   greater than 4GB.  If it becomes necessary to handle lengths
   somewhat larger than 4GB, we could allow other small values (such
   as the non-sensical values of 1, 2, and 3) to also be used as
   escape values indicating the presence of the old format.

   The value returned via bytes_read should be used to increment the
   relevant pointer after calling read_initial_length().

   [ Note:  read_initial_length() and read_offset() are based on the
     document entitled "DWARF Debugging Information Format", revision
     3, draft 8, dated November 19, 2001.  This document was obtained
     from:

	http://reality.sgiweb.org/davea/dwarf3-draft8-011125.pdf
     
     This document is only a draft and is subject to change.  (So beware.)

     Details regarding the older, non-standard 64-bit format were
     determined empirically by examining 64-bit ELF files produced by
     the SGI toolchain on an IRIX 6.5 machine.

     - Kevin, July 16, 2002
   ] */

static LONGEST
read_initial_length (bfd *abfd, gdb_byte *buf, unsigned int *bytes_read)
{
  LONGEST length = bfd_get_32 (abfd, buf);

  if (length == 0xffffffff)
    {
      length = bfd_get_64 (abfd, buf + 4);
      *bytes_read = 12;
    }
  else if (length == 0)
    {
      /* Handle the (non-standard) 64-bit DWARF2 format used by IRIX.  */
      length = bfd_get_64 (abfd, buf);
      *bytes_read = 8;
    }
  else
    {
      *bytes_read = 4;
    }

  return length;
}

/* Cover function for read_initial_length.
   Returns the length of the object at BUF, and stores the size of the
   initial length in *BYTES_READ and stores the size that offsets will be in
   *OFFSET_SIZE.
   If the initial length size is not equivalent to that specified in
   CU_HEADER then issue a complaint.
   This is useful when reading non-comp-unit headers.  */

static LONGEST
read_checked_initial_length_and_offset (bfd *abfd, gdb_byte *buf,
					const struct comp_unit_head *cu_header,
					unsigned int *bytes_read,
					unsigned int *offset_size)
{
  LONGEST length = read_initial_length (abfd, buf, bytes_read);

  gdb_assert (cu_header->initial_length_size == 4
	      || cu_header->initial_length_size == 8
	      || cu_header->initial_length_size == 12);

  if (cu_header->initial_length_size != *bytes_read)
    complaint (&symfile_complaints,
	       _("intermixed 32-bit and 64-bit DWARF sections"));

  *offset_size = (*bytes_read == 4) ? 4 : 8;
  return length;
}

/* Read an offset from the data stream.  The size of the offset is
   given by cu_header->offset_size.  */

static LONGEST
read_offset (bfd *abfd, gdb_byte *buf, const struct comp_unit_head *cu_header,
             unsigned int *bytes_read)
{
  LONGEST offset = read_offset_1 (abfd, buf, cu_header->offset_size);
  *bytes_read = cu_header->offset_size;
  return offset;
}

/* Read an offset from the data stream.  */

static LONGEST
read_offset_1 (bfd *abfd, gdb_byte *buf, unsigned int offset_size)
{
  LONGEST retval = 0;

  switch (offset_size)
    {
    case 4:
      retval = bfd_get_32 (abfd, buf);
      break;
    case 8:
      retval = bfd_get_64 (abfd, buf);
      break;
    default:
      internal_error (__FILE__, __LINE__,
		      _("read_offset_1: bad switch [in module %s]"),
		      bfd_get_filename (abfd));
    }

  return retval;
}

static gdb_byte *
read_n_bytes (bfd *abfd, gdb_byte *buf, unsigned int size)
{
  /* If the size of a host char is 8 bits, we can return a pointer
     to the buffer, otherwise we have to copy the data to a buffer
     allocated on the temporary obstack.  */
  gdb_assert (HOST_CHAR_BIT == 8);
  return buf;
}

static char *
read_string (bfd *abfd, gdb_byte *buf, unsigned int *bytes_read_ptr)
{
  /* If the size of a host char is 8 bits, we can return a pointer
     to the string, otherwise we have to copy the string to a buffer
     allocated on the temporary obstack.  */
  gdb_assert (HOST_CHAR_BIT == 8);
  if (*buf == '\0')
    {
      *bytes_read_ptr = 1;
      return NULL;
    }
  *bytes_read_ptr = strlen ((char *) buf) + 1;
  return (char *) buf;
}

static char *
read_indirect_string (bfd *abfd, gdb_byte *buf,
		      const struct comp_unit_head *cu_header,
		      unsigned int *bytes_read_ptr)
{
  LONGEST str_offset = read_offset (abfd, buf, cu_header, bytes_read_ptr);

  if (dwarf2_per_objfile->str.buffer == NULL)
    {
      error (_("DW_FORM_strp used without .debug_str section [in module %s]"),
		      bfd_get_filename (abfd));
      return NULL;
    }
  if (str_offset >= dwarf2_per_objfile->str.size)
    {
      error (_("DW_FORM_strp pointing outside of .debug_str section [in module %s]"),
		      bfd_get_filename (abfd));
      return NULL;
    }
  gdb_assert (HOST_CHAR_BIT == 8);
  if (dwarf2_per_objfile->str.buffer[str_offset] == '\0')
    return NULL;
  return (char *) (dwarf2_per_objfile->str.buffer + str_offset);
}

static unsigned long
read_unsigned_leb128 (bfd *abfd, gdb_byte *buf, unsigned int *bytes_read_ptr)
{
  unsigned long result;
  unsigned int num_read;
  int i, shift;
  unsigned char byte;

  result = 0;
  shift = 0;
  num_read = 0;
  i = 0;
  while (1)
    {
      byte = bfd_get_8 (abfd, buf);
      buf++;
      num_read++;
      result |= ((unsigned long)(byte & 127) << shift);
      if ((byte & 128) == 0)
	{
	  break;
	}
      shift += 7;
    }
  *bytes_read_ptr = num_read;
  return result;
}

static long
read_signed_leb128 (bfd *abfd, gdb_byte *buf, unsigned int *bytes_read_ptr)
{
  long result;
  int i, shift, num_read;
  unsigned char byte;

  result = 0;
  shift = 0;
  num_read = 0;
  i = 0;
  while (1)
    {
      byte = bfd_get_8 (abfd, buf);
      buf++;
      num_read++;
      result |= ((long)(byte & 127) << shift);
      shift += 7;
      if ((byte & 128) == 0)
	{
	  break;
	}
    }
  if ((shift < 8 * sizeof (result)) && (byte & 0x40))
    result |= -(((long)1) << shift);
  *bytes_read_ptr = num_read;
  return result;
}

/* Return a pointer to just past the end of an LEB128 number in BUF.  */

static gdb_byte *
skip_leb128 (bfd *abfd, gdb_byte *buf)
{
  int byte;

  while (1)
    {
      byte = bfd_get_8 (abfd, buf);
      buf++;
      if ((byte & 128) == 0)
	return buf;
    }
}

static void
set_cu_language (unsigned int lang, struct dwarf2_cu *cu)
{
  switch (lang)
    {
    case DW_LANG_C89:
    case DW_LANG_C99:
    case DW_LANG_C:
      cu->language = language_c;
      break;
    case DW_LANG_C_plus_plus:
      cu->language = language_cplus;
      break;
    case DW_LANG_Fortran77:
    case DW_LANG_Fortran90:
    case DW_LANG_Fortran95:
      cu->language = language_fortran;
      break;
    case DW_LANG_Mips_Assembler:
      cu->language = language_asm;
      break;
    case DW_LANG_Java:
      cu->language = language_java;
      break;
    case DW_LANG_Ada83:
    case DW_LANG_Ada95:
      cu->language = language_ada;
      break;
    case DW_LANG_Modula2:
      cu->language = language_m2;
      break;
    case DW_LANG_Pascal83:
      cu->language = language_pascal;
      break;
    case DW_LANG_ObjC:
      cu->language = language_objc;
      break;
    case DW_LANG_Cobol74:
    case DW_LANG_Cobol85:
    default:
      cu->language = language_minimal;
      break;
    }
  cu->language_defn = language_def (cu->language);
}

/* Return the named attribute or NULL if not there.  */

static struct attribute *
dwarf2_attr (struct die_info *die, unsigned int name, struct dwarf2_cu *cu)
{
  unsigned int i;
  struct attribute *spec = NULL;

  for (i = 0; i < die->num_attrs; ++i)
    {
      if (die->attrs[i].name == name)
	return &die->attrs[i];
      if (die->attrs[i].name == DW_AT_specification
	  || die->attrs[i].name == DW_AT_abstract_origin)
	spec = &die->attrs[i];
    }

  if (spec)
    {
      die = follow_die_ref (die, spec, &cu);
      return dwarf2_attr (die, name, cu);
    }

  return NULL;
}

/* Return the named attribute or NULL if not there,
   but do not follow DW_AT_specification, etc.
   This is for use in contexts where we're reading .debug_types dies.
   Following DW_AT_specification, DW_AT_abstract_origin will take us
   back up the chain, and we want to go down.  */

static struct attribute *
dwarf2_attr_no_follow (struct die_info *die, unsigned int name,
		       struct dwarf2_cu *cu)
{
  unsigned int i;

  for (i = 0; i < die->num_attrs; ++i)
    if (die->attrs[i].name == name)
      return &die->attrs[i];

  return NULL;
}

/* Return non-zero iff the attribute NAME is defined for the given DIE,
   and holds a non-zero value.  This function should only be used for
   DW_FORM_flag attributes.  */

static int
dwarf2_flag_true_p (struct die_info *die, unsigned name, struct dwarf2_cu *cu)
{
  struct attribute *attr = dwarf2_attr (die, name, cu);

  return (attr && DW_UNSND (attr));
}

static int
die_is_declaration (struct die_info *die, struct dwarf2_cu *cu)
{
  /* A DIE is a declaration if it has a DW_AT_declaration attribute
     which value is non-zero.  However, we have to be careful with
     DIEs having a DW_AT_specification attribute, because dwarf2_attr()
     (via dwarf2_flag_true_p) follows this attribute.  So we may
     end up accidently finding a declaration attribute that belongs
     to a different DIE referenced by the specification attribute,
     even though the given DIE does not have a declaration attribute.  */
  return (dwarf2_flag_true_p (die, DW_AT_declaration, cu)
	  && dwarf2_attr (die, DW_AT_specification, cu) == NULL);
}

/* Return the die giving the specification for DIE, if there is
   one.  *SPEC_CU is the CU containing DIE on input, and the CU
   containing the return value on output.  If there is no
   specification, but there is an abstract origin, that is
   returned.  */

static struct die_info *
die_specification (struct die_info *die, struct dwarf2_cu **spec_cu)
{
  struct attribute *spec_attr = dwarf2_attr (die, DW_AT_specification,
					     *spec_cu);

  if (spec_attr == NULL)
    spec_attr = dwarf2_attr (die, DW_AT_abstract_origin, *spec_cu);

  if (spec_attr == NULL)
    return NULL;
  else
    return follow_die_ref (die, spec_attr, spec_cu);
}

/* Free the line_header structure *LH, and any arrays and strings it
   refers to.  */
static void
free_line_header (struct line_header *lh)
{
  if (lh->standard_opcode_lengths)
    xfree (lh->standard_opcode_lengths);

  /* Remember that all the lh->file_names[i].name pointers are
     pointers into debug_line_buffer, and don't need to be freed.  */
  if (lh->file_names)
    xfree (lh->file_names);

  /* Similarly for the include directory names.  */
  if (lh->include_dirs)
    xfree (lh->include_dirs);

  xfree (lh);
}


/* Add an entry to LH's include directory table.  */
static void
add_include_dir (struct line_header *lh, char *include_dir)
{
  /* Grow the array if necessary.  */
  if (lh->include_dirs_size == 0)
    {
      lh->include_dirs_size = 1; /* for testing */
      lh->include_dirs = xmalloc (lh->include_dirs_size
                                  * sizeof (*lh->include_dirs));
    }
  else if (lh->num_include_dirs >= lh->include_dirs_size)
    {
      lh->include_dirs_size *= 2;
      lh->include_dirs = xrealloc (lh->include_dirs,
                                   (lh->include_dirs_size
                                    * sizeof (*lh->include_dirs)));
    }

  lh->include_dirs[lh->num_include_dirs++] = include_dir;
}
 

/* Add an entry to LH's file name table.  */
static void
add_file_name (struct line_header *lh,
               char *name,
               unsigned int dir_index,
               unsigned int mod_time,
               unsigned int length)
{
  struct file_entry *fe;

  /* Grow the array if necessary.  */
  if (lh->file_names_size == 0)
    {
      lh->file_names_size = 1; /* for testing */
      lh->file_names = xmalloc (lh->file_names_size
                                * sizeof (*lh->file_names));
    }
  else if (lh->num_file_names >= lh->file_names_size)
    {
      lh->file_names_size *= 2;
      lh->file_names = xrealloc (lh->file_names,
                                 (lh->file_names_size
                                  * sizeof (*lh->file_names)));
    }

  fe = &lh->file_names[lh->num_file_names++];
  fe->name = name;
  fe->dir_index = dir_index;
  fe->mod_time = mod_time;
  fe->length = length;
  fe->included_p = 0;
  fe->symtab = NULL;
}
 

/* Read the statement program header starting at OFFSET in
   .debug_line, according to the endianness of ABFD.  Return a pointer
   to a struct line_header, allocated using xmalloc.

   NOTE: the strings in the include directory and file name tables of
   the returned object point into debug_line_buffer, and must not be
   freed.  */
static struct line_header *
dwarf_decode_line_header (unsigned int offset, bfd *abfd,
			  struct dwarf2_cu *cu)
{
  struct cleanup *back_to;
  struct line_header *lh;
  gdb_byte *line_ptr;
  unsigned int bytes_read, offset_size;
  int i;
  char *cur_dir, *cur_file;

  if (dwarf2_per_objfile->line.buffer == NULL)
    {
      complaint (&symfile_complaints, _("missing .debug_line section"));
      return 0;
    }

  /* Make sure that at least there's room for the total_length field.
     That could be 12 bytes long, but we're just going to fudge that.  */
  if (offset + 4 >= dwarf2_per_objfile->line.size)
    {
      dwarf2_statement_list_fits_in_line_number_section_complaint ();
      return 0;
    }

  lh = xmalloc (sizeof (*lh));
  memset (lh, 0, sizeof (*lh));
  back_to = make_cleanup ((make_cleanup_ftype *) free_line_header,
                          (void *) lh);

  line_ptr = dwarf2_per_objfile->line.buffer + offset;

  /* Read in the header.  */
  lh->total_length = 
    read_checked_initial_length_and_offset (abfd, line_ptr, &cu->header,
					    &bytes_read, &offset_size);
  line_ptr += bytes_read;
  if (line_ptr + lh->total_length > (dwarf2_per_objfile->line.buffer
				     + dwarf2_per_objfile->line.size))
    {
      dwarf2_statement_list_fits_in_line_number_section_complaint ();
      return 0;
    }
  lh->statement_program_end = line_ptr + lh->total_length;
  lh->version = read_2_bytes (abfd, line_ptr);
  line_ptr += 2;
  lh->header_length = read_offset_1 (abfd, line_ptr, offset_size);
  line_ptr += offset_size;
  lh->minimum_instruction_length = read_1_byte (abfd, line_ptr);
  line_ptr += 1;
  lh->default_is_stmt = read_1_byte (abfd, line_ptr);
  line_ptr += 1;
  lh->line_base = read_1_signed_byte (abfd, line_ptr);
  line_ptr += 1;
  lh->line_range = read_1_byte (abfd, line_ptr);
  line_ptr += 1;
  lh->opcode_base = read_1_byte (abfd, line_ptr);
  line_ptr += 1;
  lh->standard_opcode_lengths
    = xmalloc (lh->opcode_base * sizeof (lh->standard_opcode_lengths[0]));

  lh->standard_opcode_lengths[0] = 1;  /* This should never be used anyway.  */
  for (i = 1; i < lh->opcode_base; ++i)
    {
      lh->standard_opcode_lengths[i] = read_1_byte (abfd, line_ptr);
      line_ptr += 1;
    }

  /* Read directory table.  */
  while ((cur_dir = read_string (abfd, line_ptr, &bytes_read)) != NULL)
    {
      line_ptr += bytes_read;
      add_include_dir (lh, cur_dir);
    }
  line_ptr += bytes_read;

  /* Read file name table.  */
  while ((cur_file = read_string (abfd, line_ptr, &bytes_read)) != NULL)
    {
      unsigned int dir_index, mod_time, length;

      line_ptr += bytes_read;
      dir_index = read_unsigned_leb128 (abfd, line_ptr, &bytes_read);
      line_ptr += bytes_read;
      mod_time = read_unsigned_leb128 (abfd, line_ptr, &bytes_read);
      line_ptr += bytes_read;
      length = read_unsigned_leb128 (abfd, line_ptr, &bytes_read);
      line_ptr += bytes_read;

      add_file_name (lh, cur_file, dir_index, mod_time, length);
    }
  line_ptr += bytes_read;
  lh->statement_program_start = line_ptr; 

  if (line_ptr > (dwarf2_per_objfile->line.buffer
		  + dwarf2_per_objfile->line.size))
    complaint (&symfile_complaints,
	       _("line number info header doesn't fit in `.debug_line' section"));

  discard_cleanups (back_to);
  return lh;
}

/* This function exists to work around a bug in certain compilers
   (particularly GCC 2.95), in which the first line number marker of a
   function does not show up until after the prologue, right before
   the second line number marker.  This function shifts ADDRESS down
   to the beginning of the function if necessary, and is called on
   addresses passed to record_line.  */

static CORE_ADDR
check_cu_functions (CORE_ADDR address, struct dwarf2_cu *cu)
{
  struct function_range *fn;

  /* Find the function_range containing address.  */
  if (!cu->first_fn)
    return address;

  if (!cu->cached_fn)
    cu->cached_fn = cu->first_fn;

  fn = cu->cached_fn;
  while (fn)
    if (fn->lowpc <= address && fn->highpc > address)
      goto found;
    else
      fn = fn->next;

  fn = cu->first_fn;
  while (fn && fn != cu->cached_fn)
    if (fn->lowpc <= address && fn->highpc > address)
      goto found;
    else
      fn = fn->next;

  return address;

 found:
  if (fn->seen_line)
    return address;
  if (address != fn->lowpc)
    complaint (&symfile_complaints,
	       _("misplaced first line number at 0x%lx for '%s'"),
	       (unsigned long) address, fn->name);
  fn->seen_line = 1;
  return fn->lowpc;
}

/* Decode the Line Number Program (LNP) for the given line_header
   structure and CU.  The actual information extracted and the type
   of structures created from the LNP depends on the value of PST.

   1. If PST is NULL, then this procedure uses the data from the program
      to create all necessary symbol tables, and their linetables.
      The compilation directory of the file is passed in COMP_DIR,
      and must not be NULL.
   
   2. If PST is not NULL, this procedure reads the program to determine
      the list of files included by the unit represented by PST, and
      builds all the associated partial symbol tables.  In this case,
      the value of COMP_DIR is ignored, and can thus be NULL (the COMP_DIR
      is not used to compute the full name of the symtab, and therefore
      omitting it when building the partial symtab does not introduce
      the potential for inconsistency - a partial symtab and its associated
      symbtab having a different fullname -).  */

static void
dwarf_decode_lines (struct line_header *lh, char *comp_dir, bfd *abfd,
		    struct dwarf2_cu *cu, struct partial_symtab *pst)
{
  gdb_byte *line_ptr, *extended_end;
  gdb_byte *line_end;
  unsigned int bytes_read, extended_len;
  unsigned char op_code, extended_op, adj_opcode;
  CORE_ADDR baseaddr;
  struct objfile *objfile = cu->objfile;
  struct gdbarch *gdbarch = get_objfile_arch (objfile);
  const int decode_for_pst_p = (pst != NULL);
  struct subfile *last_subfile = NULL, *first_subfile = current_subfile;

  baseaddr = ANOFFSET (objfile->section_offsets, SECT_OFF_TEXT (objfile));

  line_ptr = lh->statement_program_start;
  line_end = lh->statement_program_end;

  /* Read the statement sequences until there's nothing left.  */
  while (line_ptr < line_end)
    {
      /* state machine registers  */
      CORE_ADDR address = 0;
      unsigned int file = 1;
      unsigned int line = 1;
      unsigned int column = 0;
      int is_stmt = lh->default_is_stmt;
      int basic_block = 0;
      int end_sequence = 0;
      CORE_ADDR addr;

      if (!decode_for_pst_p && lh->num_file_names >= file)
	{
          /* Start a subfile for the current file of the state machine.  */
	  /* lh->include_dirs and lh->file_names are 0-based, but the
	     directory and file name numbers in the statement program
	     are 1-based.  */
          struct file_entry *fe = &lh->file_names[file - 1];
          char *dir = NULL;

          if (fe->dir_index)
            dir = lh->include_dirs[fe->dir_index - 1];

	  dwarf2_start_subfile (fe->name, dir, comp_dir);
	}

      /* Decode the table.  */
      while (!end_sequence)
	{
	  op_code = read_1_byte (abfd, line_ptr);
	  line_ptr += 1;
          if (line_ptr > line_end)
            {
              dwarf2_debug_line_missing_end_sequence_complaint ();
              break;
            }

	  if (op_code >= lh->opcode_base)
	    {		
	      /* Special operand.  */
	      adj_opcode = op_code - lh->opcode_base;
	      address += (adj_opcode / lh->line_range)
		* lh->minimum_instruction_length;
	      line += lh->line_base + (adj_opcode % lh->line_range);
	      if (lh->num_file_names < file || file == 0)
		dwarf2_debug_line_missing_file_complaint ();
	      else
		{
		  lh->file_names[file - 1].included_p = 1;
		  if (!decode_for_pst_p && is_stmt)
		    {
		      if (last_subfile != current_subfile)
			{
			  addr = gdbarch_addr_bits_remove (gdbarch, address);
			  if (last_subfile)
			    record_line (last_subfile, 0, addr);
			  last_subfile = current_subfile;
			}
		      /* Append row to matrix using current values.  */
		      addr = check_cu_functions (address, cu);
		      addr = gdbarch_addr_bits_remove (gdbarch, addr);
		      record_line (current_subfile, line, addr);
		    }
		}
	      basic_block = 0;
	    }
	  else switch (op_code)
	    {
	    case DW_LNS_extended_op:
	      extended_len = read_unsigned_leb128 (abfd, line_ptr, &bytes_read);
	      line_ptr += bytes_read;
	      extended_end = line_ptr + extended_len;
	      extended_op = read_1_byte (abfd, line_ptr);
	      line_ptr += 1;
	      switch (extended_op)
		{
		case DW_LNE_end_sequence:
		  end_sequence = 1;
		  break;
		case DW_LNE_set_address:
		  address = read_address (abfd, line_ptr, cu, &bytes_read);
		  line_ptr += bytes_read;
		  address += baseaddr;
		  break;
		case DW_LNE_define_file:
                  {
                    char *cur_file;
                    unsigned int dir_index, mod_time, length;
                    
                    cur_file = read_string (abfd, line_ptr, &bytes_read);
                    line_ptr += bytes_read;
                    dir_index =
                      read_unsigned_leb128 (abfd, line_ptr, &bytes_read);
                    line_ptr += bytes_read;
                    mod_time =
                      read_unsigned_leb128 (abfd, line_ptr, &bytes_read);
                    line_ptr += bytes_read;
                    length =
                      read_unsigned_leb128 (abfd, line_ptr, &bytes_read);
                    line_ptr += bytes_read;
                    add_file_name (lh, cur_file, dir_index, mod_time, length);
                  }
		  break;
		case DW_LNE_set_discriminator:
		  /* The discriminator is not interesting to the debugger;
		     just ignore it.  */
		  line_ptr = extended_end;
		  break;
		default:
		  complaint (&symfile_complaints,
			     _("mangled .debug_line section"));
		  return;
		}
	      /* Make sure that we parsed the extended op correctly.  If e.g.
		 we expected a different address size than the producer used,
		 we may have read the wrong number of bytes.  */
	      if (line_ptr != extended_end)
		{
		  complaint (&symfile_complaints,
			     _("mangled .debug_line section"));
		  return;
		}
	      break;
	    case DW_LNS_copy:
	      if (lh->num_file_names < file || file == 0)
		dwarf2_debug_line_missing_file_complaint ();
	      else
		{
		  lh->file_names[file - 1].included_p = 1;
		  if (!decode_for_pst_p && is_stmt)
		    {
		      if (last_subfile != current_subfile)
			{
			  addr = gdbarch_addr_bits_remove (gdbarch, address);
			  if (last_subfile)
			    record_line (last_subfile, 0, addr);
			  last_subfile = current_subfile;
			}
		      addr = check_cu_functions (address, cu);
		      addr = gdbarch_addr_bits_remove (gdbarch, addr);
		      record_line (current_subfile, line, addr);
		    }
		}
	      basic_block = 0;
	      break;
	    case DW_LNS_advance_pc:
	      address += lh->minimum_instruction_length
		* read_unsigned_leb128 (abfd, line_ptr, &bytes_read);
	      line_ptr += bytes_read;
	      break;
	    case DW_LNS_advance_line:
	      line += read_signed_leb128 (abfd, line_ptr, &bytes_read);
	      line_ptr += bytes_read;
	      break;
	    case DW_LNS_set_file:
              {
                /* The arrays lh->include_dirs and lh->file_names are
                   0-based, but the directory and file name numbers in
                   the statement program are 1-based.  */
                struct file_entry *fe;
                char *dir = NULL;

                file = read_unsigned_leb128 (abfd, line_ptr, &bytes_read);
                line_ptr += bytes_read;
                if (lh->num_file_names < file || file == 0)
                  dwarf2_debug_line_missing_file_complaint ();
                else
                  {
                    fe = &lh->file_names[file - 1];
                    if (fe->dir_index)
                      dir = lh->include_dirs[fe->dir_index - 1];
                    if (!decode_for_pst_p)
                      {
                        last_subfile = current_subfile;
                        dwarf2_start_subfile (fe->name, dir, comp_dir);
                      }
                  }
              }
	      break;
	    case DW_LNS_set_column:
	      column = read_unsigned_leb128 (abfd, line_ptr, &bytes_read);
	      line_ptr += bytes_read;
	      break;
	    case DW_LNS_negate_stmt:
	      is_stmt = (!is_stmt);
	      break;
	    case DW_LNS_set_basic_block:
	      basic_block = 1;
	      break;
	    /* Add to the address register of the state machine the
	       address increment value corresponding to special opcode
	       255.  I.e., this value is scaled by the minimum
	       instruction length since special opcode 255 would have
	       scaled the the increment.  */
	    case DW_LNS_const_add_pc:
	      address += (lh->minimum_instruction_length
			  * ((255 - lh->opcode_base) / lh->line_range));
	      break;
	    case DW_LNS_fixed_advance_pc:
	      address += read_2_bytes (abfd, line_ptr);
	      line_ptr += 2;
	      break;
	    default:
	      {
		/* Unknown standard opcode, ignore it.  */
		int i;

		for (i = 0; i < lh->standard_opcode_lengths[op_code]; i++)
		  {
		    (void) read_unsigned_leb128 (abfd, line_ptr, &bytes_read);
		    line_ptr += bytes_read;
		  }
	      }
	    }
	}
      if (lh->num_file_names < file || file == 0)
        dwarf2_debug_line_missing_file_complaint ();
      else
        {
          lh->file_names[file - 1].included_p = 1;
          if (!decode_for_pst_p)
	    {
	      addr = gdbarch_addr_bits_remove (gdbarch, address);
	      record_line (current_subfile, 0, addr);
	    }
        }
    }

  if (decode_for_pst_p)
    {
      int file_index;

      /* Now that we're done scanning the Line Header Program, we can
         create the psymtab of each included file.  */
      for (file_index = 0; file_index < lh->num_file_names; file_index++)
        if (lh->file_names[file_index].included_p == 1)
          {
            const struct file_entry fe = lh->file_names [file_index];
            char *include_name = fe.name;
            char *dir_name = NULL;
            char *pst_filename = pst->filename;

            if (fe.dir_index)
              dir_name = lh->include_dirs[fe.dir_index - 1];

            if (!IS_ABSOLUTE_PATH (include_name) && dir_name != NULL)
              {
                include_name = concat (dir_name, SLASH_STRING,
				       include_name, (char *)NULL);
                make_cleanup (xfree, include_name);
              }

            if (!IS_ABSOLUTE_PATH (pst_filename) && pst->dirname != NULL)
              {
                pst_filename = concat (pst->dirname, SLASH_STRING,
				       pst_filename, (char *)NULL);
                make_cleanup (xfree, pst_filename);
              }

            if (strcmp (include_name, pst_filename) != 0)
              dwarf2_create_include_psymtab (include_name, pst, objfile);
          }
    }
  else
    {
      /* Make sure a symtab is created for every file, even files
	 which contain only variables (i.e. no code with associated
	 line numbers).  */

      int i;
      struct file_entry *fe;

      for (i = 0; i < lh->num_file_names; i++)
	{
	  char *dir = NULL;
	  fe = &lh->file_names[i];
	  if (fe->dir_index)
	    dir = lh->include_dirs[fe->dir_index - 1];
	  dwarf2_start_subfile (fe->name, dir, comp_dir);

	  /* Skip the main file; we don't need it, and it must be
	     allocated last, so that it will show up before the
	     non-primary symtabs in the objfile's symtab list.  */
	  if (current_subfile == first_subfile)
	    continue;

	  if (current_subfile->symtab == NULL)
	    current_subfile->symtab = allocate_symtab (current_subfile->name,
						       cu->objfile);
	  fe->symtab = current_subfile->symtab;
	}
    }
}

/* Start a subfile for DWARF.  FILENAME is the name of the file and
   DIRNAME the name of the source directory which contains FILENAME
   or NULL if not known.  COMP_DIR is the compilation directory for the
   linetable's compilation unit or NULL if not known.
   This routine tries to keep line numbers from identical absolute and
   relative file names in a common subfile.

   Using the `list' example from the GDB testsuite, which resides in
   /srcdir and compiling it with Irix6.2 cc in /compdir using a filename
   of /srcdir/list0.c yields the following debugging information for list0.c:

   DW_AT_name:          /srcdir/list0.c
   DW_AT_comp_dir:              /compdir
   files.files[0].name: list0.h
   files.files[0].dir:  /srcdir
   files.files[1].name: list0.c
   files.files[1].dir:  /srcdir

   The line number information for list0.c has to end up in a single
   subfile, so that `break /srcdir/list0.c:1' works as expected.
   start_subfile will ensure that this happens provided that we pass the
   concatenation of files.files[1].dir and files.files[1].name as the
   subfile's name.  */

static void
dwarf2_start_subfile (char *filename, char *dirname, char *comp_dir)
{
  char *fullname;

  /* While reading the DIEs, we call start_symtab(DW_AT_name, DW_AT_comp_dir).
     `start_symtab' will always pass the contents of DW_AT_comp_dir as
     second argument to start_subfile.  To be consistent, we do the
     same here.  In order not to lose the line information directory,
     we concatenate it to the filename when it makes sense.
     Note that the Dwarf3 standard says (speaking of filenames in line
     information): ``The directory index is ignored for file names
     that represent full path names''.  Thus ignoring dirname in the
     `else' branch below isn't an issue.  */

  if (!IS_ABSOLUTE_PATH (filename) && dirname != NULL)
    fullname = concat (dirname, SLASH_STRING, filename, (char *)NULL);
  else
    fullname = filename;

  start_subfile (fullname, comp_dir);

  if (fullname != filename)
    xfree (fullname);
}

static void
var_decode_location (struct attribute *attr, struct symbol *sym,
		     struct dwarf2_cu *cu)
{
  struct objfile *objfile = cu->objfile;
  struct comp_unit_head *cu_header = &cu->header;

  /* NOTE drow/2003-01-30: There used to be a comment and some special
     code here to turn a symbol with DW_AT_external and a
     SYMBOL_VALUE_ADDRESS of 0 into a LOC_UNRESOLVED symbol.  This was
     necessary for platforms (maybe Alpha, certainly PowerPC GNU/Linux
     with some versions of binutils) where shared libraries could have
     relocations against symbols in their debug information - the
     minimal symbol would have the right address, but the debug info
     would not.  It's no longer necessary, because we will explicitly
     apply relocations when we read in the debug information now.  */

  /* A DW_AT_location attribute with no contents indicates that a
     variable has been optimized away.  */
  if (attr_form_is_block (attr) && DW_BLOCK (attr)->size == 0)
    {
      SYMBOL_CLASS (sym) = LOC_OPTIMIZED_OUT;
      return;
    }

  /* Handle one degenerate form of location expression specially, to
     preserve GDB's previous behavior when section offsets are
     specified.  If this is just a DW_OP_addr then mark this symbol
     as LOC_STATIC.  */

  if (attr_form_is_block (attr)
      && DW_BLOCK (attr)->size == 1 + cu_header->addr_size
      && DW_BLOCK (attr)->data[0] == DW_OP_addr)
    {
      unsigned int dummy;

      SYMBOL_VALUE_ADDRESS (sym) =
	read_address (objfile->obfd, DW_BLOCK (attr)->data + 1, cu, &dummy);
      SYMBOL_CLASS (sym) = LOC_STATIC;
      fixup_symbol_section (sym, objfile);
      SYMBOL_VALUE_ADDRESS (sym) += ANOFFSET (objfile->section_offsets,
					      SYMBOL_SECTION (sym));
      return;
    }

  /* NOTE drow/2002-01-30: It might be worthwhile to have a static
     expression evaluator, and use LOC_COMPUTED only when necessary
     (i.e. when the value of a register or memory location is
     referenced, or a thread-local block, etc.).  Then again, it might
     not be worthwhile.  I'm assuming that it isn't unless performance
     or memory numbers show me otherwise.
     
     SYMBOL_CLASS may get overriden by dwarf2_symbol_mark_computed.  */

  SYMBOL_CLASS (sym) = LOC_COMPUTED;
  dwarf2_symbol_mark_computed (attr, sym, cu);
}

/* Given a pointer to a DWARF information entry, figure out if we need
   to make a symbol table entry for it, and if so, create a new entry
   and return a pointer to it.
   If TYPE is NULL, determine symbol type from the die, otherwise
   used the passed type.  */

static struct symbol *
new_symbol (struct die_info *die, struct type *type, struct dwarf2_cu *cu)
{
  struct objfile *objfile = cu->objfile;
  struct symbol *sym = NULL;
  char *name;
  struct attribute *attr = NULL;
  struct attribute *attr2 = NULL;
  CORE_ADDR baseaddr;
  int inlined_func = (die->tag == DW_TAG_inlined_subroutine);

  baseaddr = ANOFFSET (objfile->section_offsets, SECT_OFF_TEXT (objfile));

  if (die->tag != DW_TAG_namespace)
    name = dwarf2_linkage_name (die, cu);
  else
    name = TYPE_NAME (type);

  if (name)
    {
      sym = (struct symbol *) obstack_alloc (&objfile->objfile_obstack,
					     sizeof (struct symbol));
      OBJSTAT (objfile, n_syms++);
      memset (sym, 0, sizeof (struct symbol));
      /* Some methods are called w/o checking SYMBOL_COMPUTED_OPS validity.  */
      SYMBOL_COMPUTED_OPS (sym) = &dwarf2_missing_funcs;

      /* Cache this symbol's name and the name's demangled form (if any).  */
      SYMBOL_LANGUAGE (sym) = cu->language;
      SYMBOL_SET_NAMES (sym, name, strlen (name), 0, objfile);

      /* Default assumptions.
         Use the passed type or decode it from the die.  */
      SYMBOL_DOMAIN (sym) = VAR_DOMAIN;
      SYMBOL_CLASS (sym) = LOC_OPTIMIZED_OUT;
      if (type != NULL)
	SYMBOL_TYPE (sym) = type;
      else
	SYMBOL_TYPE (sym) = die_type (die, cu);
      attr = dwarf2_attr (die,
			  inlined_func ? DW_AT_call_line : DW_AT_decl_line,
			  cu);
      if (attr)
	{
	  SYMBOL_LINE (sym) = DW_UNSND (attr);
	}

      attr = dwarf2_attr (die,
			  inlined_func ? DW_AT_call_file : DW_AT_decl_file,
			  cu);
      if (attr)
	{
	  int file_index = DW_UNSND (attr);
	  if (cu->line_header == NULL
	      || file_index > cu->line_header->num_file_names)
	    complaint (&symfile_complaints,
		       _("file index out of range"));
	  else if (file_index > 0)
	    {
	      struct file_entry *fe;
	      fe = &cu->line_header->file_names[file_index - 1];
	      SYMBOL_SYMTAB (sym) = fe->symtab;
	    }
	}

      switch (die->tag)
	{
	case DW_TAG_label:
	  attr = dwarf2_attr (die, DW_AT_low_pc, cu);
	  if (attr)
	    {
	      SYMBOL_VALUE_ADDRESS (sym) = DW_ADDR (attr) + baseaddr;
	    }
	  SYMBOL_CLASS (sym) = LOC_LABEL;
	  break;
	case DW_TAG_subprogram:
	  /* SYMBOL_BLOCK_VALUE (sym) will be filled in later by
	     finish_block.  */
	  SYMBOL_CLASS (sym) = LOC_BLOCK;
	  attr2 = dwarf2_attr (die, DW_AT_external, cu);
	  if ((attr2 && (DW_UNSND (attr2) != 0))
              || cu->language == language_ada)
	    {
              /* Subprograms marked external are stored as a global symbol.
                 Ada subprograms, whether marked external or not, are always
                 stored as a global symbol, because we want to be able to
                 access them globally.  For instance, we want to be able
                 to break on a nested subprogram without having to
                 specify the context.  */
	      add_symbol_to_list (sym, &global_symbols);
	    }
	  else
	    {
	      add_symbol_to_list (sym, cu->list_in_scope);
	    }
	  break;
	case DW_TAG_inlined_subroutine:
	  /* SYMBOL_BLOCK_VALUE (sym) will be filled in later by
	     finish_block.  */
	  SYMBOL_CLASS (sym) = LOC_BLOCK;
	  SYMBOL_INLINED (sym) = 1;
	  /* Do not add the symbol to any lists.  It will be found via
	     BLOCK_FUNCTION from the blockvector.  */
	  break;
	case DW_TAG_variable:
	  /* Compilation with minimal debug info may result in variables
	     with missing type entries. Change the misleading `void' type
	     to something sensible.  */
	  if (TYPE_CODE (SYMBOL_TYPE (sym)) == TYPE_CODE_VOID)
	    SYMBOL_TYPE (sym)
	      = objfile_type (objfile)->nodebug_data_symbol;

	  attr = dwarf2_attr (die, DW_AT_const_value, cu);
	  if (attr)
	    {
	      dwarf2_const_value (attr, sym, cu);
	      attr2 = dwarf2_attr (die, DW_AT_external, cu);
	      if (attr2 && (DW_UNSND (attr2) != 0))
		add_symbol_to_list (sym, &global_symbols);
	      else
		add_symbol_to_list (sym, cu->list_in_scope);
	      break;
	    }
	  attr = dwarf2_attr (die, DW_AT_location, cu);
	  if (attr)
	    {
	      var_decode_location (attr, sym, cu);
	      attr2 = dwarf2_attr (die, DW_AT_external, cu);
	      if (attr2 && (DW_UNSND (attr2) != 0))
		add_symbol_to_list (sym, &global_symbols);
	      else
		add_symbol_to_list (sym, cu->list_in_scope);
	    }
	  else
	    {
	      /* We do not know the address of this symbol.
	         If it is an external symbol and we have type information
	         for it, enter the symbol as a LOC_UNRESOLVED symbol.
	         The address of the variable will then be determined from
	         the minimal symbol table whenever the variable is
	         referenced.  */
	      attr2 = dwarf2_attr (die, DW_AT_external, cu);
	      if (attr2 && (DW_UNSND (attr2) != 0)
		  && dwarf2_attr (die, DW_AT_type, cu) != NULL)
		{
		  struct pending **list_to_add;

		  /* A variable with DW_AT_external is never static, but it
		     may be block-scoped.  */
		  list_to_add = (cu->list_in_scope == &file_symbols
				 ? &global_symbols : cu->list_in_scope);

		  SYMBOL_CLASS (sym) = LOC_UNRESOLVED;
		  add_symbol_to_list (sym, list_to_add);
		}
	      else if (!die_is_declaration (die, cu))
		{
		  /* Use the default LOC_OPTIMIZED_OUT class.  */
		  gdb_assert (SYMBOL_CLASS (sym) == LOC_OPTIMIZED_OUT);
		  add_symbol_to_list (sym, cu->list_in_scope);
		}
	    }
	  break;
	case DW_TAG_formal_parameter:
	  /* If we are inside a function, mark this as an argument.  If
	     not, we might be looking at an argument to an inlined function
	     when we do not have enough information to show inlined frames;
	     pretend it's a local variable in that case so that the user can
	     still see it.  */
	  if (context_stack_depth > 0
	      && context_stack[context_stack_depth - 1].name != NULL)
	    SYMBOL_IS_ARGUMENT (sym) = 1;
	  attr = dwarf2_attr (die, DW_AT_location, cu);
	  if (attr)
	    {
	      var_decode_location (attr, sym, cu);
	    }
	  attr = dwarf2_attr (die, DW_AT_const_value, cu);
	  if (attr)
	    {
	      dwarf2_const_value (attr, sym, cu);
	    }
	  add_symbol_to_list (sym, cu->list_in_scope);
	  break;
	case DW_TAG_unspecified_parameters:
	  /* From varargs functions; gdb doesn't seem to have any
	     interest in this information, so just ignore it for now.
	     (FIXME?) */
	  break;
	case DW_TAG_class_type:
	case DW_TAG_interface_type:
	case DW_TAG_structure_type:
	case DW_TAG_union_type:
	case DW_TAG_set_type:
	case DW_TAG_enumeration_type:
	  SYMBOL_CLASS (sym) = LOC_TYPEDEF;
	  SYMBOL_DOMAIN (sym) = STRUCT_DOMAIN;

	  /* Make sure that the symbol includes appropriate enclosing
	     classes/namespaces in its name.  These are calculated in
	     read_structure_type, and the correct name is saved in
	     the type.  */

	  if (cu->language == language_cplus
	      || cu->language == language_java)
	    {
	      struct type *type = SYMBOL_TYPE (sym);
	      
	      if (TYPE_TAG_NAME (type) != NULL)
		{
		  /* FIXME: carlton/2003-11-10: Should this use
		     SYMBOL_SET_NAMES instead?  (The same problem also
		     arises further down in this function.)  */
		  /* The type's name is already allocated along with
		     this objfile, so we don't need to duplicate it
		     for the symbol.  */
		  SYMBOL_LINKAGE_NAME (sym) = TYPE_TAG_NAME (type);
		}
	    }

	  {
	    /* NOTE: carlton/2003-11-10: C++ and Java class symbols shouldn't
	       really ever be static objects: otherwise, if you try
	       to, say, break of a class's method and you're in a file
	       which doesn't mention that class, it won't work unless
	       the check for all static symbols in lookup_symbol_aux
	       saves you.  See the OtherFileClass tests in
	       gdb.c++/namespace.exp.  */

	    struct pending **list_to_add;

	    list_to_add = (cu->list_in_scope == &file_symbols
			   && (cu->language == language_cplus
			       || cu->language == language_java)
			   ? &global_symbols : cu->list_in_scope);
	  
	    add_symbol_to_list (sym, list_to_add);

	    /* The semantics of C++ state that "struct foo { ... }" also
	       defines a typedef for "foo".  A Java class declaration also
	       defines a typedef for the class.  */
	    if (cu->language == language_cplus
		|| cu->language == language_java
		|| cu->language == language_ada)
	      {
		/* The symbol's name is already allocated along with
		   this objfile, so we don't need to duplicate it for
		   the type.  */
		if (TYPE_NAME (SYMBOL_TYPE (sym)) == 0)
		  TYPE_NAME (SYMBOL_TYPE (sym)) = SYMBOL_SEARCH_NAME (sym);
	      }
	  }
	  break;
	case DW_TAG_typedef:
	  SYMBOL_LINKAGE_NAME (sym) = (char *) dwarf2_full_name (die, cu);
	  SYMBOL_CLASS (sym) = LOC_TYPEDEF;
	  SYMBOL_DOMAIN (sym) = VAR_DOMAIN;
	  add_symbol_to_list (sym, cu->list_in_scope);
	  break;
	case DW_TAG_base_type:
        case DW_TAG_subrange_type:
	  SYMBOL_CLASS (sym) = LOC_TYPEDEF;
	  SYMBOL_DOMAIN (sym) = VAR_DOMAIN;
	  add_symbol_to_list (sym, cu->list_in_scope);
	  break;
	case DW_TAG_enumerator:
	  SYMBOL_LINKAGE_NAME (sym) = (char *) dwarf2_full_name (die, cu);
	  attr = dwarf2_attr (die, DW_AT_const_value, cu);
	  if (attr)
	    {
	      dwarf2_const_value (attr, sym, cu);
	    }
	  {
	    /* NOTE: carlton/2003-11-10: See comment above in the
	       DW_TAG_class_type, etc. block.  */

	    struct pending **list_to_add;

	    list_to_add = (cu->list_in_scope == &file_symbols
			   && (cu->language == language_cplus
			       || cu->language == language_java)
			   ? &global_symbols : cu->list_in_scope);
	  
	    add_symbol_to_list (sym, list_to_add);
	  }
	  break;
	case DW_TAG_namespace:
	  SYMBOL_CLASS (sym) = LOC_TYPEDEF;
	  add_symbol_to_list (sym, &global_symbols);
	  break;
	default:
	  /* Not a tag we recognize.  Hopefully we aren't processing
	     trash data, but since we must specifically ignore things
	     we don't recognize, there is nothing else we should do at
	     this point. */
	  complaint (&symfile_complaints, _("unsupported tag: '%s'"),
		     dwarf_tag_name (die->tag));
	  break;
	}

      /* For the benefit of old versions of GCC, check for anonymous
	 namespaces based on the demangled name.  */
      if (!processing_has_namespace_info
	  && cu->language == language_cplus
	  && dwarf2_attr (die, DW_AT_MIPS_linkage_name, cu) != NULL)
	cp_scan_for_anonymous_namespaces (sym);
    }
  return (sym);
}

/* Copy constant value from an attribute to a symbol.  */

static void
dwarf2_const_value (struct attribute *attr, struct symbol *sym,
		    struct dwarf2_cu *cu)
{
  struct objfile *objfile = cu->objfile;
  struct comp_unit_head *cu_header = &cu->header;
  enum bfd_endian byte_order = bfd_big_endian (objfile->obfd) ?
				BFD_ENDIAN_BIG : BFD_ENDIAN_LITTLE;
  struct dwarf_block *blk;

  switch (attr->form)
    {
    case DW_FORM_addr:
      if (TYPE_LENGTH (SYMBOL_TYPE (sym)) != cu_header->addr_size)
	dwarf2_const_value_length_mismatch_complaint (SYMBOL_PRINT_NAME (sym),
						      cu_header->addr_size,
						      TYPE_LENGTH (SYMBOL_TYPE
								   (sym)));
      SYMBOL_VALUE_BYTES (sym) = 
	obstack_alloc (&objfile->objfile_obstack, cu_header->addr_size);
      /* NOTE: cagney/2003-05-09: In-lined store_address call with
         it's body - store_unsigned_integer.  */
      store_unsigned_integer (SYMBOL_VALUE_BYTES (sym), cu_header->addr_size,
			      byte_order, DW_ADDR (attr));
      SYMBOL_CLASS (sym) = LOC_CONST_BYTES;
      break;
    case DW_FORM_string:
    case DW_FORM_strp:
      /* DW_STRING is already allocated on the obstack, point directly
	 to it.  */
      SYMBOL_VALUE_BYTES (sym) = (gdb_byte *) DW_STRING (attr);
      SYMBOL_CLASS (sym) = LOC_CONST_BYTES;
      break;
    case DW_FORM_block1:
    case DW_FORM_block2:
    case DW_FORM_block4:
    case DW_FORM_block:
      blk = DW_BLOCK (attr);
      if (TYPE_LENGTH (SYMBOL_TYPE (sym)) != blk->size)
	dwarf2_const_value_length_mismatch_complaint (SYMBOL_PRINT_NAME (sym),
						      blk->size,
						      TYPE_LENGTH (SYMBOL_TYPE
								   (sym)));
      SYMBOL_VALUE_BYTES (sym) =
	obstack_alloc (&objfile->objfile_obstack, blk->size);
      memcpy (SYMBOL_VALUE_BYTES (sym), blk->data, blk->size);
      SYMBOL_CLASS (sym) = LOC_CONST_BYTES;
      break;

      /* The DW_AT_const_value attributes are supposed to carry the
	 symbol's value "represented as it would be on the target
	 architecture."  By the time we get here, it's already been
	 converted to host endianness, so we just need to sign- or
	 zero-extend it as appropriate.  */
    case DW_FORM_data1:
      dwarf2_const_value_data (attr, sym, 8);
      break;
    case DW_FORM_data2:
      dwarf2_const_value_data (attr, sym, 16);
      break;
    case DW_FORM_data4:
      dwarf2_const_value_data (attr, sym, 32);
      break;
    case DW_FORM_data8:
      dwarf2_const_value_data (attr, sym, 64);
      break;

    case DW_FORM_sdata:
      SYMBOL_VALUE (sym) = DW_SND (attr);
      SYMBOL_CLASS (sym) = LOC_CONST;
      break;

    case DW_FORM_udata:
      SYMBOL_VALUE (sym) = DW_UNSND (attr);
      SYMBOL_CLASS (sym) = LOC_CONST;
      break;

    default:
      complaint (&symfile_complaints,
		 _("unsupported const value attribute form: '%s'"),
		 dwarf_form_name (attr->form));
      SYMBOL_VALUE (sym) = 0;
      SYMBOL_CLASS (sym) = LOC_CONST;
      break;
    }
}


/* Given an attr with a DW_FORM_dataN value in host byte order, sign-
   or zero-extend it as appropriate for the symbol's type.  */
static void
dwarf2_const_value_data (struct attribute *attr,
			 struct symbol *sym,
			 int bits)
{
  LONGEST l = DW_UNSND (attr);

  if (bits < sizeof (l) * 8)
    {
      if (TYPE_UNSIGNED (SYMBOL_TYPE (sym)))
	l &= ((LONGEST) 1 << bits) - 1;
      else
	l = (l << (sizeof (l) * 8 - bits)) >> (sizeof (l) * 8 - bits);
    }

  SYMBOL_VALUE (sym) = l;
  SYMBOL_CLASS (sym) = LOC_CONST;
}


/* Return the type of the die in question using its DW_AT_type attribute.  */

static struct type *
die_type (struct die_info *die, struct dwarf2_cu *cu)
{
  struct type *type;
  struct attribute *type_attr;
  struct die_info *type_die;

  type_attr = dwarf2_attr (die, DW_AT_type, cu);
  if (!type_attr)
    {
      /* A missing DW_AT_type represents a void type.  */
      return objfile_type (cu->objfile)->builtin_void;
    }

  type_die = follow_die_ref_or_sig (die, type_attr, &cu);

  type = tag_type_to_type (type_die, cu);
  if (!type)
    {
      dump_die_for_error (type_die);
      error (_("Dwarf Error: Problem turning type die at offset into gdb type [in module %s]"),
		      cu->objfile->name);
    }
  return type;
}

/* True iff CU's producer generates GNAT Ada auxiliary information
   that allows to find parallel types through that information instead
   of having to do expensive parallel lookups by type name.  */

static int
need_gnat_info (struct dwarf2_cu *cu)
{
  /* FIXME: brobecker/2010-10-12: As of now, only the AdaCore version
     of GNAT produces this auxiliary information, without any indication
     that it is produced.  Part of enhancing the FSF version of GNAT
     to produce that information will be to put in place an indicator
     that we can use in order to determine whether the descriptive type
     info is available or not.  One suggestion that has been made is
     to use a new attribute, attached to the CU die.  For now, assume
     that the descriptive type info is not available.  */
  return 0;
}


/* Return the auxiliary type of the die in question using its
   DW_AT_GNAT_descriptive_type attribute.  Returns NULL if the
   attribute is not present.  */

static struct type *
die_descriptive_type (struct die_info *die, struct dwarf2_cu *cu)
{
  struct type *type;
  struct attribute *type_attr;
  struct die_info *type_die;

  type_attr = dwarf2_attr (die, DW_AT_GNAT_descriptive_type, cu);
  if (!type_attr)
    return NULL;

  type_die = follow_die_ref (die, type_attr, &cu);
  type = tag_type_to_type (type_die, cu);
  if (!type)
    {
      dump_die_for_error (type_die);
      error (_("Dwarf Error: Problem turning type die at offset into gdb type [in module %s]"),
		      cu->objfile->name);
    }
  return type;
}

/* If DIE has a descriptive_type attribute, then set the TYPE's
   descriptive type accordingly.  */

static void
set_descriptive_type (struct type *type, struct die_info *die,
		      struct dwarf2_cu *cu)
{
  struct type *descriptive_type = die_descriptive_type (die, cu);

  if (descriptive_type)
    {
      ALLOCATE_GNAT_AUX_TYPE (type);
      TYPE_DESCRIPTIVE_TYPE (type) = descriptive_type;
    }
}

/* Return the containing type of the die in question using its
   DW_AT_containing_type attribute.  */

static struct type *
die_containing_type (struct die_info *die, struct dwarf2_cu *cu)
{
  struct type *type = NULL;
  struct attribute *type_attr;
  struct die_info *type_die = NULL;

  type_attr = dwarf2_attr (die, DW_AT_containing_type, cu);
  if (type_attr)
    {
      type_die = follow_die_ref_or_sig (die, type_attr, &cu);
      type = tag_type_to_type (type_die, cu);
    }
  if (!type)
    {
      if (type_die)
	dump_die_for_error (type_die);
      error (_("Dwarf Error: Problem turning containing type into gdb type [in module %s]"), 
		      cu->objfile->name);
    }
  return type;
}

static struct type *
tag_type_to_type (struct die_info *die, struct dwarf2_cu *cu)
{
  struct type *this_type;

  this_type = read_type_die (die, cu);
  if (!this_type)
    {
      dump_die_for_error (die);
      error (_("Dwarf Error: Cannot find type of die [in module %s]"), 
	     cu->objfile->name);
    }
  return this_type;
}

static struct type *
read_type_die (struct die_info *die, struct dwarf2_cu *cu)
{
  struct type *this_type;

  this_type = get_die_type (die, cu);
  if (this_type)
    return this_type;

  switch (die->tag)
    {
    case DW_TAG_class_type:
    case DW_TAG_interface_type:
    case DW_TAG_structure_type:
    case DW_TAG_union_type:
      this_type = read_structure_type (die, cu);
      break;
    case DW_TAG_enumeration_type:
      this_type = read_enumeration_type (die, cu);
      break;
    case DW_TAG_subprogram:
    case DW_TAG_subroutine_type:
    case DW_TAG_inlined_subroutine:
      this_type = read_subroutine_type (die, cu);
      break;
    case DW_TAG_array_type:
      this_type = read_array_type (die, cu);
      break;
    case DW_TAG_set_type:
      this_type = read_set_type (die, cu);
      break;
    case DW_TAG_pointer_type:
      this_type = read_tag_pointer_type (die, cu);
      break;
    case DW_TAG_ptr_to_member_type:
      this_type = read_tag_ptr_to_member_type (die, cu);
      break;
    case DW_TAG_reference_type:
      this_type = read_tag_reference_type (die, cu);
      break;
    case DW_TAG_const_type:
      this_type = read_tag_const_type (die, cu);
      break;
    case DW_TAG_volatile_type:
      this_type = read_tag_volatile_type (die, cu);
      break;
    case DW_TAG_string_type:
      this_type = read_tag_string_type (die, cu);
      break;
    case DW_TAG_typedef:
      this_type = read_typedef (die, cu);
      break;
    case DW_TAG_subrange_type:
      this_type = read_subrange_type (die, cu);
      break;
    case DW_TAG_base_type:
      this_type = read_base_type (die, cu);
      break;
    case DW_TAG_unspecified_type:
      this_type = read_unspecified_type (die, cu);
      break;
    case DW_TAG_namespace:
      this_type = read_namespace_type (die, cu);
      break;
    default:
      complaint (&symfile_complaints, _("unexpected tag in read_type_die: '%s'"),
		 dwarf_tag_name (die->tag));
      break;
    }

  if (this_type)
    finalize_type (this_type);

  return this_type;
}

/* Return the name of the namespace/class that DIE is defined within,
   or "" if we can't tell.  The caller should not xfree the result.

   For example, if we're within the method foo() in the following
   code:

   namespace N {
     class C {
       void foo () {
       }
     };
   }

   then determine_prefix on foo's die will return "N::C".  */

static char *
determine_prefix (struct die_info *die, struct dwarf2_cu *cu)
{
  struct die_info *parent, *spec_die;
  struct dwarf2_cu *spec_cu;
  struct type *parent_type;

  if (cu->language != language_cplus
      && cu->language != language_java)
    return "";

  /* We have to be careful in the presence of DW_AT_specification.
     For example, with GCC 3.4, given the code

     namespace N {
       void foo() {
	 // Definition of N::foo.
       }
     }

     then we'll have a tree of DIEs like this:

     1: DW_TAG_compile_unit
       2: DW_TAG_namespace        // N
	 3: DW_TAG_subprogram     // declaration of N::foo
       4: DW_TAG_subprogram       // definition of N::foo
	    DW_AT_specification   // refers to die #3

     Thus, when processing die #4, we have to pretend that we're in
     the context of its DW_AT_specification, namely the contex of die
     #3.  */
  spec_cu = cu;
  spec_die = die_specification (die, &spec_cu);
  if (spec_die == NULL)
    parent = die->parent;
  else
    {
      parent = spec_die->parent;
      cu = spec_cu;
    }

  if (parent == NULL)
    return "";
  else
    switch (parent->tag)
      {
      case DW_TAG_namespace:
	parent_type = read_type_die (parent, cu);
	/* We give a name to even anonymous namespaces.  */
	return TYPE_TAG_NAME (parent_type);
      case DW_TAG_class_type:
      case DW_TAG_interface_type:
      case DW_TAG_structure_type:
      case DW_TAG_union_type:
	parent_type = read_type_die (parent, cu);
	if (TYPE_TAG_NAME (parent_type) != NULL)
	  return TYPE_TAG_NAME (parent_type);
	else
	  /* An anonymous structure is only allowed non-static data
	     members; no typedefs, no member functions, et cetera.
	     So it does not need a prefix.  */
	  return "";
      default:
	return determine_prefix (parent, cu);
      }
}

/* Return a newly-allocated string formed by concatenating PREFIX and
   SUFFIX with appropriate separator.  If PREFIX or SUFFIX is NULL or empty, then
   simply copy the SUFFIX or PREFIX, respectively.  If OBS is non-null,
   perform an obconcat, otherwise allocate storage for the result.  The CU argument
   is used to determine the language and hence, the appropriate separator.  */

#define MAX_SEP_LEN 2  /* sizeof ("::")  */

static char *
typename_concat (struct obstack *obs, const char *prefix, const char *suffix, 
		 struct dwarf2_cu *cu)
{
  char *sep;

  if (suffix == NULL || suffix[0] == '\0' || prefix == NULL || prefix[0] == '\0')
    sep = "";
  else if (cu->language == language_java)
    sep = ".";
  else
    sep = "::";

  if (prefix == NULL)
    prefix = "";
  if (suffix == NULL)
    suffix = "";

  if (obs == NULL)
    {
      char *retval = xmalloc (strlen (prefix) + MAX_SEP_LEN + strlen (suffix) + 1);
      strcpy (retval, prefix);
      strcat (retval, sep);
      strcat (retval, suffix);
      return retval;
    }
  else
    {
      /* We have an obstack.  */
      return obconcat (obs, prefix, sep, suffix);
    }
}

/* Return sibling of die, NULL if no sibling.  */

static struct die_info *
sibling_die (struct die_info *die)
{
  return die->sibling;
}

/* Get linkage name of a die, return NULL if not found.  */

static char *
dwarf2_linkage_name (struct die_info *die, struct dwarf2_cu *cu)
{
  struct attribute *attr;

  attr = dwarf2_attr (die, DW_AT_MIPS_linkage_name, cu);
  if (attr && DW_STRING (attr))
    return DW_STRING (attr);
  return dwarf2_name (die, cu);
}

/* Get name of a die, return NULL if not found.  */

static char *
dwarf2_canonicalize_name (char *name, struct dwarf2_cu *cu,
			  struct obstack *obstack)
{
  if (name && cu->language == language_cplus)
    {
      char *canon_name = cp_canonicalize_string (name);

      if (canon_name != NULL)
	{
	  if (strcmp (canon_name, name) != 0)
	    name = obsavestring (canon_name, strlen (canon_name),
				 obstack);
	  xfree (canon_name);
	}
    }

  return name;
}

/* Get name of a die, return NULL if not found.  */

static char *
dwarf2_name (struct die_info *die, struct dwarf2_cu *cu)
{
  struct attribute *attr;

  attr = dwarf2_attr (die, DW_AT_name, cu);
  if (!attr || !DW_STRING (attr))
    return NULL;

  switch (die->tag)
    {
    case DW_TAG_compile_unit:
      /* Compilation units have a DW_AT_name that is a filename, not
	 a source language identifier.  */
    case DW_TAG_enumeration_type:
    case DW_TAG_enumerator:
      /* These tags always have simple identifiers already; no need
	 to canonicalize them.  */
      return DW_STRING (attr);
    default:
      if (!DW_STRING_IS_CANONICAL (attr))
	{
	  DW_STRING (attr)
	    = dwarf2_canonicalize_name (DW_STRING (attr), cu,
					&cu->objfile->objfile_obstack);
	  DW_STRING_IS_CANONICAL (attr) = 1;
	}
      return DW_STRING (attr);
    }
}

/* Return the die that this die in an extension of, or NULL if there
   is none.  *EXT_CU is the CU containing DIE on input, and the CU
   containing the return value on output.  */

static struct die_info *
dwarf2_extension (struct die_info *die, struct dwarf2_cu **ext_cu)
{
  struct attribute *attr;

  attr = dwarf2_attr (die, DW_AT_extension, *ext_cu);
  if (attr == NULL)
    return NULL;

  return follow_die_ref (die, attr, ext_cu);
}

/* Convert a DIE tag into its string name.  */

static char *
dwarf_tag_name (unsigned tag)
{
  switch (tag)
    {
    case DW_TAG_padding:
      return "DW_TAG_padding";
    case DW_TAG_array_type:
      return "DW_TAG_array_type";
    case DW_TAG_class_type:
      return "DW_TAG_class_type";
    case DW_TAG_entry_point:
      return "DW_TAG_entry_point";
    case DW_TAG_enumeration_type:
      return "DW_TAG_enumeration_type";
    case DW_TAG_formal_parameter:
      return "DW_TAG_formal_parameter";
    case DW_TAG_imported_declaration:
      return "DW_TAG_imported_declaration";
    case DW_TAG_label:
      return "DW_TAG_label";
    case DW_TAG_lexical_block:
      return "DW_TAG_lexical_block";
    case DW_TAG_member:
      return "DW_TAG_member";
    case DW_TAG_pointer_type:
      return "DW_TAG_pointer_type";
    case DW_TAG_reference_type:
      return "DW_TAG_reference_type";
    case DW_TAG_compile_unit:
      return "DW_TAG_compile_unit";
    case DW_TAG_string_type:
      return "DW_TAG_string_type";
    case DW_TAG_structure_type:
      return "DW_TAG_structure_type";
    case DW_TAG_subroutine_type:
      return "DW_TAG_subroutine_type";
    case DW_TAG_typedef:
      return "DW_TAG_typedef";
    case DW_TAG_union_type:
      return "DW_TAG_union_type";
    case DW_TAG_unspecified_parameters:
      return "DW_TAG_unspecified_parameters";
    case DW_TAG_variant:
      return "DW_TAG_variant";
    case DW_TAG_common_block:
      return "DW_TAG_common_block";
    case DW_TAG_common_inclusion:
      return "DW_TAG_common_inclusion";
    case DW_TAG_inheritance:
      return "DW_TAG_inheritance";
    case DW_TAG_inlined_subroutine:
      return "DW_TAG_inlined_subroutine";
    case DW_TAG_module:
      return "DW_TAG_module";
    case DW_TAG_ptr_to_member_type:
      return "DW_TAG_ptr_to_member_type";
    case DW_TAG_set_type:
      return "DW_TAG_set_type";
    case DW_TAG_subrange_type:
      return "DW_TAG_subrange_type";
    case DW_TAG_with_stmt:
      return "DW_TAG_with_stmt";
    case DW_TAG_access_declaration:
      return "DW_TAG_access_declaration";
    case DW_TAG_base_type:
      return "DW_TAG_base_type";
    case DW_TAG_catch_block:
      return "DW_TAG_catch_block";
    case DW_TAG_const_type:
      return "DW_TAG_const_type";
    case DW_TAG_constant:
      return "DW_TAG_constant";
    case DW_TAG_enumerator:
      return "DW_TAG_enumerator";
    case DW_TAG_file_type:
      return "DW_TAG_file_type";
    case DW_TAG_friend:
      return "DW_TAG_friend";
    case DW_TAG_namelist:
      return "DW_TAG_namelist";
    case DW_TAG_namelist_item:
      return "DW_TAG_namelist_item";
    case DW_TAG_packed_type:
      return "DW_TAG_packed_type";
    case DW_TAG_subprogram:
      return "DW_TAG_subprogram";
    case DW_TAG_template_type_param:
      return "DW_TAG_template_type_param";
    case DW_TAG_template_value_param:
      return "DW_TAG_template_value_param";
    case DW_TAG_thrown_type:
      return "DW_TAG_thrown_type";
    case DW_TAG_try_block:
      return "DW_TAG_try_block";
    case DW_TAG_variant_part:
      return "DW_TAG_variant_part";
    case DW_TAG_variable:
      return "DW_TAG_variable";
    case DW_TAG_volatile_type:
      return "DW_TAG_volatile_type";
    case DW_TAG_dwarf_procedure:
      return "DW_TAG_dwarf_procedure";
    case DW_TAG_restrict_type:
      return "DW_TAG_restrict_type";
    case DW_TAG_interface_type:
      return "DW_TAG_interface_type";
    case DW_TAG_namespace:
      return "DW_TAG_namespace";
    case DW_TAG_imported_module:
      return "DW_TAG_imported_module";
    case DW_TAG_unspecified_type:
      return "DW_TAG_unspecified_type";
    case DW_TAG_partial_unit:
      return "DW_TAG_partial_unit";
    case DW_TAG_imported_unit:
      return "DW_TAG_imported_unit";
    case DW_TAG_condition:
      return "DW_TAG_condition";
    case DW_TAG_shared_type:
      return "DW_TAG_shared_type";
    case DW_TAG_type_unit:
      return "DW_TAG_type_unit";
    case DW_TAG_MIPS_loop:
      return "DW_TAG_MIPS_loop";
    case DW_TAG_HP_array_descriptor:
      return "DW_TAG_HP_array_descriptor";
    case DW_TAG_format_label:
      return "DW_TAG_format_label";
    case DW_TAG_function_template:
      return "DW_TAG_function_template";
    case DW_TAG_class_template:
      return "DW_TAG_class_template";
    case DW_TAG_GNU_BINCL:
      return "DW_TAG_GNU_BINCL";
    case DW_TAG_GNU_EINCL:
      return "DW_TAG_GNU_EINCL";
    case DW_TAG_upc_shared_type:
      return "DW_TAG_upc_shared_type";
    case DW_TAG_upc_strict_type:
      return "DW_TAG_upc_strict_type";
    case DW_TAG_upc_relaxed_type:
      return "DW_TAG_upc_relaxed_type";
    case DW_TAG_PGI_kanji_type:
      return "DW_TAG_PGI_kanji_type";
    case DW_TAG_PGI_interface_block:
      return "DW_TAG_PGI_interface_block";
    default:
      return "DW_TAG_<unknown>";
    }
}

/* Convert a DWARF attribute code into its string name.  */

static char *
dwarf_attr_name (unsigned attr)
{
  switch (attr)
    {
    case DW_AT_sibling:
      return "DW_AT_sibling";
    case DW_AT_location:
      return "DW_AT_location";
    case DW_AT_name:
      return "DW_AT_name";
    case DW_AT_ordering:
      return "DW_AT_ordering";
    case DW_AT_subscr_data:
      return "DW_AT_subscr_data";
    case DW_AT_byte_size:
      return "DW_AT_byte_size";
    case DW_AT_bit_offset:
      return "DW_AT_bit_offset";
    case DW_AT_bit_size:
      return "DW_AT_bit_size";
    case DW_AT_element_list:
      return "DW_AT_element_list";
    case DW_AT_stmt_list:
      return "DW_AT_stmt_list";
    case DW_AT_low_pc:
      return "DW_AT_low_pc";
    case DW_AT_high_pc:
      return "DW_AT_high_pc";
    case DW_AT_language:
      return "DW_AT_language";
    case DW_AT_member:
      return "DW_AT_member";
    case DW_AT_discr:
      return "DW_AT_discr";
    case DW_AT_discr_value:
      return "DW_AT_discr_value";
    case DW_AT_visibility:
      return "DW_AT_visibility";
    case DW_AT_import:
      return "DW_AT_import";
    case DW_AT_string_length:
      return "DW_AT_string_length";
    case DW_AT_common_reference:
      return "DW_AT_common_reference";
    case DW_AT_comp_dir:
      return "DW_AT_comp_dir";
    case DW_AT_const_value:
      return "DW_AT_const_value";
    case DW_AT_containing_type:
      return "DW_AT_containing_type";
    case DW_AT_default_value:
      return "DW_AT_default_value";
    case DW_AT_inline:
      return "DW_AT_inline";
    case DW_AT_is_optional:
      return "DW_AT_is_optional";
    case DW_AT_lower_bound:
      return "DW_AT_lower_bound";
    case DW_AT_producer:
      return "DW_AT_producer";
    case DW_AT_prototyped:
      return "DW_AT_prototyped";
    case DW_AT_return_addr:
      return "DW_AT_return_addr";
    case DW_AT_start_scope:
      return "DW_AT_start_scope";
    case DW_AT_bit_stride:
      return "DW_AT_bit_stride";
    case DW_AT_upper_bound:
      return "DW_AT_upper_bound";
    case DW_AT_abstract_origin:
      return "DW_AT_abstract_origin";
    case DW_AT_accessibility:
      return "DW_AT_accessibility";
    case DW_AT_address_class:
      return "DW_AT_address_class";
    case DW_AT_artificial:
      return "DW_AT_artificial";
    case DW_AT_base_types:
      return "DW_AT_base_types";
    case DW_AT_calling_convention:
      return "DW_AT_calling_convention";
    case DW_AT_count:
      return "DW_AT_count";
    case DW_AT_data_member_location:
      return "DW_AT_data_member_location";
    case DW_AT_decl_column:
      return "DW_AT_decl_column";
    case DW_AT_decl_file:
      return "DW_AT_decl_file";
    case DW_AT_decl_line:
      return "DW_AT_decl_line";
    case DW_AT_declaration:
      return "DW_AT_declaration";
    case DW_AT_discr_list:
      return "DW_AT_discr_list";
    case DW_AT_encoding:
      return "DW_AT_encoding";
    case DW_AT_external:
      return "DW_AT_external";
    case DW_AT_frame_base:
      return "DW_AT_frame_base";
    case DW_AT_friend:
      return "DW_AT_friend";
    case DW_AT_identifier_case:
      return "DW_AT_identifier_case";
    case DW_AT_macro_info:
      return "DW_AT_macro_info";
    case DW_AT_namelist_items:
      return "DW_AT_namelist_items";
    case DW_AT_priority:
      return "DW_AT_priority";
    case DW_AT_segment:
      return "DW_AT_segment";
    case DW_AT_specification:
      return "DW_AT_specification";
    case DW_AT_static_link:
      return "DW_AT_static_link";
    case DW_AT_type:
      return "DW_AT_type";
    case DW_AT_use_location:
      return "DW_AT_use_location";
    case DW_AT_variable_parameter:
      return "DW_AT_variable_parameter";
    case DW_AT_virtuality:
      return "DW_AT_virtuality";
    case DW_AT_vtable_elem_location:
      return "DW_AT_vtable_elem_location";
    /* DWARF 3 values.  */
    case DW_AT_allocated:
      return "DW_AT_allocated";
    case DW_AT_associated:
      return "DW_AT_associated";
    case DW_AT_data_location:
      return "DW_AT_data_location";
    case DW_AT_byte_stride:
      return "DW_AT_byte_stride";
    case DW_AT_entry_pc:
      return "DW_AT_entry_pc";
    case DW_AT_use_UTF8:
      return "DW_AT_use_UTF8";
    case DW_AT_extension:
      return "DW_AT_extension";
    case DW_AT_ranges:
      return "DW_AT_ranges";
    case DW_AT_trampoline:
      return "DW_AT_trampoline";
    case DW_AT_call_column:
      return "DW_AT_call_column";
    case DW_AT_call_file:
      return "DW_AT_call_file";
    case DW_AT_call_line:
      return "DW_AT_call_line";
    case DW_AT_description:
      return "DW_AT_description";
    case DW_AT_binary_scale:
      return "DW_AT_binary_scale";
    case DW_AT_decimal_scale:
      return "DW_AT_decimal_scale";
    case DW_AT_small:
      return "DW_AT_small";
    case DW_AT_decimal_sign:
      return "DW_AT_decimal_sign";
    case DW_AT_digit_count:
      return "DW_AT_digit_count";
    case DW_AT_picture_string:
      return "DW_AT_picture_string";
    case DW_AT_mutable:
      return "DW_AT_mutable";
    case DW_AT_threads_scaled:
      return "DW_AT_threads_scaled";
    case DW_AT_explicit:
      return "DW_AT_explicit";
    case DW_AT_object_pointer:
      return "DW_AT_object_pointer";
    case DW_AT_endianity:
      return "DW_AT_endianity";
    case DW_AT_elemental:
      return "DW_AT_elemental";
    case DW_AT_pure:
      return "DW_AT_pure";
    case DW_AT_recursive:
      return "DW_AT_recursive";
    /* DWARF 4 values.  */
    case DW_AT_signature:
      return "DW_AT_signature";
    /* SGI/MIPS extensions.  */
#ifdef MIPS /* collides with DW_AT_HP_block_index */
    case DW_AT_MIPS_fde:
      return "DW_AT_MIPS_fde";
#endif
    case DW_AT_MIPS_loop_begin:
      return "DW_AT_MIPS_loop_begin";
    case DW_AT_MIPS_tail_loop_begin:
      return "DW_AT_MIPS_tail_loop_begin";
    case DW_AT_MIPS_epilog_begin:
      return "DW_AT_MIPS_epilog_begin";
    case DW_AT_MIPS_loop_unroll_factor:
      return "DW_AT_MIPS_loop_unroll_factor";
    case DW_AT_MIPS_software_pipeline_depth:
      return "DW_AT_MIPS_software_pipeline_depth";
    case DW_AT_MIPS_linkage_name:
      return "DW_AT_MIPS_linkage_name";
    case DW_AT_MIPS_stride:
      return "DW_AT_MIPS_stride";
    case DW_AT_MIPS_abstract_name:
      return "DW_AT_MIPS_abstract_name";
    case DW_AT_MIPS_clone_origin:
      return "DW_AT_MIPS_clone_origin";
    case DW_AT_MIPS_has_inlines:
      return "DW_AT_MIPS_has_inlines";
    /* HP extensions.  */
#ifndef MIPS /* collides with DW_AT_MIPS_fde */
    case DW_AT_HP_block_index:
      return "DW_AT_HP_block_index";
#endif
    case DW_AT_HP_unmodifiable:
      return "DW_AT_HP_unmodifiable";
    case DW_AT_HP_actuals_stmt_list:
      return "DW_AT_HP_actuals_stmt_list";
    case DW_AT_HP_proc_per_section:
      return "DW_AT_HP_proc_per_section";
    case DW_AT_HP_raw_data_ptr:
      return "DW_AT_HP_raw_data_ptr";
    case DW_AT_HP_pass_by_reference:
      return "DW_AT_HP_pass_by_reference";
    case DW_AT_HP_opt_level:
      return "DW_AT_HP_opt_level";
    case DW_AT_HP_prof_version_id:
      return "DW_AT_HP_prof_version_id";
    case DW_AT_HP_opt_flags:
      return "DW_AT_HP_opt_flags";
    case DW_AT_HP_cold_region_low_pc:
      return "DW_AT_HP_cold_region_low_pc";
    case DW_AT_HP_cold_region_high_pc:
      return "DW_AT_HP_cold_region_high_pc";
    case DW_AT_HP_all_variables_modifiable:
      return "DW_AT_HP_all_variables_modifiable";
    case DW_AT_HP_linkage_name:
      return "DW_AT_HP_linkage_name";
    case DW_AT_HP_prof_flags:
      return "DW_AT_HP_prof_flags";
    /* GNU extensions.  */
    case DW_AT_sf_names:
      return "DW_AT_sf_names";
    case DW_AT_src_info:
      return "DW_AT_src_info";
    case DW_AT_mac_info:
      return "DW_AT_mac_info";
    case DW_AT_src_coords:
      return "DW_AT_src_coords";
    case DW_AT_body_begin:
      return "DW_AT_body_begin";
    case DW_AT_body_end:
      return "DW_AT_body_end";
    case DW_AT_GNU_vector:
      return "DW_AT_GNU_vector";
    /* VMS extensions.  */
    case DW_AT_VMS_rtnbeg_pd_address:
      return "DW_AT_VMS_rtnbeg_pd_address";
    /* UPC extension.  */
    case DW_AT_upc_threads_scaled:
      return "DW_AT_upc_threads_scaled";
    /* PGI (STMicroelectronics) extensions.  */
    case DW_AT_PGI_lbase:
      return "DW_AT_PGI_lbase";
    case DW_AT_PGI_soffset:
      return "DW_AT_PGI_soffset";
    case DW_AT_PGI_lstride:
      return "DW_AT_PGI_lstride";
    default:
      return "DW_AT_<unknown>";
    }
}

/* Convert a DWARF value form code into its string name.  */

static char *
dwarf_form_name (unsigned form)
{
  switch (form)
    {
    case DW_FORM_addr:
      return "DW_FORM_addr";
    case DW_FORM_block2:
      return "DW_FORM_block2";
    case DW_FORM_block4:
      return "DW_FORM_block4";
    case DW_FORM_data2:
      return "DW_FORM_data2";
    case DW_FORM_data4:
      return "DW_FORM_data4";
    case DW_FORM_data8:
      return "DW_FORM_data8";
    case DW_FORM_string:
      return "DW_FORM_string";
    case DW_FORM_block:
      return "DW_FORM_block";
    case DW_FORM_block1:
      return "DW_FORM_block1";
    case DW_FORM_data1:
      return "DW_FORM_data1";
    case DW_FORM_flag:
      return "DW_FORM_flag";
    case DW_FORM_sdata:
      return "DW_FORM_sdata";
    case DW_FORM_strp:
      return "DW_FORM_strp";
    case DW_FORM_udata:
      return "DW_FORM_udata";
    case DW_FORM_ref_addr:
      return "DW_FORM_ref_addr";
    case DW_FORM_ref1:
      return "DW_FORM_ref1";
    case DW_FORM_ref2:
      return "DW_FORM_ref2";
    case DW_FORM_ref4:
      return "DW_FORM_ref4";
    case DW_FORM_ref8:
      return "DW_FORM_ref8";
    case DW_FORM_ref_udata:
      return "DW_FORM_ref_udata";
    case DW_FORM_indirect:
      return "DW_FORM_indirect";
    case DW_FORM_sec_offset:
      return "DW_FORM_sec_offset";
    case DW_FORM_exprloc:
      return "DW_FORM_exprloc";
    case DW_FORM_flag_present:
      return "DW_FORM_flag_present";
    case DW_FORM_sig8:
      return "DW_FORM_sig8";
    default:
      return "DW_FORM_<unknown>";
    }
}

/* Convert a DWARF stack opcode into its string name.  */

static char *
dwarf_stack_op_name (unsigned op)
{
  switch (op)
    {
    case DW_OP_addr:
      return "DW_OP_addr";
    case DW_OP_deref:
      return "DW_OP_deref";
    case DW_OP_const1u:
      return "DW_OP_const1u";
    case DW_OP_const1s:
      return "DW_OP_const1s";
    case DW_OP_const2u:
      return "DW_OP_const2u";
    case DW_OP_const2s:
      return "DW_OP_const2s";
    case DW_OP_const4u:
      return "DW_OP_const4u";
    case DW_OP_const4s:
      return "DW_OP_const4s";
    case DW_OP_const8u:
      return "DW_OP_const8u";
    case DW_OP_const8s:
      return "DW_OP_const8s";
    case DW_OP_constu:
      return "DW_OP_constu";
    case DW_OP_consts:
      return "DW_OP_consts";
    case DW_OP_dup:
      return "DW_OP_dup";
    case DW_OP_drop:
      return "DW_OP_drop";
    case DW_OP_over:
      return "DW_OP_over";
    case DW_OP_pick:
      return "DW_OP_pick";
    case DW_OP_swap:
      return "DW_OP_swap";
    case DW_OP_rot:
      return "DW_OP_rot";
    case DW_OP_xderef:
      return "DW_OP_xderef";
    case DW_OP_abs:
      return "DW_OP_abs";
    case DW_OP_and:
      return "DW_OP_and";
    case DW_OP_div:
      return "DW_OP_div";
    case DW_OP_minus:
      return "DW_OP_minus";
    case DW_OP_mod:
      return "DW_OP_mod";
    case DW_OP_mul:
      return "DW_OP_mul";
    case DW_OP_neg:
      return "DW_OP_neg";
    case DW_OP_not:
      return "DW_OP_not";
    case DW_OP_or:
      return "DW_OP_or";
    case DW_OP_plus:
      return "DW_OP_plus";
    case DW_OP_plus_uconst:
      return "DW_OP_plus_uconst";
    case DW_OP_shl:
      return "DW_OP_shl";
    case DW_OP_shr:
      return "DW_OP_shr";
    case DW_OP_shra:
      return "DW_OP_shra";
    case DW_OP_xor:
      return "DW_OP_xor";
    case DW_OP_bra:
      return "DW_OP_bra";
    case DW_OP_eq:
      return "DW_OP_eq";
    case DW_OP_ge:
      return "DW_OP_ge";
    case DW_OP_gt:
      return "DW_OP_gt";
    case DW_OP_le:
      return "DW_OP_le";
    case DW_OP_lt:
      return "DW_OP_lt";
    case DW_OP_ne:
      return "DW_OP_ne";
    case DW_OP_skip:
      return "DW_OP_skip";
    case DW_OP_lit0:
      return "DW_OP_lit0";
    case DW_OP_lit1:
      return "DW_OP_lit1";
    case DW_OP_lit2:
      return "DW_OP_lit2";
    case DW_OP_lit3:
      return "DW_OP_lit3";
    case DW_OP_lit4:
      return "DW_OP_lit4";
    case DW_OP_lit5:
      return "DW_OP_lit5";
    case DW_OP_lit6:
      return "DW_OP_lit6";
    case DW_OP_lit7:
      return "DW_OP_lit7";
    case DW_OP_lit8:
      return "DW_OP_lit8";
    case DW_OP_lit9:
      return "DW_OP_lit9";
    case DW_OP_lit10:
      return "DW_OP_lit10";
    case DW_OP_lit11:
      return "DW_OP_lit11";
    case DW_OP_lit12:
      return "DW_OP_lit12";
    case DW_OP_lit13:
      return "DW_OP_lit13";
    case DW_OP_lit14:
      return "DW_OP_lit14";
    case DW_OP_lit15:
      return "DW_OP_lit15";
    case DW_OP_lit16:
      return "DW_OP_lit16";
    case DW_OP_lit17:
      return "DW_OP_lit17";
    case DW_OP_lit18:
      return "DW_OP_lit18";
    case DW_OP_lit19:
      return "DW_OP_lit19";
    case DW_OP_lit20:
      return "DW_OP_lit20";
    case DW_OP_lit21:
      return "DW_OP_lit21";
    case DW_OP_lit22:
      return "DW_OP_lit22";
    case DW_OP_lit23:
      return "DW_OP_lit23";
    case DW_OP_lit24:
      return "DW_OP_lit24";
    case DW_OP_lit25:
      return "DW_OP_lit25";
    case DW_OP_lit26:
      return "DW_OP_lit26";
    case DW_OP_lit27:
      return "DW_OP_lit27";
    case DW_OP_lit28:
      return "DW_OP_lit28";
    case DW_OP_lit29:
      return "DW_OP_lit29";
    case DW_OP_lit30:
      return "DW_OP_lit30";
    case DW_OP_lit31:
      return "DW_OP_lit31";
    case DW_OP_reg0:
      return "DW_OP_reg0";
    case DW_OP_reg1:
      return "DW_OP_reg1";
    case DW_OP_reg2:
      return "DW_OP_reg2";
    case DW_OP_reg3:
      return "DW_OP_reg3";
    case DW_OP_reg4:
      return "DW_OP_reg4";
    case DW_OP_reg5:
      return "DW_OP_reg5";
    case DW_OP_reg6:
      return "DW_OP_reg6";
    case DW_OP_reg7:
      return "DW_OP_reg7";
    case DW_OP_reg8:
      return "DW_OP_reg8";
    case DW_OP_reg9:
      return "DW_OP_reg9";
    case DW_OP_reg10:
      return "DW_OP_reg10";
    case DW_OP_reg11:
      return "DW_OP_reg11";
    case DW_OP_reg12:
      return "DW_OP_reg12";
    case DW_OP_reg13:
      return "DW_OP_reg13";
    case DW_OP_reg14:
      return "DW_OP_reg14";
    case DW_OP_reg15:
      return "DW_OP_reg15";
    case DW_OP_reg16:
      return "DW_OP_reg16";
    case DW_OP_reg17:
      return "DW_OP_reg17";
    case DW_OP_reg18:
      return "DW_OP_reg18";
    case DW_OP_reg19:
      return "DW_OP_reg19";
    case DW_OP_reg20:
      return "DW_OP_reg20";
    case DW_OP_reg21:
      return "DW_OP_reg21";
    case DW_OP_reg22:
      return "DW_OP_reg22";
    case DW_OP_reg23:
      return "DW_OP_reg23";
    case DW_OP_reg24:
      return "DW_OP_reg24";
    case DW_OP_reg25:
      return "DW_OP_reg25";
    case DW_OP_reg26:
      return "DW_OP_reg26";
    case DW_OP_reg27:
      return "DW_OP_reg27";
    case DW_OP_reg28:
      return "DW_OP_reg28";
    case DW_OP_reg29:
      return "DW_OP_reg29";
    case DW_OP_reg30:
      return "DW_OP_reg30";
    case DW_OP_reg31:
      return "DW_OP_reg31";
    case DW_OP_breg0:
      return "DW_OP_breg0";
    case DW_OP_breg1:
      return "DW_OP_breg1";
    case DW_OP_breg2:
      return "DW_OP_breg2";
    case DW_OP_breg3:
      return "DW_OP_breg3";
    case DW_OP_breg4:
      return "DW_OP_breg4";
    case DW_OP_breg5:
      return "DW_OP_breg5";
    case DW_OP_breg6:
      return "DW_OP_breg6";
    case DW_OP_breg7:
      return "DW_OP_breg7";
    case DW_OP_breg8:
      return "DW_OP_breg8";
    case DW_OP_breg9:
      return "DW_OP_breg9";
    case DW_OP_breg10:
      return "DW_OP_breg10";
    case DW_OP_breg11:
      return "DW_OP_breg11";
    case DW_OP_breg12:
      return "DW_OP_breg12";
    case DW_OP_breg13:
      return "DW_OP_breg13";
    case DW_OP_breg14:
      return "DW_OP_breg14";
    case DW_OP_breg15:
      return "DW_OP_breg15";
    case DW_OP_breg16:
      return "DW_OP_breg16";
    case DW_OP_breg17:
      return "DW_OP_breg17";
    case DW_OP_breg18:
      return "DW_OP_breg18";
    case DW_OP_breg19:
      return "DW_OP_breg19";
    case DW_OP_breg20:
      return "DW_OP_breg20";
    case DW_OP_breg21:
      return "DW_OP_breg21";
    case DW_OP_breg22:
      return "DW_OP_breg22";
    case DW_OP_breg23:
      return "DW_OP_breg23";
    case DW_OP_breg24:
      return "DW_OP_breg24";
    case DW_OP_breg25:
      return "DW_OP_breg25";
    case DW_OP_breg26:
      return "DW_OP_breg26";
    case DW_OP_breg27:
      return "DW_OP_breg27";
    case DW_OP_breg28:
      return "DW_OP_breg28";
    case DW_OP_breg29:
      return "DW_OP_breg29";
    case DW_OP_breg30:
      return "DW_OP_breg30";
    case DW_OP_breg31:
      return "DW_OP_breg31";
    case DW_OP_regx:
      return "DW_OP_regx";
    case DW_OP_fbreg:
      return "DW_OP_fbreg";
    case DW_OP_bregx:
      return "DW_OP_bregx";
    case DW_OP_piece:
      return "DW_OP_piece";
    case DW_OP_deref_size:
      return "DW_OP_deref_size";
    case DW_OP_xderef_size:
      return "DW_OP_xderef_size";
    case DW_OP_nop:
      return "DW_OP_nop";
    /* DWARF 3 extensions.  */
    case DW_OP_push_object_address:
      return "DW_OP_push_object_address";
    case DW_OP_call2:
      return "DW_OP_call2";
    case DW_OP_call4:
      return "DW_OP_call4";
    case DW_OP_call_ref:
      return "DW_OP_call_ref";
    /* GNU extensions.  */
    case DW_OP_form_tls_address:
      return "DW_OP_form_tls_address";
    case DW_OP_call_frame_cfa:
      return "DW_OP_call_frame_cfa";
    case DW_OP_bit_piece:
      return "DW_OP_bit_piece";
    case DW_OP_GNU_push_tls_address:
      return "DW_OP_GNU_push_tls_address";
    case DW_OP_GNU_uninit:
      return "DW_OP_GNU_uninit";
    /* HP extensions. */ 
    case DW_OP_HP_is_value:
      return "DW_OP_HP_is_value";
    case DW_OP_HP_fltconst4:
      return "DW_OP_HP_fltconst4";
    case DW_OP_HP_fltconst8:
      return "DW_OP_HP_fltconst8";
    case DW_OP_HP_mod_range:
      return "DW_OP_HP_mod_range";
    case DW_OP_HP_unmod_range:
      return "DW_OP_HP_unmod_range";
    case DW_OP_HP_tls:
      return "DW_OP_HP_tls";
    default:
      return "OP_<unknown>";
    }
}

static char *
dwarf_bool_name (unsigned mybool)
{
  if (mybool)
    return "TRUE";
  else
    return "FALSE";
}

/* Convert a DWARF type code into its string name.  */

static char *
dwarf_type_encoding_name (unsigned enc)
{
  switch (enc)
    {
    case DW_ATE_void:
      return "DW_ATE_void";
    case DW_ATE_address:
      return "DW_ATE_address";
    case DW_ATE_boolean:
      return "DW_ATE_boolean";
    case DW_ATE_complex_float:
      return "DW_ATE_complex_float";
    case DW_ATE_float:
      return "DW_ATE_float";
    case DW_ATE_signed:
      return "DW_ATE_signed";
    case DW_ATE_signed_char:
      return "DW_ATE_signed_char";
    case DW_ATE_unsigned:
      return "DW_ATE_unsigned";
    case DW_ATE_unsigned_char:
      return "DW_ATE_unsigned_char";
    /* DWARF 3.  */
    case DW_ATE_imaginary_float:
      return "DW_ATE_imaginary_float";
    case DW_ATE_packed_decimal:
      return "DW_ATE_packed_decimal";
    case DW_ATE_numeric_string:
      return "DW_ATE_numeric_string";
    case DW_ATE_edited:
      return "DW_ATE_edited";
    case DW_ATE_signed_fixed:
      return "DW_ATE_signed_fixed";
    case DW_ATE_unsigned_fixed:
      return "DW_ATE_unsigned_fixed";
    case DW_ATE_decimal_float:
      return "DW_ATE_decimal_float";
    /* HP extensions.  */
    case DW_ATE_HP_float80:
      return "DW_ATE_HP_float80";
    case DW_ATE_HP_complex_float80:
      return "DW_ATE_HP_complex_float80";
    case DW_ATE_HP_float128:
      return "DW_ATE_HP_float128";
    case DW_ATE_HP_complex_float128:
      return "DW_ATE_HP_complex_float128";
    case DW_ATE_HP_floathpintel:
      return "DW_ATE_HP_floathpintel";
    case DW_ATE_HP_imaginary_float80:
      return "DW_ATE_HP_imaginary_float80";
    case DW_ATE_HP_imaginary_float128:
      return "DW_ATE_HP_imaginary_float128";
    default:
      return "DW_ATE_<unknown>";
    }
}

/* Convert a DWARF call frame info operation to its string name. */

#if 0
static char *
dwarf_cfi_name (unsigned cfi_opc)
{
  switch (cfi_opc)
    {
    case DW_CFA_advance_loc:
      return "DW_CFA_advance_loc";
    case DW_CFA_offset:
      return "DW_CFA_offset";
    case DW_CFA_restore:
      return "DW_CFA_restore";
    case DW_CFA_nop:
      return "DW_CFA_nop";
    case DW_CFA_set_loc:
      return "DW_CFA_set_loc";
    case DW_CFA_advance_loc1:
      return "DW_CFA_advance_loc1";
    case DW_CFA_advance_loc2:
      return "DW_CFA_advance_loc2";
    case DW_CFA_advance_loc4:
      return "DW_CFA_advance_loc4";
    case DW_CFA_offset_extended:
      return "DW_CFA_offset_extended";
    case DW_CFA_restore_extended:
      return "DW_CFA_restore_extended";
    case DW_CFA_undefined:
      return "DW_CFA_undefined";
    case DW_CFA_same_value:
      return "DW_CFA_same_value";
    case DW_CFA_register:
      return "DW_CFA_register";
    case DW_CFA_remember_state:
      return "DW_CFA_remember_state";
    case DW_CFA_restore_state:
      return "DW_CFA_restore_state";
    case DW_CFA_def_cfa:
      return "DW_CFA_def_cfa";
    case DW_CFA_def_cfa_register:
      return "DW_CFA_def_cfa_register";
    case DW_CFA_def_cfa_offset:
      return "DW_CFA_def_cfa_offset";
    /* DWARF 3.  */
    case DW_CFA_def_cfa_expression:
      return "DW_CFA_def_cfa_expression";
    case DW_CFA_expression:
      return "DW_CFA_expression";
    case DW_CFA_offset_extended_sf:
      return "DW_CFA_offset_extended_sf";
    case DW_CFA_def_cfa_sf:
      return "DW_CFA_def_cfa_sf";
    case DW_CFA_def_cfa_offset_sf:
      return "DW_CFA_def_cfa_offset_sf";
    case DW_CFA_val_offset:
      return "DW_CFA_val_offset";
    case DW_CFA_val_offset_sf:
      return "DW_CFA_val_offset_sf";
    case DW_CFA_val_expression:
      return "DW_CFA_val_expression";
    /* SGI/MIPS specific.  */
    case DW_CFA_MIPS_advance_loc8:
      return "DW_CFA_MIPS_advance_loc8";
    /* GNU extensions.  */
    case DW_CFA_GNU_window_save:
      return "DW_CFA_GNU_window_save";
    case DW_CFA_GNU_args_size:
      return "DW_CFA_GNU_args_size";
    case DW_CFA_GNU_negative_offset_extended:
      return "DW_CFA_GNU_negative_offset_extended";
    default:
      return "DW_CFA_<unknown>";
    }
}
#endif

static void
dump_die_shallow (struct ui_file *f, int indent, struct die_info *die)
{
  unsigned int i;

  print_spaces (indent, f);
  fprintf_unfiltered (f, "Die: %s (abbrev %d, offset 0x%x)\n",
	   dwarf_tag_name (die->tag), die->abbrev, die->offset);

  if (die->parent != NULL)
    {
      print_spaces (indent, f);
      fprintf_unfiltered (f, "  parent at offset: 0x%x\n",
			  die->parent->offset);
    }

  print_spaces (indent, f);
  fprintf_unfiltered (f, "  has children: %s\n",
	   dwarf_bool_name (die->child != NULL));

  print_spaces (indent, f);
  fprintf_unfiltered (f, "  attributes:\n");

  for (i = 0; i < die->num_attrs; ++i)
    {
      print_spaces (indent, f);
      fprintf_unfiltered (f, "    %s (%s) ",
	       dwarf_attr_name (die->attrs[i].name),
	       dwarf_form_name (die->attrs[i].form));

      switch (die->attrs[i].form)
	{
	case DW_FORM_ref_addr:
	case DW_FORM_addr:
	  fprintf_unfiltered (f, "address: ");
	  fputs_filtered (hex_string (DW_ADDR (&die->attrs[i])), f);
	  break;
	case DW_FORM_block2:
	case DW_FORM_block4:
	case DW_FORM_block:
	case DW_FORM_block1:
	  fprintf_unfiltered (f, "block: size %d", DW_BLOCK (&die->attrs[i])->size);
	  break;
	case DW_FORM_ref1:
	case DW_FORM_ref2:
	case DW_FORM_ref4:
	  fprintf_unfiltered (f, "constant ref: 0x%lx (adjusted)",
			      (long) (DW_ADDR (&die->attrs[i])));
	  break;
	case DW_FORM_data1:
	case DW_FORM_data2:
	case DW_FORM_data4:
	case DW_FORM_data8:
	case DW_FORM_udata:
	case DW_FORM_sdata:
	  fprintf_unfiltered (f, "constant: %s",
			      pulongest (DW_UNSND (&die->attrs[i])));
	  break;
	case DW_FORM_sig8:
	  if (DW_SIGNATURED_TYPE (&die->attrs[i]) != NULL)
	    fprintf_unfiltered (f, "signatured type, offset: 0x%x",
				DW_SIGNATURED_TYPE (&die->attrs[i])->offset);
	  else
	    fprintf_unfiltered (f, "signatured type, offset: unknown");
	  break;
	case DW_FORM_string:
	case DW_FORM_strp:
	  fprintf_unfiltered (f, "string: \"%s\" (%s canonicalized)",
		   DW_STRING (&die->attrs[i])
		   ? DW_STRING (&die->attrs[i]) : "",
		   DW_STRING_IS_CANONICAL (&die->attrs[i]) ? "is" : "not");
	  break;
	case DW_FORM_flag:
	  if (DW_UNSND (&die->attrs[i]))
	    fprintf_unfiltered (f, "flag: TRUE");
	  else
	    fprintf_unfiltered (f, "flag: FALSE");
	  break;
	case DW_FORM_indirect:
	  /* the reader will have reduced the indirect form to
	     the "base form" so this form should not occur */
	  fprintf_unfiltered (f, "unexpected attribute form: DW_FORM_indirect");
	  break;
	default:
	  fprintf_unfiltered (f, "unsupported attribute form: %d.",
		   die->attrs[i].form);
	  break;
	}
      fprintf_unfiltered (f, "\n");
    }
}

static void
dump_die_for_error (struct die_info *die)
{
  dump_die_shallow (gdb_stderr, 0, die);
}

static void
dump_die_1 (struct ui_file *f, int level, int max_level, struct die_info *die)
{
  int indent = level * 4;

  gdb_assert (die != NULL);

  if (level >= max_level)
    return;

  dump_die_shallow (f, indent, die);

  if (die->child != NULL)
    {
      print_spaces (indent, f);
      fprintf_unfiltered (f, "  Children:");
      if (level + 1 < max_level)
	{
	  fprintf_unfiltered (f, "\n");
	  dump_die_1 (f, level + 1, max_level, die->child);
	}
      else
	{
	  fprintf_unfiltered (f, " [not printed, max nesting level reached]\n");
	}
    }

  if (die->sibling != NULL && level > 0)
    {
      dump_die_1 (f, level, max_level, die->sibling);
    }
}

/* This is called from the pdie macro in gdbinit.in.
   It's not static so gcc will keep a copy callable from gdb.  */

void
dump_die (struct die_info *die, int max_level)
{
  dump_die_1 (gdb_stdlog, 0, max_level, die);
}

static void
store_in_ref_table (struct die_info *die, struct dwarf2_cu *cu)
{
  void **slot;

  slot = htab_find_slot_with_hash (cu->die_hash, die, die->offset, INSERT);

  *slot = die;
}

static int
is_ref_attr (struct attribute *attr)
{
  switch (attr->form)
    {
    case DW_FORM_ref_addr:
    case DW_FORM_ref1:
    case DW_FORM_ref2:
    case DW_FORM_ref4:
    case DW_FORM_ref8:
    case DW_FORM_ref_udata:
      return 1;
    default:
      return 0;
    }
}

static unsigned int
dwarf2_get_ref_die_offset (struct attribute *attr)
{
  if (is_ref_attr (attr))
    return DW_ADDR (attr);

  complaint (&symfile_complaints,
	     _("unsupported die ref attribute form: '%s'"),
	     dwarf_form_name (attr->form));
  return 0;
}

/* Return the constant value held by ATTR.  Return DEFAULT_VALUE if
 * the value held by the attribute is not constant.  */

static LONGEST
dwarf2_get_attr_constant_value (struct attribute *attr, int default_value)
{
  if (attr->form == DW_FORM_sdata)
    return DW_SND (attr);
  else if (attr->form == DW_FORM_udata
           || attr->form == DW_FORM_data1
           || attr->form == DW_FORM_data2
           || attr->form == DW_FORM_data4
           || attr->form == DW_FORM_data8)
    return DW_UNSND (attr);
  else
    {
      complaint (&symfile_complaints, _("Attribute value is not a constant (%s)"),
                 dwarf_form_name (attr->form));
      return default_value;
    }
}

/* THIS_CU has a reference to PER_CU.  If necessary, load the new compilation
   unit and add it to our queue.
   The result is non-zero if PER_CU was queued, otherwise the result is zero
   meaning either PER_CU is already queued or it is already loaded.  */

static int
maybe_queue_comp_unit (struct dwarf2_cu *this_cu,
		       struct dwarf2_per_cu_data *per_cu)
{
  /* Mark the dependence relation so that we don't flush PER_CU
     too early.  */
  dwarf2_add_dependence (this_cu, per_cu);

  /* If it's already on the queue, we have nothing to do.  */
  if (per_cu->queued)
    return 0;

  /* If the compilation unit is already loaded, just mark it as
     used.  */
  if (per_cu->cu != NULL)
    {
      per_cu->cu->last_used = 0;
      return 0;
    }

  /* Add it to the queue.  */
  queue_comp_unit (per_cu, this_cu->objfile);

  return 1;
}

/* Follow reference or signature attribute ATTR of SRC_DIE.
   On entry *REF_CU is the CU of SRC_DIE.
   On exit *REF_CU is the CU of the result.  */

static struct die_info *
follow_die_ref_or_sig (struct die_info *src_die, struct attribute *attr,
		       struct dwarf2_cu **ref_cu)
{
  struct die_info *die;

  if (is_ref_attr (attr))
    die = follow_die_ref (src_die, attr, ref_cu);
  else if (attr->form == DW_FORM_sig8)
    die = follow_die_sig (src_die, attr, ref_cu);
  else
    {
      dump_die_for_error (src_die);
      error (_("Dwarf Error: Expected reference attribute [in module %s]"),
	     (*ref_cu)->objfile->name);
    }

  return die;
}

/* Follow reference attribute ATTR of SRC_DIE.
   On entry *REF_CU is the CU of SRC_DIE.
   On exit *REF_CU is the CU of the result.  */

static struct die_info *
follow_die_ref (struct die_info *src_die, struct attribute *attr,
		struct dwarf2_cu **ref_cu)
{
  struct die_info *die;
  unsigned int offset;
  struct die_info temp_die;
  struct dwarf2_cu *target_cu, *cu = *ref_cu;

  gdb_assert (cu->per_cu != NULL);

  offset = dwarf2_get_ref_die_offset (attr);

  if (cu->per_cu->from_debug_types)
    {
      /* .debug_types CUs cannot reference anything outside their CU.
	 If they need to, they have to reference a signatured type via
	 DW_FORM_sig8.  */
      if (! offset_in_cu_p (&cu->header, offset))
	goto not_found;
      target_cu = cu;
    }
  else if (! offset_in_cu_p (&cu->header, offset))
    {
      struct dwarf2_per_cu_data *per_cu;
      per_cu = dwarf2_find_containing_comp_unit (offset, cu->objfile);

      /* If necessary, add it to the queue and load its DIEs.  */
      if (maybe_queue_comp_unit (cu, per_cu))
	load_full_comp_unit (per_cu, cu->objfile);

      target_cu = per_cu->cu;
    }
  else
    target_cu = cu;

  *ref_cu = target_cu;
  temp_die.offset = offset;
  die = htab_find_with_hash (target_cu->die_hash, &temp_die, offset);
  if (die)
    return die;

 not_found:

  error (_("Dwarf Error: Cannot find DIE at 0x%x referenced from DIE "
	 "at 0x%x [in module %s]"),
	 offset, src_die->offset, cu->objfile->name);
}

/* Follow the signature attribute ATTR in SRC_DIE.
   On entry *REF_CU is the CU of SRC_DIE.
   On exit *REF_CU is the CU of the result.  */

static struct die_info *
follow_die_sig (struct die_info *src_die, struct attribute *attr,
		struct dwarf2_cu **ref_cu)
{
  struct objfile *objfile = (*ref_cu)->objfile;
  struct die_info temp_die;
  struct signatured_type *sig_type = DW_SIGNATURED_TYPE (attr);
  struct dwarf2_cu *sig_cu;
  struct die_info *die;

  /* sig_type will be NULL if the signatured type is missing from
     the debug info.  */
  if (sig_type == NULL)
    error (_("Dwarf Error: Cannot find signatured DIE referenced from DIE "
	     "at 0x%x [in module %s]"),
	   src_die->offset, objfile->name);

  /* If necessary, add it to the queue and load its DIEs.  */

  if (maybe_queue_comp_unit (*ref_cu, &sig_type->per_cu))
    read_signatured_type (objfile, sig_type);

  gdb_assert (sig_type->per_cu.cu != NULL);

  sig_cu = sig_type->per_cu.cu;
  temp_die.offset = sig_cu->header.offset + sig_type->type_offset;
  die = htab_find_with_hash (sig_cu->die_hash, &temp_die, temp_die.offset);
  if (die)
    {
      *ref_cu = sig_cu;
      return die;
    }

  error (_("Dwarf Error: Cannot find signatured DIE at 0x%x referenced from DIE "
	 "at 0x%x [in module %s]"),
	 sig_type->type_offset, src_die->offset, objfile->name);
}

/* Given an offset of a signatured type, return its signatured_type.  */

static struct signatured_type *
lookup_signatured_type_at_offset (struct objfile *objfile, unsigned int offset)
{
  gdb_byte *info_ptr = dwarf2_per_objfile->types.buffer + offset;
  unsigned int length, initial_length_size;
  unsigned int sig_offset;
  struct signatured_type find_entry, *type_sig;

  length = read_initial_length (objfile->obfd, info_ptr, &initial_length_size);
  sig_offset = (initial_length_size
		+ 2 /*version*/
		+ (initial_length_size == 4 ? 4 : 8) /*debug_abbrev_offset*/
		+ 1 /*address_size*/);
  find_entry.signature = bfd_get_64 (objfile->obfd, info_ptr + sig_offset);
  type_sig = htab_find (dwarf2_per_objfile->signatured_types, &find_entry);

  /* This is only used to lookup previously recorded types.
     If we didn't find it, it's our bug.  */
  gdb_assert (type_sig != NULL);
  gdb_assert (offset == type_sig->offset);

  return type_sig;
}

/* Read in signatured type at OFFSET and build its CU and die(s).  */

static void
read_signatured_type_at_offset (struct objfile *objfile,
				unsigned int offset)
{
  struct signatured_type *type_sig;

  /* We have the section offset, but we need the signature to do the
     hash table lookup.	 */
  type_sig = lookup_signatured_type_at_offset (objfile, offset);

  gdb_assert (type_sig->per_cu.cu == NULL);

  read_signatured_type (objfile, type_sig);

  gdb_assert (type_sig->per_cu.cu != NULL);
}

/* Read in a signatured type and build its CU and DIEs.  */

static void
read_signatured_type (struct objfile *objfile,
		      struct signatured_type *type_sig)
{
  gdb_byte *types_ptr = dwarf2_per_objfile->types.buffer + type_sig->offset;
  struct die_reader_specs reader_specs;
  struct dwarf2_cu *cu;
  ULONGEST signature;
  struct cleanup *back_to, *free_cu_cleanup;
  struct attribute *attr;

  gdb_assert (type_sig->per_cu.cu == NULL);

  cu = xmalloc (sizeof (struct dwarf2_cu));
  memset (cu, 0, sizeof (struct dwarf2_cu));
  obstack_init (&cu->comp_unit_obstack);
  cu->objfile = objfile;
  type_sig->per_cu.cu = cu;
  cu->per_cu = &type_sig->per_cu;

  /* If an error occurs while loading, release our storage.  */
  free_cu_cleanup = make_cleanup (free_one_comp_unit, cu);

  types_ptr = read_type_comp_unit_head (&cu->header, &signature,
					types_ptr, objfile->obfd);
  gdb_assert (signature == type_sig->signature);

  cu->die_hash
    = htab_create_alloc_ex (cu->header.length / 12,
			    die_hash,
			    die_eq,
			    NULL,
			    &cu->comp_unit_obstack,
			    hashtab_obstack_allocate,
			    dummy_obstack_deallocate);

  dwarf2_read_abbrevs (cu->objfile->obfd, cu);
  back_to = make_cleanup (dwarf2_free_abbrev_table, cu);

  init_cu_die_reader (&reader_specs, cu);

  cu->dies = read_die_and_children (&reader_specs, types_ptr, &types_ptr,
				    NULL /*parent*/);

  /* We try not to read any attributes in this function, because not
     all objfiles needed for references have been loaded yet, and symbol
     table processing isn't initialized.  But we have to set the CU language,
     or we won't be able to build types correctly.  */
  attr = dwarf2_attr (cu->dies, DW_AT_language, cu);
  if (attr)
    set_cu_language (DW_UNSND (attr), cu);
  else
    set_cu_language (language_minimal, cu);

  do_cleanups (back_to);

  /* We've successfully allocated this compilation unit.  Let our caller
     clean it up when finished with it.	 */
  discard_cleanups (free_cu_cleanup);

  type_sig->per_cu.cu->read_in_chain = dwarf2_per_objfile->read_in_chain;
  dwarf2_per_objfile->read_in_chain = &type_sig->per_cu;
}

/* Decode simple location descriptions.
   Given a pointer to a dwarf block that defines a location, compute
   the location and return the value.

   NOTE drow/2003-11-18: This function is called in two situations
   now: for the address of static or global variables (partial symbols
   only) and for offsets into structures which are expected to be
   (more or less) constant.  The partial symbol case should go away,
   and only the constant case should remain.  That will let this
   function complain more accurately.  A few special modes are allowed
   without complaint for global variables (for instance, global
   register values and thread-local values).

   A location description containing no operations indicates that the
   object is optimized out.  The return value is 0 for that case.
   FIXME drow/2003-11-16: No callers check for this case any more; soon all
   callers will only want a very basic result and this can become a
   complaint.

   Note that stack[0] is unused except as a default error return.
   Note that stack overflow is not yet handled.  */

static CORE_ADDR
decode_locdesc (struct dwarf_block *blk, struct dwarf2_cu *cu)
{
  struct objfile *objfile = cu->objfile;
  struct comp_unit_head *cu_header = &cu->header;
  int i;
  int size = blk->size;
  gdb_byte *data = blk->data;
  CORE_ADDR stack[64];
  int stacki;
  unsigned int bytes_read, unsnd;
  gdb_byte op;

  i = 0;
  stacki = 0;
  stack[stacki] = 0;

  while (i < size)
    {
      op = data[i++];
      switch (op)
	{
	case DW_OP_lit0:
	case DW_OP_lit1:
	case DW_OP_lit2:
	case DW_OP_lit3:
	case DW_OP_lit4:
	case DW_OP_lit5:
	case DW_OP_lit6:
	case DW_OP_lit7:
	case DW_OP_lit8:
	case DW_OP_lit9:
	case DW_OP_lit10:
	case DW_OP_lit11:
	case DW_OP_lit12:
	case DW_OP_lit13:
	case DW_OP_lit14:
	case DW_OP_lit15:
	case DW_OP_lit16:
	case DW_OP_lit17:
	case DW_OP_lit18:
	case DW_OP_lit19:
	case DW_OP_lit20:
	case DW_OP_lit21:
	case DW_OP_lit22:
	case DW_OP_lit23:
	case DW_OP_lit24:
	case DW_OP_lit25:
	case DW_OP_lit26:
	case DW_OP_lit27:
	case DW_OP_lit28:
	case DW_OP_lit29:
	case DW_OP_lit30:
	case DW_OP_lit31:
	  stack[++stacki] = op - DW_OP_lit0;
	  break;

	case DW_OP_reg0:
	case DW_OP_reg1:
	case DW_OP_reg2:
	case DW_OP_reg3:
	case DW_OP_reg4:
	case DW_OP_reg5:
	case DW_OP_reg6:
	case DW_OP_reg7:
	case DW_OP_reg8:
	case DW_OP_reg9:
	case DW_OP_reg10:
	case DW_OP_reg11:
	case DW_OP_reg12:
	case DW_OP_reg13:
	case DW_OP_reg14:
	case DW_OP_reg15:
	case DW_OP_reg16:
	case DW_OP_reg17:
	case DW_OP_reg18:
	case DW_OP_reg19:
	case DW_OP_reg20:
	case DW_OP_reg21:
	case DW_OP_reg22:
	case DW_OP_reg23:
	case DW_OP_reg24:
	case DW_OP_reg25:
	case DW_OP_reg26:
	case DW_OP_reg27:
	case DW_OP_reg28:
	case DW_OP_reg29:
	case DW_OP_reg30:
	case DW_OP_reg31:
	  stack[++stacki] = op - DW_OP_reg0;
	  if (i < size)
	    dwarf2_complex_location_expr_complaint ();
	  break;

	case DW_OP_regx:
	  unsnd = read_unsigned_leb128 (NULL, (data + i), &bytes_read);
	  i += bytes_read;
	  stack[++stacki] = unsnd;
	  if (i < size)
	    dwarf2_complex_location_expr_complaint ();
	  break;

	case DW_OP_addr:
	  stack[++stacki] = read_address (objfile->obfd, &data[i],
					  cu, &bytes_read);
	  i += bytes_read;
	  break;

	case DW_OP_const1u:
	  stack[++stacki] = read_1_byte (objfile->obfd, &data[i]);
	  i += 1;
	  break;

	case DW_OP_const1s:
	  stack[++stacki] = read_1_signed_byte (objfile->obfd, &data[i]);
	  i += 1;
	  break;

	case DW_OP_const2u:
	  stack[++stacki] = read_2_bytes (objfile->obfd, &data[i]);
	  i += 2;
	  break;

	case DW_OP_const2s:
	  stack[++stacki] = read_2_signed_bytes (objfile->obfd, &data[i]);
	  i += 2;
	  break;

	case DW_OP_const4u:
	  stack[++stacki] = read_4_bytes (objfile->obfd, &data[i]);
	  i += 4;
	  break;

	case DW_OP_const4s:
	  stack[++stacki] = read_4_signed_bytes (objfile->obfd, &data[i]);
	  i += 4;
	  break;

	case DW_OP_constu:
	  stack[++stacki] = read_unsigned_leb128 (NULL, (data + i),
						  &bytes_read);
	  i += bytes_read;
	  break;

	case DW_OP_consts:
	  stack[++stacki] = read_signed_leb128 (NULL, (data + i), &bytes_read);
	  i += bytes_read;
	  break;

	case DW_OP_dup:
	  stack[stacki + 1] = stack[stacki];
	  stacki++;
	  break;

	case DW_OP_plus:
	  stack[stacki - 1] += stack[stacki];
	  stacki--;
	  break;

	case DW_OP_plus_uconst:
	  stack[stacki] += read_unsigned_leb128 (NULL, (data + i), &bytes_read);
	  i += bytes_read;
	  break;

	case DW_OP_minus:
	  stack[stacki - 1] -= stack[stacki];
	  stacki--;
	  break;

	case DW_OP_deref:
	  /* If we're not the last op, then we definitely can't encode
	     this using GDB's address_class enum.  This is valid for partial
	     global symbols, although the variable's address will be bogus
	     in the psymtab.  */
	  if (i < size)
	    dwarf2_complex_location_expr_complaint ();
	  break;

        case DW_OP_GNU_push_tls_address:
	  /* The top of the stack has the offset from the beginning
	     of the thread control block at which the variable is located.  */
	  /* Nothing should follow this operator, so the top of stack would
	     be returned.  */
	  /* This is valid for partial global symbols, but the variable's
	     address will be bogus in the psymtab.  */
	  if (i < size)
	    dwarf2_complex_location_expr_complaint ();
          break;

	case DW_OP_GNU_uninit:
	  break;

	default:
	  complaint (&symfile_complaints, _("unsupported stack op: '%s'"),
		     dwarf_stack_op_name (op));
	  return (stack[stacki]);
	}
    }
  return (stack[stacki]);
}

/* memory allocation interface */

static struct dwarf_block *
dwarf_alloc_block (struct dwarf2_cu *cu)
{
  struct dwarf_block *blk;

  blk = (struct dwarf_block *)
    obstack_alloc (&cu->comp_unit_obstack, sizeof (struct dwarf_block));
  return (blk);
}

static struct abbrev_info *
dwarf_alloc_abbrev (struct dwarf2_cu *cu)
{
  struct abbrev_info *abbrev;

  abbrev = (struct abbrev_info *)
    obstack_alloc (&cu->abbrev_obstack, sizeof (struct abbrev_info));
  memset (abbrev, 0, sizeof (struct abbrev_info));
  return (abbrev);
}

static struct die_info *
dwarf_alloc_die (struct dwarf2_cu *cu, int num_attrs)
{
  struct die_info *die;
  size_t size = sizeof (struct die_info);

  if (num_attrs > 1)
    size += (num_attrs - 1) * sizeof (struct attribute);

  die = (struct die_info *) obstack_alloc (&cu->comp_unit_obstack, size);
  memset (die, 0, sizeof (struct die_info));
  return (die);
}


/* Macro support.  */


/* Return the full name of file number I in *LH's file name table.
   Use COMP_DIR as the name of the current directory of the
   compilation.  The result is allocated using xmalloc; the caller is
   responsible for freeing it.  */
static char *
file_full_name (int file, struct line_header *lh, const char *comp_dir)
{
  /* Is the file number a valid index into the line header's file name
     table?  Remember that file numbers start with one, not zero.  */
  if (1 <= file && file <= lh->num_file_names)
    {
      struct file_entry *fe = &lh->file_names[file - 1];
  
      if (IS_ABSOLUTE_PATH (fe->name))
        return xstrdup (fe->name);
      else
        {
          const char *dir;
          int dir_len;
          char *full_name;

          if (fe->dir_index)
            dir = lh->include_dirs[fe->dir_index - 1];
          else
            dir = comp_dir;

          if (dir)
            {
              dir_len = strlen (dir);
              full_name = xmalloc (dir_len + 1 + strlen (fe->name) + 1);
              strcpy (full_name, dir);
              full_name[dir_len] = '/';
              strcpy (full_name + dir_len + 1, fe->name);
              return full_name;
            }
          else
            return xstrdup (fe->name);
        }
    }
  else
    {
      /* The compiler produced a bogus file number.  We can at least
         record the macro definitions made in the file, even if we
         won't be able to find the file by name.  */
      char fake_name[80];
      sprintf (fake_name, "<bad macro file number %d>", file);

      complaint (&symfile_complaints, 
                 _("bad file number in macro information (%d)"),
                 file);

      return xstrdup (fake_name);
    }
}


static struct macro_source_file *
macro_start_file (int file, int line,
                  struct macro_source_file *current_file,
                  const char *comp_dir,
                  struct line_header *lh, struct objfile *objfile)
{
  /* The full name of this source file.  */
  char *full_name = file_full_name (file, lh, comp_dir);

  /* We don't create a macro table for this compilation unit
     at all until we actually get a filename.  */
  if (! pending_macros)
    pending_macros = new_macro_table (&objfile->objfile_obstack,
                                      objfile->macro_cache);

  if (! current_file)
    /* If we have no current file, then this must be the start_file
       directive for the compilation unit's main source file.  */
    current_file = macro_set_main (pending_macros, full_name);
  else
    current_file = macro_include (current_file, line, full_name);

  xfree (full_name);
              
  return current_file;
}


/* Copy the LEN characters at BUF to a xmalloc'ed block of memory,
   followed by a null byte.  */
static char *
copy_string (const char *buf, int len)
{
  char *s = xmalloc (len + 1);
  memcpy (s, buf, len);
  s[len] = '\0';

  return s;
}


static const char *
consume_improper_spaces (const char *p, const char *body)
{
  if (*p == ' ')
    {
      complaint (&symfile_complaints,
		 _("macro definition contains spaces in formal argument list:\n`%s'"),
		 body);

      while (*p == ' ')
        p++;
    }

  return p;
}


static void
parse_macro_definition (struct macro_source_file *file, int line,
                        const char *body)
{
  const char *p;

  /* The body string takes one of two forms.  For object-like macro
     definitions, it should be:

        <macro name> " " <definition>

     For function-like macro definitions, it should be:

        <macro name> "() " <definition>
     or
        <macro name> "(" <arg name> ( "," <arg name> ) * ") " <definition>

     Spaces may appear only where explicitly indicated, and in the
     <definition>.

     The Dwarf 2 spec says that an object-like macro's name is always
     followed by a space, but versions of GCC around March 2002 omit
     the space when the macro's definition is the empty string. 

     The Dwarf 2 spec says that there should be no spaces between the
     formal arguments in a function-like macro's formal argument list,
     but versions of GCC around March 2002 include spaces after the
     commas.  */


  /* Find the extent of the macro name.  The macro name is terminated
     by either a space or null character (for an object-like macro) or
     an opening paren (for a function-like macro).  */
  for (p = body; *p; p++)
    if (*p == ' ' || *p == '(')
      break;

  if (*p == ' ' || *p == '\0')
    {
      /* It's an object-like macro.  */
      int name_len = p - body;
      char *name = copy_string (body, name_len);
      const char *replacement;

      if (*p == ' ')
        replacement = body + name_len + 1;
      else
        {
	  dwarf2_macro_malformed_definition_complaint (body);
          replacement = body + name_len;
        }
      
      macro_define_object (file, line, name, replacement);

      xfree (name);
    }
  else if (*p == '(')
    {
      /* It's a function-like macro.  */
      char *name = copy_string (body, p - body);
      int argc = 0;
      int argv_size = 1;
      char **argv = xmalloc (argv_size * sizeof (*argv));

      p++;

      p = consume_improper_spaces (p, body);

      /* Parse the formal argument list.  */
      while (*p && *p != ')')
        {
          /* Find the extent of the current argument name.  */
          const char *arg_start = p;

          while (*p && *p != ',' && *p != ')' && *p != ' ')
            p++;

          if (! *p || p == arg_start)
	    dwarf2_macro_malformed_definition_complaint (body);
          else
            {
              /* Make sure argv has room for the new argument.  */
              if (argc >= argv_size)
                {
                  argv_size *= 2;
                  argv = xrealloc (argv, argv_size * sizeof (*argv));
                }

              argv[argc++] = copy_string (arg_start, p - arg_start);
            }

          p = consume_improper_spaces (p, body);

          /* Consume the comma, if present.  */
          if (*p == ',')
            {
              p++;

              p = consume_improper_spaces (p, body);
            }
        }

      if (*p == ')')
        {
          p++;

          if (*p == ' ')
            /* Perfectly formed definition, no complaints.  */
            macro_define_function (file, line, name,
                                   argc, (const char **) argv, 
                                   p + 1);
          else if (*p == '\0')
            {
              /* Complain, but do define it.  */
	      dwarf2_macro_malformed_definition_complaint (body);
              macro_define_function (file, line, name,
                                     argc, (const char **) argv, 
                                     p);
            }
          else
            /* Just complain.  */
	    dwarf2_macro_malformed_definition_complaint (body);
        }
      else
        /* Just complain.  */
	dwarf2_macro_malformed_definition_complaint (body);

      xfree (name);
      {
        int i;

        for (i = 0; i < argc; i++)
          xfree (argv[i]);
      }
      xfree (argv);
    }
  else
    dwarf2_macro_malformed_definition_complaint (body);
}


static void
dwarf_decode_macros (struct line_header *lh, unsigned int offset,
                     char *comp_dir, bfd *abfd,
                     struct dwarf2_cu *cu)
{
  gdb_byte *mac_ptr, *mac_end;
  struct macro_source_file *current_file = 0;
  enum dwarf_macinfo_record_type macinfo_type;
  int at_commandline;

  if (dwarf2_per_objfile->macinfo.buffer == NULL)
    {
      complaint (&symfile_complaints, _("missing .debug_macinfo section"));
      return;
    }

  /* First pass: Find the name of the base filename.
     This filename is needed in order to process all macros whose definition
     (or undefinition) comes from the command line.  These macros are defined
     before the first DW_MACINFO_start_file entry, and yet still need to be
     associated to the base file.

     To determine the base file name, we scan the macro definitions until we
     reach the first DW_MACINFO_start_file entry.  We then initialize
     CURRENT_FILE accordingly so that any macro definition found before the
     first DW_MACINFO_start_file can still be associated to the base file.  */

  mac_ptr = dwarf2_per_objfile->macinfo.buffer + offset;
  mac_end = dwarf2_per_objfile->macinfo.buffer
    + dwarf2_per_objfile->macinfo.size;

  do
    {
      /* Do we at least have room for a macinfo type byte?  */
      if (mac_ptr >= mac_end)
        {
	  /* Complaint is printed during the second pass as GDB will probably
	     stop the first pass earlier upon finding DW_MACINFO_start_file.  */
	  break;
        }

      macinfo_type = read_1_byte (abfd, mac_ptr);
      mac_ptr++;

      switch (macinfo_type)
        {
          /* A zero macinfo type indicates the end of the macro
             information.  */
        case 0:
	  break;

	case DW_MACINFO_define:
	case DW_MACINFO_undef:
	  /* Only skip the data by MAC_PTR.  */
	  {
	    unsigned int bytes_read;

	    read_unsigned_leb128 (abfd, mac_ptr, &bytes_read);
	    mac_ptr += bytes_read;
	    read_string (abfd, mac_ptr, &bytes_read);
	    mac_ptr += bytes_read;
	  }
	  break;

	case DW_MACINFO_start_file:
	  {
	    unsigned int bytes_read;
	    int line, file;

	    line = read_unsigned_leb128 (abfd, mac_ptr, &bytes_read);
	    mac_ptr += bytes_read;
	    file = read_unsigned_leb128 (abfd, mac_ptr, &bytes_read);
	    mac_ptr += bytes_read;

	    current_file = macro_start_file (file, line, current_file, comp_dir,
					     lh, cu->objfile);
	  }
	  break;

	case DW_MACINFO_end_file:
	  /* No data to skip by MAC_PTR.  */
	  break;

	case DW_MACINFO_vendor_ext:
	  /* Only skip the data by MAC_PTR.  */
	  {
	    unsigned int bytes_read;

	    read_unsigned_leb128 (abfd, mac_ptr, &bytes_read);
	    mac_ptr += bytes_read;
	    read_string (abfd, mac_ptr, &bytes_read);
	    mac_ptr += bytes_read;
	  }
	  break;

	default:
	  break;
	}
    } while (macinfo_type != 0 && current_file == NULL);

  /* Second pass: Process all entries.

     Use the AT_COMMAND_LINE flag to determine whether we are still processing
     command-line macro definitions/undefinitions.  This flag is unset when we
     reach the first DW_MACINFO_start_file entry.  */

  mac_ptr = dwarf2_per_objfile->macinfo.buffer + offset;

  /* Determines if GDB is still before first DW_MACINFO_start_file.  If true
     GDB is still reading the definitions from command line.  First
     DW_MACINFO_start_file will need to be ignored as it was already executed
     to create CURRENT_FILE for the main source holding also the command line
     definitions.  On first met DW_MACINFO_start_file this flag is reset to
     normally execute all the remaining DW_MACINFO_start_file macinfos.  */

  at_commandline = 1;

  do
    {
      /* Do we at least have room for a macinfo type byte?  */
      if (mac_ptr >= mac_end)
	{
	  dwarf2_macros_too_long_complaint ();
	  break;
	}

      macinfo_type = read_1_byte (abfd, mac_ptr);
      mac_ptr++;

      switch (macinfo_type)
	{
	  /* A zero macinfo type indicates the end of the macro
	     information.  */
	case 0:
	  break;

        case DW_MACINFO_define:
        case DW_MACINFO_undef:
          {
            unsigned int bytes_read;
            int line;
            char *body;

            line = read_unsigned_leb128 (abfd, mac_ptr, &bytes_read);
            mac_ptr += bytes_read;
            body = read_string (abfd, mac_ptr, &bytes_read);
            mac_ptr += bytes_read;

            if (! current_file)
	      {
		/* DWARF violation as no main source is present.  */
		complaint (&symfile_complaints,
			   _("debug info with no main source gives macro %s "
			     "on line %d: %s"),
			   macinfo_type == DW_MACINFO_define ? 
			     _("definition") : 
			       macinfo_type == DW_MACINFO_undef ?
				 _("undefinition") :
				 _("something-or-other"), line, body);
		break;
	      }
	    if ((line == 0 && !at_commandline) || (line != 0 && at_commandline))
	      complaint (&symfile_complaints,
			 _("debug info gives %s macro %s with %s line %d: %s"),
			 at_commandline ? _("command-line") : _("in-file"),
			 macinfo_type == DW_MACINFO_define ?
			   _("definition") : 
			     macinfo_type == DW_MACINFO_undef ?
			       _("undefinition") :
			       _("something-or-other"),
			 line == 0 ? _("zero") : _("non-zero"), line, body);

	    if (macinfo_type == DW_MACINFO_define)
	      parse_macro_definition (current_file, line, body);
	    else if (macinfo_type == DW_MACINFO_undef)
	      macro_undef (current_file, line, body);
          }
          break;

        case DW_MACINFO_start_file:
          {
            unsigned int bytes_read;
            int line, file;

            line = read_unsigned_leb128 (abfd, mac_ptr, &bytes_read);
            mac_ptr += bytes_read;
            file = read_unsigned_leb128 (abfd, mac_ptr, &bytes_read);
            mac_ptr += bytes_read;

	    if ((line == 0 && !at_commandline) || (line != 0 && at_commandline))
	      complaint (&symfile_complaints,
			 _("debug info gives source %d included "
			   "from %s at %s line %d"),
			 file, at_commandline ? _("command-line") : _("file"),
			 line == 0 ? _("zero") : _("non-zero"), line);

	    if (at_commandline)
	      {
		/* This DW_MACINFO_start_file was executed in the pass one.  */
		at_commandline = 0;
	      }
	    else
	      current_file = macro_start_file (file, line,
					       current_file, comp_dir,
					       lh, cu->objfile);
          }
          break;

        case DW_MACINFO_end_file:
          if (! current_file)
	    complaint (&symfile_complaints,
		       _("macro debug info has an unmatched `close_file' directive"));
          else
            {
              current_file = current_file->included_by;
              if (! current_file)
                {
                  enum dwarf_macinfo_record_type next_type;

                  /* GCC circa March 2002 doesn't produce the zero
                     type byte marking the end of the compilation
                     unit.  Complain if it's not there, but exit no
                     matter what.  */

                  /* Do we at least have room for a macinfo type byte?  */
                  if (mac_ptr >= mac_end)
                    {
		      dwarf2_macros_too_long_complaint ();
                      return;
                    }

                  /* We don't increment mac_ptr here, so this is just
                     a look-ahead.  */
                  next_type = read_1_byte (abfd, mac_ptr);
                  if (next_type != 0)
		    complaint (&symfile_complaints,
			       _("no terminating 0-type entry for macros in `.debug_macinfo' section"));

                  return;
                }
            }
          break;

        case DW_MACINFO_vendor_ext:
          {
            unsigned int bytes_read;
            int constant;
            char *string;

            constant = read_unsigned_leb128 (abfd, mac_ptr, &bytes_read);
            mac_ptr += bytes_read;
            string = read_string (abfd, mac_ptr, &bytes_read);
            mac_ptr += bytes_read;

            /* We don't recognize any vendor extensions.  */
          }
          break;
        }
    } while (macinfo_type != 0);
}

/* Check if the attribute's form is a DW_FORM_block*
   if so return true else false. */
static int
attr_form_is_block (struct attribute *attr)
{
  return (attr == NULL ? 0 :
      attr->form == DW_FORM_block1
      || attr->form == DW_FORM_block2
      || attr->form == DW_FORM_block4
      || attr->form == DW_FORM_block);
}

/* Return non-zero if ATTR's value is a section offset --- classes
   lineptr, loclistptr, macptr or rangelistptr --- or zero, otherwise.
   You may use DW_UNSND (attr) to retrieve such offsets.

   Section 7.5.4, "Attribute Encodings", explains that no attribute
   may have a value that belongs to more than one of these classes; it
   would be ambiguous if we did, because we use the same forms for all
   of them.  */
static int
attr_form_is_section_offset (struct attribute *attr)
{
  return (attr->form == DW_FORM_data4
          || attr->form == DW_FORM_data8);
}


/* Return non-zero if ATTR's value falls in the 'constant' class, or
   zero otherwise.  When this function returns true, you can apply
   dwarf2_get_attr_constant_value to it.

   However, note that for some attributes you must check
   attr_form_is_section_offset before using this test.  DW_FORM_data4
   and DW_FORM_data8 are members of both the constant class, and of
   the classes that contain offsets into other debug sections
   (lineptr, loclistptr, macptr or rangelistptr).  The DWARF spec says
   that, if an attribute's can be either a constant or one of the
   section offset classes, DW_FORM_data4 and DW_FORM_data8 should be
   taken as section offsets, not constants.  */
static int
attr_form_is_constant (struct attribute *attr)
{
  switch (attr->form)
    {
    case DW_FORM_sdata:
    case DW_FORM_udata:
    case DW_FORM_data1:
    case DW_FORM_data2:
    case DW_FORM_data4:
    case DW_FORM_data8:
      return 1;
    default:
      return 0;
    }
}

/* Convert DW_BLOCK into struct dwarf2_locexpr_baton.  ATTR must be a DW_BLOCK
   attribute type.  */

static struct dwarf2_locexpr_baton *
dwarf2_attr_to_locexpr_baton (struct attribute *attr, struct dwarf2_cu *cu)
{
  struct dwarf2_locexpr_baton *baton;

  gdb_assert (attr_form_is_block (attr));

  baton = obstack_alloc (&cu->objfile->objfile_obstack, sizeof (*baton));
  baton->per_cu = cu->per_cu;
  gdb_assert (baton->per_cu);

  /* Note that we're just copying the block's data pointer
     here, not the actual data.  We're still pointing into the
     info_buffer for SYM's objfile; right now we never release
     that buffer, but when we do clean up properly this may
     need to change.  */
  baton->size = DW_BLOCK (attr)->size;
  baton->data = DW_BLOCK (attr)->data;
  gdb_assert (baton->size == 0 || baton->data != NULL);

  return baton;
}

/* SYM may get its SYMBOL_CLASS overriden on invalid ATTR content.  */

static void
dwarf2_symbol_mark_computed (struct attribute *attr, struct symbol *sym,
			     struct dwarf2_cu *cu)
{
  if (attr_form_is_section_offset (attr)
      /* ".debug_loc" may not exist at all, or the offset may be outside
	 the section.  If so, fall through to the complaint in the
	 other branch.  */
      && DW_UNSND (attr) < dwarf2_per_objfile->loc.size)
    {
      struct dwarf2_loclist_baton *baton;

      baton = obstack_alloc (&cu->objfile->objfile_obstack,
			     sizeof (struct dwarf2_loclist_baton));
      baton->per_cu = cu->per_cu;
      gdb_assert (baton->per_cu);

      /* We don't know how long the location list is, but make sure we
	 don't run off the edge of the section.  */
      baton->size = dwarf2_per_objfile->loc.size - DW_UNSND (attr);
      baton->data = dwarf2_per_objfile->loc.buffer + DW_UNSND (attr);
      baton->base_address = cu->base_address;
      if (cu->base_known == 0)
	complaint (&symfile_complaints,
		   _("Location list used without specifying the CU base address."));

      SYMBOL_COMPUTED_OPS (sym) = &dwarf2_loclist_funcs;
      SYMBOL_LOCATION_BATON (sym) = baton;
    }
  else if (attr_form_is_block (attr))
    {
      SYMBOL_COMPUTED_OPS (sym) = &dwarf2_locexpr_funcs;
      SYMBOL_LOCATION_BATON (sym) = dwarf2_attr_to_locexpr_baton (attr, cu);
    }
  else
    {
      dwarf2_invalid_attrib_class_complaint ("location description",
					     SYMBOL_NATURAL_NAME (sym));

      /* Some methods are called w/o checking SYMBOL_COMPUTED_OPS validity.  */

      SYMBOL_COMPUTED_OPS (sym) = &dwarf2_missing_funcs;
      SYMBOL_LOCATION_BATON (sym) = NULL;

      /* For functions a missing DW_AT_frame_base does not optimize out the
	 whole function definition, only its frame base resolving.  */
      if (attr->name == DW_AT_location)
	SYMBOL_CLASS (sym) = LOC_OPTIMIZED_OUT;
    }
}

/* Return the OBJFILE associated with the compilation unit CU.  */

struct objfile *
dwarf2_per_cu_objfile (struct dwarf2_per_cu_data *per_cu)
{
  struct objfile *objfile = per_cu->psymtab->objfile;

  /* Return the master objfile, so that we can report and look up the
     correct file containing this variable.  */
  if (objfile->separate_debug_objfile_backlink)
    objfile = objfile->separate_debug_objfile_backlink;

  return objfile;
}

/* Return the address size given in the compilation unit header for CU.  */

CORE_ADDR
dwarf2_per_cu_addr_size (struct dwarf2_per_cu_data *per_cu)
{
  if (per_cu->cu)
    return per_cu->cu->header.addr_size;
  else
    {
      /* If the CU is not currently read in, we re-read its header.  */
      struct objfile *objfile = per_cu->psymtab->objfile;
      struct dwarf2_per_objfile *per_objfile
	= objfile_data (objfile, dwarf2_objfile_data_key);
      gdb_byte *info_ptr = per_objfile->info.buffer + per_cu->offset;

      struct comp_unit_head cu_header;
      memset (&cu_header, 0, sizeof cu_header);
      read_comp_unit_head (&cu_header, info_ptr, objfile->obfd);
      return cu_header.addr_size;
    }
}

/* Locate the .debug_info compilation unit from CU's objfile which contains
   the DIE at OFFSET.  Raises an error on failure.  */

static struct dwarf2_per_cu_data *
dwarf2_find_containing_comp_unit (unsigned int offset,
				  struct objfile *objfile)
{
  struct dwarf2_per_cu_data *this_cu;
  int low, high;

  low = 0;
  high = dwarf2_per_objfile->n_comp_units - 1;
  while (high > low)
    {
      int mid = low + (high - low) / 2;
      if (dwarf2_per_objfile->all_comp_units[mid]->offset >= offset)
	high = mid;
      else
	low = mid + 1;
    }
  gdb_assert (low == high);
  if (dwarf2_per_objfile->all_comp_units[low]->offset > offset)
    {
      if (low == 0)
	error (_("Dwarf Error: could not find partial DIE containing "
	       "offset 0x%lx [in module %s]"),
	       (long) offset, bfd_get_filename (objfile->obfd));

      gdb_assert (dwarf2_per_objfile->all_comp_units[low-1]->offset <= offset);
      return dwarf2_per_objfile->all_comp_units[low-1];
    }
  else
    {
      this_cu = dwarf2_per_objfile->all_comp_units[low];
      if (low == dwarf2_per_objfile->n_comp_units - 1
	  && offset >= this_cu->offset + this_cu->length)
	error (_("invalid dwarf2 offset %u"), offset);
      gdb_assert (offset < this_cu->offset + this_cu->length);
      return this_cu;
    }
}

/* Locate the compilation unit from OBJFILE which is located at exactly
   OFFSET.  Raises an error on failure.  */

static struct dwarf2_per_cu_data *
dwarf2_find_comp_unit (unsigned int offset, struct objfile *objfile)
{
  struct dwarf2_per_cu_data *this_cu;
  this_cu = dwarf2_find_containing_comp_unit (offset, objfile);
  if (this_cu->offset != offset)
    error (_("no compilation unit with offset %u."), offset);
  return this_cu;
}

/* Malloc space for a dwarf2_cu for OBJFILE and initialize it.  */

static struct dwarf2_cu *
alloc_one_comp_unit (struct objfile *objfile)
{
  struct dwarf2_cu *cu = xcalloc (1, sizeof (struct dwarf2_cu));
  cu->objfile = objfile;
  obstack_init (&cu->comp_unit_obstack);
  return cu;
}

/* Release one cached compilation unit, CU.  We unlink it from the tree
   of compilation units, but we don't remove it from the read_in_chain;
   the caller is responsible for that.
   NOTE: DATA is a void * because this function is also used as a
   cleanup routine.  */

static void
free_one_comp_unit (void *data)
{
  struct dwarf2_cu *cu = data;

  if (cu->per_cu != NULL)
    cu->per_cu->cu = NULL;
  cu->per_cu = NULL;

  obstack_free (&cu->comp_unit_obstack, NULL);

  xfree (cu);
}

/* This cleanup function is passed the address of a dwarf2_cu on the stack
   when we're finished with it.  We can't free the pointer itself, but be
   sure to unlink it from the cache.  Also release any associated storage
   and perform cache maintenance.

   Only used during partial symbol parsing.  */

static void
free_stack_comp_unit (void *data)
{
  struct dwarf2_cu *cu = data;

  obstack_free (&cu->comp_unit_obstack, NULL);
  cu->partial_dies = NULL;

  if (cu->per_cu != NULL)
    {
      /* This compilation unit is on the stack in our caller, so we
	 should not xfree it.  Just unlink it.  */
      cu->per_cu->cu = NULL;
      cu->per_cu = NULL;

      /* If we had a per-cu pointer, then we may have other compilation
	 units loaded, so age them now.  */
      age_cached_comp_units ();
    }
}

/* Free all cached compilation units.  */

static void
free_cached_comp_units (void *data)
{
  struct dwarf2_per_cu_data *per_cu, **last_chain;

  per_cu = dwarf2_per_objfile->read_in_chain;
  last_chain = &dwarf2_per_objfile->read_in_chain;
  while (per_cu != NULL)
    {
      struct dwarf2_per_cu_data *next_cu;

      next_cu = per_cu->cu->read_in_chain;

      free_one_comp_unit (per_cu->cu);
      *last_chain = next_cu;

      per_cu = next_cu;
    }
}

/* Increase the age counter on each cached compilation unit, and free
   any that are too old.  */

static void
age_cached_comp_units (void)
{
  struct dwarf2_per_cu_data *per_cu, **last_chain;

  dwarf2_clear_marks (dwarf2_per_objfile->read_in_chain);
  per_cu = dwarf2_per_objfile->read_in_chain;
  while (per_cu != NULL)
    {
      per_cu->cu->last_used ++;
      if (per_cu->cu->last_used <= dwarf2_max_cache_age)
	dwarf2_mark (per_cu->cu);
      per_cu = per_cu->cu->read_in_chain;
    }

  per_cu = dwarf2_per_objfile->read_in_chain;
  last_chain = &dwarf2_per_objfile->read_in_chain;
  while (per_cu != NULL)
    {
      struct dwarf2_per_cu_data *next_cu;

      next_cu = per_cu->cu->read_in_chain;

      if (!per_cu->cu->mark)
	{
	  free_one_comp_unit (per_cu->cu);
	  *last_chain = next_cu;
	}
      else
	last_chain = &per_cu->cu->read_in_chain;

      per_cu = next_cu;
    }
}

/* Remove a single compilation unit from the cache.  */

static void
free_one_cached_comp_unit (void *target_cu)
{
  struct dwarf2_per_cu_data *per_cu, **last_chain;

  per_cu = dwarf2_per_objfile->read_in_chain;
  last_chain = &dwarf2_per_objfile->read_in_chain;
  while (per_cu != NULL)
    {
      struct dwarf2_per_cu_data *next_cu;

      next_cu = per_cu->cu->read_in_chain;

      if (per_cu->cu == target_cu)
	{
	  free_one_comp_unit (per_cu->cu);
	  *last_chain = next_cu;
	  break;
	}
      else
	last_chain = &per_cu->cu->read_in_chain;

      per_cu = next_cu;
    }
}

/* Release all extra memory associated with OBJFILE.  */

void
dwarf2_free_objfile (struct objfile *objfile)
{
  dwarf2_per_objfile = objfile_data (objfile, dwarf2_objfile_data_key);

  if (dwarf2_per_objfile == NULL)
    return;

  /* Cached DIE trees use xmalloc and the comp_unit_obstack.  */
  free_cached_comp_units (NULL);

  /* Everything else should be on the objfile obstack.  */
}

/* A pair of DIE offset and GDB type pointer.  We store these
   in a hash table separate from the DIEs, and preserve them
   when the DIEs are flushed out of cache.  */

struct dwarf2_offset_and_type
{
  unsigned int offset;
  struct type *type;
};

/* Hash function for a dwarf2_offset_and_type.  */

static hashval_t
offset_and_type_hash (const void *item)
{
  const struct dwarf2_offset_and_type *ofs = item;
  return ofs->offset;
}

/* Equality function for a dwarf2_offset_and_type.  */

static int
offset_and_type_eq (const void *item_lhs, const void *item_rhs)
{
  const struct dwarf2_offset_and_type *ofs_lhs = item_lhs;
  const struct dwarf2_offset_and_type *ofs_rhs = item_rhs;
  return ofs_lhs->offset == ofs_rhs->offset;
}

/* Fill in generic attributes applicable for type DIEs.  */

static void
fetch_die_type_attrs (struct die_info *die, struct type *type,
		      struct dwarf2_cu *cu)
{
  struct attribute *attr;

  attr = dwarf2_attr (die, DW_AT_data_location, cu);
  if (attr_form_is_block (attr))
    TYPE_DATA_LOCATION_DWARF_BLOCK (type) = dwarf2_attr_to_locexpr_baton (attr,
									  cu);
  gdb_assert (!TYPE_DATA_LOCATION_IS_ADDR (type));

  attr = dwarf2_attr (die, DW_AT_allocated, cu);
  if (attr_form_is_block (attr))
    TYPE_ALLOCATED (type) = dwarf2_attr_to_locexpr_baton (attr, cu);
  gdb_assert (!TYPE_NOT_ALLOCATED (type));

  attr = dwarf2_attr (die, DW_AT_associated, cu);
  if (attr_form_is_block (attr))
    TYPE_ASSOCIATED (type) = dwarf2_attr_to_locexpr_baton (attr, cu);
  gdb_assert (!TYPE_NOT_ASSOCIATED (type));
}

/* Set the type associated with DIE to TYPE.  Save it in CU's hash
   table if necessary.  For convenience, return TYPE.  */

static struct type *
set_die_type (struct die_info *die, struct type *type, struct dwarf2_cu *cu)
{
  struct dwarf2_offset_and_type **slot, ofs;

<<<<<<< HEAD
  fetch_die_type_attrs (die, type, cu);
=======
  /* For Ada types, make sure that the gnat-specific data is always
     initialized (if not already set).  There are a few types where
     we should not be doing so, because the type-specific area is
     already used to hold some other piece of info (eg: TYPE_CODE_FLT
     where the type-specific area is used to store the floatformat).
     But this is not a problem, because the gnat-specific information
     is actually not needed for these types.  */
  if (need_gnat_info (cu)
      && TYPE_CODE (type) != TYPE_CODE_FUNC
      && TYPE_CODE (type) != TYPE_CODE_FLT
      && !HAVE_GNAT_AUX_INFO (type))
    INIT_GNAT_SPECIFIC (type);
>>>>>>> a00b8d5c

  if (cu->type_hash == NULL)
    {
      gdb_assert (cu->per_cu != NULL);
      cu->per_cu->type_hash
	= htab_create_alloc_ex (cu->header.length / 24,
				offset_and_type_hash,
				offset_and_type_eq,
				NULL,
				&cu->objfile->objfile_obstack,
				hashtab_obstack_allocate,
				dummy_obstack_deallocate);
      cu->type_hash = cu->per_cu->type_hash;
    }

  ofs.offset = die->offset;
  ofs.type = type;
  slot = (struct dwarf2_offset_and_type **)
    htab_find_slot_with_hash (cu->type_hash, &ofs, ofs.offset, INSERT);
  *slot = obstack_alloc (&cu->objfile->objfile_obstack, sizeof (**slot));
  **slot = ofs;
  return type;
}

/* Find the type for DIE in CU's type_hash, or return NULL if DIE does
   not have a saved type.  */

static struct type *
get_die_type (struct die_info *die, struct dwarf2_cu *cu)
{
  struct dwarf2_offset_and_type *slot, ofs;
  htab_t type_hash = cu->type_hash;

  if (type_hash == NULL)
    return NULL;

  ofs.offset = die->offset;
  slot = htab_find_with_hash (type_hash, &ofs, ofs.offset);
  if (slot)
    return slot->type;
  else
    return NULL;
}

/* Add a dependence relationship from CU to REF_PER_CU.  */

static void
dwarf2_add_dependence (struct dwarf2_cu *cu,
		       struct dwarf2_per_cu_data *ref_per_cu)
{
  void **slot;

  if (cu->dependencies == NULL)
    cu->dependencies
      = htab_create_alloc_ex (5, htab_hash_pointer, htab_eq_pointer,
			      NULL, &cu->comp_unit_obstack,
			      hashtab_obstack_allocate,
			      dummy_obstack_deallocate);

  slot = htab_find_slot (cu->dependencies, ref_per_cu, INSERT);
  if (*slot == NULL)
    *slot = ref_per_cu;
}

/* Subroutine of dwarf2_mark to pass to htab_traverse.
   Set the mark field in every compilation unit in the
   cache that we must keep because we are keeping CU.  */

static int
dwarf2_mark_helper (void **slot, void *data)
{
  struct dwarf2_per_cu_data *per_cu;

  per_cu = (struct dwarf2_per_cu_data *) *slot;
  if (per_cu->cu->mark)
    return 1;
  per_cu->cu->mark = 1;

  if (per_cu->cu->dependencies != NULL)
    htab_traverse (per_cu->cu->dependencies, dwarf2_mark_helper, NULL);

  return 1;
}

/* Set the mark field in CU and in every other compilation unit in the
   cache that we must keep because we are keeping CU.  */

static void
dwarf2_mark (struct dwarf2_cu *cu)
{
  if (cu->mark)
    return;
  cu->mark = 1;
  if (cu->dependencies != NULL)
    htab_traverse (cu->dependencies, dwarf2_mark_helper, NULL);
}

static void
dwarf2_clear_marks (struct dwarf2_per_cu_data *per_cu)
{
  while (per_cu)
    {
      per_cu->cu->mark = 0;
      per_cu = per_cu->cu->read_in_chain;
    }
}

/* Trivial hash function for partial_die_info: the hash value of a DIE
   is its offset in .debug_info for this objfile.  */

static hashval_t
partial_die_hash (const void *item)
{
  const struct partial_die_info *part_die = item;
  return part_die->offset;
}

/* Trivial comparison function for partial_die_info structures: two DIEs
   are equal if they have the same offset.  */

static int
partial_die_eq (const void *item_lhs, const void *item_rhs)
{
  const struct partial_die_info *part_die_lhs = item_lhs;
  const struct partial_die_info *part_die_rhs = item_rhs;
  return part_die_lhs->offset == part_die_rhs->offset;
}

static struct cmd_list_element *set_dwarf2_cmdlist;
static struct cmd_list_element *show_dwarf2_cmdlist;

static void
set_dwarf2_cmd (char *args, int from_tty)
{
  help_list (set_dwarf2_cmdlist, "maintenance set dwarf2 ", -1, gdb_stdout);
}

static void
show_dwarf2_cmd (char *args, int from_tty)
{ 
  cmd_show_list (show_dwarf2_cmdlist, from_tty, "");
}

/* If section described by INFO was mmapped, munmap it now.  */

static void
munmap_section_buffer (struct dwarf2_section_info *info)
{
  if (info->was_mmapped)
    {
#ifdef HAVE_MMAP
      intptr_t begin = (intptr_t) info->buffer;
      intptr_t map_begin = begin & ~(pagesize - 1);
      size_t map_length = info->size + begin - map_begin;
      gdb_assert (munmap ((void *) map_begin, map_length) == 0);
#else
      /* Without HAVE_MMAP, we should never be here to begin with.  */
      gdb_assert (0);
#endif
    }
}

/* munmap debug sections for OBJFILE, if necessary.  */

static void
dwarf2_per_objfile_free (struct objfile *objfile, void *d)
{
  struct dwarf2_per_objfile *data = d;
  munmap_section_buffer (&data->info);
  munmap_section_buffer (&data->abbrev);
  munmap_section_buffer (&data->line);
  munmap_section_buffer (&data->str);
  munmap_section_buffer (&data->macinfo);
  munmap_section_buffer (&data->ranges);
  munmap_section_buffer (&data->loc);
  munmap_section_buffer (&data->frame);
  munmap_section_buffer (&data->eh_frame);
}

void _initialize_dwarf2_read (void);

void
_initialize_dwarf2_read (void)
{
  dwarf2_objfile_data_key
    = register_objfile_data_with_cleanup (NULL, dwarf2_per_objfile_free);

  add_prefix_cmd ("dwarf2", class_maintenance, set_dwarf2_cmd, _("\
Set DWARF 2 specific variables.\n\
Configure DWARF 2 variables such as the cache size"),
                  &set_dwarf2_cmdlist, "maintenance set dwarf2 ",
                  0/*allow-unknown*/, &maintenance_set_cmdlist);

  add_prefix_cmd ("dwarf2", class_maintenance, show_dwarf2_cmd, _("\
Show DWARF 2 specific variables\n\
Show DWARF 2 variables such as the cache size"),
                  &show_dwarf2_cmdlist, "maintenance show dwarf2 ",
                  0/*allow-unknown*/, &maintenance_show_cmdlist);

  add_setshow_zinteger_cmd ("max-cache-age", class_obscure,
			    &dwarf2_max_cache_age, _("\
Set the upper bound on the age of cached dwarf2 compilation units."), _("\
Show the upper bound on the age of cached dwarf2 compilation units."), _("\
A higher limit means that cached compilation units will be stored\n\
in memory longer, and more total memory will be used.  Zero disables\n\
caching, which can slow down startup."),
			    NULL,
			    show_dwarf2_max_cache_age,
			    &set_dwarf2_cmdlist,
			    &show_dwarf2_cmdlist);

  add_setshow_zinteger_cmd ("dwarf2-die", no_class, &dwarf2_die_debug, _("\
Set debugging of the dwarf2 DIE reader."), _("\
Show debugging of the dwarf2 DIE reader."), _("\
When enabled (non-zero), DIEs are dumped after they are read in.\n\
The value is the maximum depth to print."),
			    NULL,
			    NULL,
			    &setdebuglist, &showdebuglist);
}<|MERGE_RESOLUTION|>--- conflicted
+++ resolved
@@ -12017,9 +12017,8 @@
 {
   struct dwarf2_offset_and_type **slot, ofs;
 
-<<<<<<< HEAD
   fetch_die_type_attrs (die, type, cu);
-=======
+
   /* For Ada types, make sure that the gnat-specific data is always
      initialized (if not already set).  There are a few types where
      we should not be doing so, because the type-specific area is
@@ -12032,7 +12031,6 @@
       && TYPE_CODE (type) != TYPE_CODE_FLT
       && !HAVE_GNAT_AUX_INFO (type))
     INIT_GNAT_SPECIFIC (type);
->>>>>>> a00b8d5c
 
   if (cu->type_hash == NULL)
     {
