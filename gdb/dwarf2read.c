/* DWARF 2 debugging format support for GDB.

   Copyright (C) 1994, 1995, 1996, 1997, 1998, 1999, 2000, 2001, 2002, 2003,
                 2004, 2005, 2006, 2007, 2008, 2009, 2010
                 Free Software Foundation, Inc.

   Adapted by Gary Funck (gary@intrepid.com), Intrepid Technology,
   Inc.  with support from Florida State University (under contract
   with the Ada Joint Program Office), and Silicon Graphics, Inc.
   Initial contribution by Brent Benson, Harris Computer Systems, Inc.,
   based on Fred Fish's (Cygnus Support) implementation of DWARF 1
   support.

   This file is part of GDB.

   This program is free software; you can redistribute it and/or modify
   it under the terms of the GNU General Public License as published by
   the Free Software Foundation; either version 3 of the License, or
   (at your option) any later version.

   This program is distributed in the hope that it will be useful,
   but WITHOUT ANY WARRANTY; without even the implied warranty of
   MERCHANTABILITY or FITNESS FOR A PARTICULAR PURPOSE.  See the
   GNU General Public License for more details.

   You should have received a copy of the GNU General Public License
   along with this program.  If not, see <http://www.gnu.org/licenses/>.  */

#include "defs.h"
#include "bfd.h"
#include "symtab.h"
#include "gdbtypes.h"
#include "objfiles.h"
#include "dwarf2.h"
#include "buildsym.h"
#include "demangle.h"
#include "expression.h"
#include "filenames.h"	/* for DOSish file names */
#include "macrotab.h"
#include "language.h"
#include "complaints.h"
#include "bcache.h"
#include "dwarf2expr.h"
#include "dwarf2loc.h"
#include "cp-support.h"
#include "hashtab.h"
#include "command.h"
#include "gdbcmd.h"
#include "block.h"
#include "addrmap.h"
<<<<<<< HEAD
#include "psympriv.h"
#include "exceptions.h"
#include "vec.h"
#include "top.h"		/* readnow_symbol_files */
#include "taskpool.h"
=======
#include "typeprint.h"
#include "jv-lang.h"
#include "psympriv.h"
>>>>>>> 302ba51b

#include <fcntl.h>
#include "gdb_string.h"
#include "gdb_assert.h"
#include <sys/types.h>
#ifdef HAVE_ZLIB_H
#include <zlib.h>
#endif
#ifdef HAVE_MMAP
#include <sys/mman.h>
#ifndef MAP_FAILED
#define MAP_FAILED ((void *) -1)
#endif
#endif

#include <pthread.h>

#if 0
/* .debug_info header for a compilation unit
   Because of alignment constraints, this structure has padding and cannot
   be mapped directly onto the beginning of the .debug_info section.  */
typedef struct comp_unit_header
  {
    unsigned int length;	/* length of the .debug_info
				   contribution */
    unsigned short version;	/* version number -- 2 for DWARF
				   version 2 */
    unsigned int abbrev_offset;	/* offset into .debug_abbrev section */
    unsigned char addr_size;	/* byte size of an address -- 4 */
  }
_COMP_UNIT_HEADER;
#define _ACTUAL_COMP_UNIT_HEADER_SIZE 11
#endif

<<<<<<< HEAD
/* .debug_aranges header
   Because of alignment constraints, this structure has padding and cannot
   be mapped directly onto the beginning of the .debug_info section.  */
typedef struct aranges_header
  {
    unsigned int length;	/* byte len of the .debug_aranges
				   contribution */
    unsigned short version;	/* version number -- 2 for DWARF
				   version 2 */
    unsigned int info_offset;	/* offset into .debug_info section */
    unsigned char addr_size;	/* byte size of an address */
    unsigned char seg_size;	/* byte size of segment descriptor */
  }
_ARANGES_HEADER;
#define _ACTUAL_ARANGES_HEADER_SIZE 12

=======
>>>>>>> 302ba51b
/* .debug_line statement program prologue
   Because of alignment constraints, this structure has padding and cannot
   be mapped directly onto the beginning of the .debug_info section.  */
typedef struct statement_prologue
  {
    unsigned int total_length;	/* byte length of the statement
				   information */
    unsigned short version;	/* version number -- 2 for DWARF
				   version 2 */
    unsigned int prologue_length;	/* # bytes between prologue &
					   stmt program */
    unsigned char minimum_instruction_length;	/* byte size of
						   smallest instr */
    unsigned char default_is_stmt;	/* initial value of is_stmt
					   register */
    char line_base;
    unsigned char line_range;
    unsigned char opcode_base;	/* number assigned to first special
				   opcode */
    unsigned char *standard_opcode_lengths;
  }
_STATEMENT_PROLOGUE;

/* When non-zero, dump DIEs after they are read in.  */
static int dwarf2_die_debug = 0;

static int pagesize;

/* When set, the file that we're processing is known to have debugging
   info for C++ namespaces.  GCC 3.3.x did not produce this information,
   but later versions do.  */

static int processing_has_namespace_info;

static const struct objfile_data *dwarf2_objfile_data_key;

struct dwarf2_section_info
{
  asection *asection;
  gdb_byte *buffer;
  bfd_size_type size;
<<<<<<< HEAD
  /* A function to call to deallocate BUFFER.  If NULL, no
     deallocation is needed.  A pointer to this structure is passed as
     the only argument.  */
  void (*destructor) (struct dwarf2_section_info *);
=======
  int was_mmapped;
>>>>>>> 302ba51b
  /* True if we have tried to read this section.  */
  int readin;
};

typedef struct dwarf2_per_cu_data *dwarf2_per_cu_data_ptr;
DEF_VEC_P (dwarf2_per_cu_data_ptr);

struct dwarf2_per_objfile
{
  struct dwarf2_section_info info;
  struct dwarf2_section_info abbrev;
  struct dwarf2_section_info line;
<<<<<<< HEAD
  struct dwarf2_section_info aranges;
  struct dwarf2_section_info gnu_index;
=======
>>>>>>> 302ba51b
  struct dwarf2_section_info loc;
  struct dwarf2_section_info macinfo;
  struct dwarf2_section_info str;
  struct dwarf2_section_info ranges;
  struct dwarf2_section_info types;
  struct dwarf2_section_info frame;
  struct dwarf2_section_info eh_frame;

  /* Back link.  */
  struct objfile *objfile;

<<<<<<< HEAD
  /* The obstack on which we should do our allocations.  This may
     point to either self_obstack or to the objfile's obstack.  */
  struct obstack *obstack;
  /* In some situations we may do allocations on this obstack rather
     than the objfile's obstack.  This should not be used directly;
     instead, use the `obstack' field.  */
  struct obstack self_obstack;
  /* If non-NULL, a task on the DWARF 2 task pool that must be run
     before using fields of this struct.  */
  struct task *reader;

  /* The psymbol state we are modifying.  */
  struct psymtab_state *psyms;

=======
>>>>>>> 302ba51b
  /* A list of all the compilation units.  This is used to locate
     the target compilation unit of a particular reference.  */
  VEC (dwarf2_per_cu_data_ptr) *all_comp_units;

  /* Reference count.  */
  int refc;

  /* A flag indicating wether this objfile has a section loaded at a
     VMA of 0.  */
  unsigned char has_section_at_zero;

  unsigned char using_gnu_index;

  /* A chain of compilation units that are currently read in, so that
     they can be freed later.  */
  struct dwarf2_per_cu_data *read_in_chain;

  /* A table mapping .debug_types signatures to its signatured_type entry.
     This is NULL if the .debug_types section hasn't been read in yet.  */
  htab_t signatured_types;

  /* A table mapping names to CUs.  This is created from the
     .debug_gnu_index section.  It is NULL if that section does not
     exist or if it is not being used for some reason.  */
  htab_t index_table;
};

static __thread struct dwarf2_per_objfile *dwarf2_per_objfile;

/* Our task pool.  */
static struct task_pool *dwarf2_task_pool;

/* names of the debugging sections */

/* Note that if the debugging section has been compressed, it might
   have a name like .zdebug_info.  */

#define INFO_SECTION     "debug_info"
#define ABBREV_SECTION   "debug_abbrev"
#define LINE_SECTION     "debug_line"
<<<<<<< HEAD
#define ARANGES_SECTION  "debug_aranges"
#define GNU_INDEX_SECTION "debug_gnu_index"
=======
>>>>>>> 302ba51b
#define LOC_SECTION      "debug_loc"
#define MACINFO_SECTION  "debug_macinfo"
#define STR_SECTION      "debug_str"
#define RANGES_SECTION   "debug_ranges"
#define TYPES_SECTION    "debug_types"
#define FRAME_SECTION    "debug_frame"
#define EH_FRAME_SECTION "eh_frame"

/* local data types */

/* We hold several abbreviation tables in memory at the same time. */
#ifndef ABBREV_HASH_SIZE
#define ABBREV_HASH_SIZE 121
#endif

/* The data in a compilation unit header, after target2host
   translation, looks like this.  */
struct comp_unit_head
{
  unsigned int length;
  short version;
  unsigned char addr_size;
  unsigned char signed_addr_p;
  unsigned int abbrev_offset;

  /* Size of file offsets; either 4 or 8.  */
  unsigned int offset_size;

  /* Size of the length field; either 4 or 12.  */
  unsigned int initial_length_size;

  /* Offset to the first byte of this compilation unit header in the
     .debug_info section, for resolving relative reference dies.  */
  unsigned int offset;

  /* Offset to first die in this cu from the start of the cu.
     This will be the first byte following the compilation unit header.  */
  unsigned int first_die_offset;
};

/* Internal state when decoding a particular compilation unit.  */
struct dwarf2_cu
{
  /* The objfile containing this compilation unit.  */
  struct objfile *objfile;

  /* The header of the compilation unit.  */
  struct comp_unit_head header;

  /* Base address of this compilation unit.  */
  CORE_ADDR base_address;

  /* Non-zero if base_address has been set.  */
  int base_known;

  struct function_range *first_fn, *last_fn, *cached_fn;

  /* The language we are debugging.  */
  enum language language;
  const struct language_defn *language_defn;

  const char *producer;

  /* The generic symbol table building routines have separate lists for
     file scope symbols and all all other scopes (local scopes).  So
     we need to select the right one to pass to add_symbol_to_list().
     We do it by keeping a pointer to the correct list in list_in_scope.

     FIXME: The original dwarf code just treated the file scope as the
     first local scope, and all other local scopes as nested local
     scopes, and worked fine.  Check to see if we really need to
     distinguish these in buildsym.c.  */
  struct pending **list_in_scope;

  /* DWARF abbreviation table associated with this compilation unit.  */
  struct abbrev_info **dwarf2_abbrevs;

  /* Storage for the abbrev table.  */
  struct obstack abbrev_obstack;

  /* Hash table holding all the loaded partial DIEs.  */
  htab_t partial_dies;

  /* Storage for things with the same lifetime as this read-in compilation
     unit, including partial DIEs.  */
  struct obstack comp_unit_obstack;

  /* When multiple dwarf2_cu structures are living in memory, this field
     chains them all together, so that they can be released efficiently.
     We will probably also want a generation counter so that most-recently-used
     compilation units are cached...  */
  struct dwarf2_per_cu_data *read_in_chain;

  /* Backchain to our per_cu entry if the tree has been built.  */
  struct dwarf2_per_cu_data *per_cu;

  /* Pointer to the die -> type map.  Although it is stored
     permanently in per_cu, we copy it here to avoid double
     indirection.  */
  htab_t type_hash;

  /* How many compilation units ago was this CU last referenced?  */
  int last_used;

  /* A hash table of die offsets for following references.  */
  htab_t die_hash;

  /* Full DIEs if read in.  */
  struct die_info *dies;

  /* A set of pointers to dwarf2_per_cu_data objects for compilation
     units referenced by this one.  Only set during full symbol processing;
     partial symbol tables do not have dependencies.  */
  htab_t dependencies;

  /* Header data from the line table, during full symbol processing.  */
  struct line_header *line_header;

  /* Mark used when releasing cached dies.  */
  unsigned int mark : 1;

  /* This flag will be set if this compilation unit might include
     inter-compilation-unit references.  */
  unsigned int has_form_ref_addr : 1;

  /* This flag will be set if this compilation unit includes any
     DW_TAG_namespace DIEs.  If we know that there are explicit
     DIEs for namespaces, we don't need to try to infer them
     from mangled names.  */
  unsigned int has_namespace_info : 1;
};

/* When using .debug_gnu_index (and thus not using psymtabs), each CU
   has an object of this type.  This is used to hold information
   needed by the various "quick" methods.  */
struct dwarf2_per_cu_quick_data
{
  /* The line table.  This can be NULL if there was no line table.  */
  struct line_header *lines;

  /* The file names from the line table.  */
  const char **file_names;
  /* The file names from the line table after being run through
     gdb_realpath.  */
  const char **full_names;

  /* The corresponding symbol table.  This is NULL if symbols for this
     CU have not yet been read.  */
  struct symtab *symtab;

  /* A temporary mark bit Used when iterating over all CUs in
     expand_symtabs_matching.  */
  unsigned int mark : 1;

  /* True if we've tried to read the line table.  */
  unsigned int read_lines : 1;

  /* True if we must read in this symbol table immediately.  */
  unsigned int must_read : 1;
};

/* Persistent data held for a compilation unit, even when not
   processing it.  We put a pointer to this structure in the
   read_symtab_private field of the psymtab.  If we encounter
   inter-compilation-unit references, we also maintain a sorted
   list of all compilation units.  */

struct dwarf2_per_cu_data
{
  /* The start offset and length of this compilation unit.  2**29-1
     bytes should suffice to store the length of any compilation unit
     - if it doesn't, GDB will fall over anyway.
     NOTE: Unlike comp_unit_head.length, this length includes
     initial_length_size.  */
  unsigned int offset;
  unsigned int length : 29;

  /* Flag indicating this compilation unit will be read in before
     any of the current compilation units are processed.  */
  unsigned int queued : 1;

  /* This flag will be set if we need to load absolutely all DIEs
     for this compilation unit, instead of just the ones we think
     are interesting.  It gets set if we look for a DIE in the
     hash table and don't find it.  */
  unsigned int load_all_dies : 1;

  /* Non-zero if this CU is from .debug_types.
     Otherwise it's from .debug_info.  */
  unsigned int from_debug_types : 1;

  /* Set iff currently read in.  */
  struct dwarf2_cu *cu;

  /* If full symbols for this CU have been read in, then this field
     holds a map of DIE offsets to types.  It isn't always possible
     to reconstruct this information later, so we have to preserve
     it.  */
  htab_t type_hash;

  /* The corresponding objfile.  */
  struct objfile *objfile;

  /* When using partial symbol tables, the 'psymtab' field is active.
     Otherwise the 'quick' field is active.  */
  union
  {
    /* The partial symbol table associated with this compilation unit,
       or NULL for partial units (which do not have an associated
       symtab).  */
    struct partial_symtab *psymtab;

    /* Data needed by the "quick" functions.  */
    struct dwarf2_per_cu_quick_data *quick;
  } v;
};

/* Entry in the signatured_types hash table.  */

struct signatured_type
{
  ULONGEST signature;

  /* Offset in .debug_types of the TU (type_unit) for this type.  */
  unsigned int offset;

  /* Offset in .debug_types of the type defined by this TU.  */
  unsigned int type_offset;

  /* The CU(/TU) of this type.  */
  struct dwarf2_per_cu_data per_cu;
};

/* Struct used to pass misc. parameters to read_die_and_children, et. al.
   which are used for both .debug_info and .debug_types dies.
   All parameters here are unchanging for the life of the call.
   This struct exists to abstract away the constant parameters of
   die reading.  */

struct die_reader_specs
{
  /* The bfd of this objfile.  */
  bfd* abfd;

  /* The CU of the DIE we are parsing.  */
  struct dwarf2_cu *cu;

  /* Pointer to start of section buffer.
     This is either the start of .debug_info or .debug_types.  */
  const gdb_byte *buffer;
};

/* The line number information for a compilation unit (found in the
   .debug_line section) begins with a "statement program header",
   which contains the following information.  */
struct line_header
{
  unsigned int total_length;
  unsigned short version;
  unsigned int header_length;
  unsigned char minimum_instruction_length;
  unsigned char default_is_stmt;
  int line_base;
  unsigned char line_range;
  unsigned char opcode_base;

  /* standard_opcode_lengths[i] is the number of operands for the
     standard opcode whose value is i.  This means that
     standard_opcode_lengths[0] is unused, and the last meaningful
     element is standard_opcode_lengths[opcode_base - 1].  */
  unsigned char *standard_opcode_lengths;

  /* The include_directories table.  NOTE!  These strings are not
     allocated with xmalloc; instead, they are pointers into
     debug_line_buffer.  If you try to free them, `free' will get
     indigestion.  */
  unsigned int num_include_dirs, include_dirs_size;
  char **include_dirs;

  /* The file_names table.  NOTE!  These strings are not allocated
     with xmalloc; instead, they are pointers into debug_line_buffer.
     Don't try to free them directly.  */
  unsigned int num_file_names, file_names_size;
  struct file_entry
  {
    char *name;
    unsigned int dir_index;
    unsigned int mod_time;
    unsigned int length;
    int included_p; /* Non-zero if referenced by the Line Number Program.  */
    struct symtab *symtab; /* The associated symbol table, if any.  */
  } *file_names;

  /* The start and end of the statement program following this
     header.  These point into dwarf2_per_objfile->line_buffer.  */
  gdb_byte *statement_program_start, *statement_program_end;
};

/* When we construct a partial symbol table entry we only
   need this much information. */
struct partial_die_info
  {
    /* Offset of this DIE.  */
    unsigned int offset;

    /* DWARF-2 tag for this DIE.  */
    ENUM_BITFIELD(dwarf_tag) tag : 16;

    /* Assorted flags describing the data found in this DIE.  */
    unsigned int has_children : 1;
    unsigned int is_external : 1;
    unsigned int is_declaration : 1;
    unsigned int has_type : 1;
    unsigned int has_specification : 1;
    unsigned int has_pc_info : 1;

    /* Flag set if the SCOPE field of this structure has been
       computed.  */
    unsigned int scope_set : 1;

    /* Flag set if the DIE has a byte_size attribute.  */
    unsigned int has_byte_size : 1;

    /* The name of this DIE.  Normally the value of DW_AT_name, but
       sometimes a default name for unnamed DIEs.  */
    char *name;

    /* The scope to prepend to our children.  This is generally
       allocated on the comp_unit_obstack, so will disappear
       when this compilation unit leaves the cache.  */
    char *scope;

    /* The location description associated with this DIE, if any.  */
    struct dwarf_block *locdesc;

    /* If HAS_PC_INFO, the PC range associated with this DIE.  */
    CORE_ADDR lowpc;
    CORE_ADDR highpc;

    /* Pointer into the info_buffer (or types_buffer) pointing at the target of
       DW_AT_sibling, if any.  */
    gdb_byte *sibling;

    /* If HAS_SPECIFICATION, the offset of the DIE referred to by
       DW_AT_specification (or DW_AT_abstract_origin or
       DW_AT_extension).  */
    unsigned int spec_offset;

    /* Pointers to this DIE's parent, first child, and next sibling,
       if any.  */
    struct partial_die_info *die_parent, *die_child, *die_sibling;
  };

/* This data structure holds the information of an abbrev. */
struct abbrev_info
  {
    unsigned int number;	/* number identifying abbrev */
    enum dwarf_tag tag;		/* dwarf tag */
    unsigned short has_children;		/* boolean */
    unsigned short num_attrs;	/* number of attributes */
    struct attr_abbrev *attrs;	/* an array of attribute descriptions */
    struct abbrev_info *next;	/* next in chain */
  };

struct attr_abbrev
  {
    ENUM_BITFIELD(dwarf_attribute) name : 16;
    ENUM_BITFIELD(dwarf_form) form : 16;
  };

/* Attributes have a name and a value */
struct attribute
  {
    ENUM_BITFIELD(dwarf_attribute) name : 16;
    ENUM_BITFIELD(dwarf_form) form : 15;

    /* Has DW_STRING already been updated by dwarf2_canonicalize_name?  This
       field should be in u.str (existing only for DW_STRING) but it is kept
       here for better struct attribute alignment.  */
    unsigned int string_is_canonical : 1;

    union
      {
	char *str;
	struct dwarf_block *blk;
	ULONGEST unsnd;
	LONGEST snd;
	CORE_ADDR addr;
	struct signatured_type *signatured_type;
      }
    u;
  };

/* This data structure holds a complete die structure. */
struct die_info
  {
    /* DWARF-2 tag for this DIE.  */
    ENUM_BITFIELD(dwarf_tag) tag : 16;

    /* Number of attributes */
    unsigned short num_attrs;

    /* Abbrev number */
    unsigned int abbrev;

    /* Offset in .debug_info or .debug_types section.  */
    unsigned int offset;

    /* The dies in a compilation unit form an n-ary tree.  PARENT
       points to this die's parent; CHILD points to the first child of
       this node; and all the children of a given node are chained
       together via their SIBLING fields, terminated by a die whose
       tag is zero.  */
    struct die_info *child;	/* Its first child, if any.  */
    struct die_info *sibling;	/* Its next sibling, if any.  */
    struct die_info *parent;	/* Its parent, if any.  */

    /* An array of attributes, with NUM_ATTRS elements.  There may be
       zero, but it's not common and zero-sized arrays are not
       sufficiently portable C.  */
    struct attribute attrs[1];
  };

struct function_range
{
  const char *name;
  CORE_ADDR lowpc, highpc;
  int seen_line;
  struct function_range *next;
};

/* Get at parts of an attribute structure */

#define DW_STRING(attr)    ((attr)->u.str)
#define DW_STRING_IS_CANONICAL(attr) ((attr)->string_is_canonical)
#define DW_UNSND(attr)     ((attr)->u.unsnd)
#define DW_BLOCK(attr)     ((attr)->u.blk)
#define DW_SND(attr)       ((attr)->u.snd)
#define DW_ADDR(attr)	   ((attr)->u.addr)
#define DW_SIGNATURED_TYPE(attr) ((attr)->u.signatured_type)

/* Blocks are a bunch of untyped bytes. */
struct dwarf_block
  {
    unsigned int size;
    gdb_byte *data;
  };

#ifndef ATTR_ALLOC_CHUNK
#define ATTR_ALLOC_CHUNK 4
#endif

/* Allocate fields for structs, unions and enums in this size.  */
#ifndef DW_FIELD_ALLOC_CHUNK
#define DW_FIELD_ALLOC_CHUNK 4
#endif

/* A zeroed version of a partial die for initialization purposes.  */
static struct partial_die_info zeroed_partial_die;

/* FIXME: We might want to set this from BFD via bfd_arch_bits_per_byte,
   but this would require a corresponding change in unpack_field_as_long
   and friends.  */
static int bits_per_byte = 8;

/* The routines that read and process dies for a C struct or C++ class
   pass lists of data member fields and lists of member function fields
   in an instance of a field_info structure, as defined below.  */
struct field_info
  {
    /* List of data member and baseclasses fields. */
    struct nextfield
      {
	struct nextfield *next;
	int accessibility;
	int virtuality;
	struct field field;
      }
     *fields, *baseclasses;

    /* Number of fields (including baseclasses).  */
    int nfields;

    /* Number of baseclasses.  */
    int nbaseclasses;

    /* Set if the accesibility of one of the fields is not public.  */
    int non_public_fields;

    /* Member function fields array, entries are allocated in the order they
       are encountered in the object file.  */
    struct nextfnfield
      {
	struct nextfnfield *next;
	struct fn_field fnfield;
      }
     *fnfields;

    /* Member function fieldlist array, contains name of possibly overloaded
       member function, number of overloaded member functions and a pointer
       to the head of the member function field chain.  */
    struct fnfieldlist
      {
	char *name;
	int length;
	struct nextfnfield *head;
      }
     *fnfieldlists;

    /* Number of entries in the fnfieldlists array.  */
    int nfnfields;
  };

/* One item on the queue of compilation units to read in full symbols
   for.  */
struct dwarf2_queue_item
{
  struct dwarf2_per_cu_data *per_cu;
  struct dwarf2_queue_item *next;
};

/* The current queue.  */
static struct dwarf2_queue_item *dwarf2_queue, *dwarf2_queue_tail;

/* Loaded secondary compilation units are kept in memory until they
   have not been referenced for the processing of this many
   compilation units.  Set this to zero to disable caching.  Cache
   sizes of up to at least twenty will improve startup time for
   typical inter-CU-reference binaries, at an obvious memory cost.  */
static int dwarf2_max_cache_age = 5;
static void
show_dwarf2_max_cache_age (struct ui_file *file, int from_tty,
			   struct cmd_list_element *c, const char *value)
{
  fprintf_filtered (file, _("\
The upper bound on the age of cached dwarf2 compilation units is %s.\n"),
		    value);
}


/* Various complaints about symbol reading that don't abort the process */

static void
dwarf2_statement_list_fits_in_line_number_section_complaint (void)
{
  complaint (&symfile_complaints,
	     _("statement list doesn't fit in .debug_line section"));
}

static void
dwarf2_debug_line_missing_file_complaint (void)
{
  complaint (&symfile_complaints,
	     _(".debug_line section has line data without a file"));
}

static void
dwarf2_debug_line_missing_end_sequence_complaint (void)
{
  complaint (&symfile_complaints,
	     _(".debug_line section has line program sequence without an end"));
}

static void
dwarf2_complex_location_expr_complaint (void)
{
  complaint (&symfile_complaints, _("location expression too complex"));
}

static void
dwarf2_const_value_length_mismatch_complaint (const char *arg1, int arg2,
					      int arg3)
{
  complaint (&symfile_complaints,
	     _("const value length mismatch for '%s', got %d, expected %d"), arg1,
	     arg2, arg3);
}

static void
dwarf2_macros_too_long_complaint (void)
{
  complaint (&symfile_complaints,
	     _("macro info runs off end of `.debug_macinfo' section"));
}

static void
dwarf2_macro_malformed_definition_complaint (const char *arg1)
{
  complaint (&symfile_complaints,
	     _("macro debug info contains a malformed macro definition:\n`%s'"),
	     arg1);
}

static void
dwarf2_invalid_attrib_class_complaint (const char *arg1, const char *arg2)
{
  complaint (&symfile_complaints,
	     _("invalid attribute class or form for '%s' in '%s'"), arg1, arg2);
}

/* local function prototypes */

static void dwarf2_read_section (struct objfile *objfile,
				 struct dwarf2_section_info *info);

<<<<<<< HEAD
static void dwarf2_locate_sections (bfd *, asection *, void *);

=======
>>>>>>> 302ba51b
static void dwarf2_create_include_psymtab (char *, struct partial_symtab *,
                                           struct objfile *);

static void dwarf2_build_include_psymtabs (struct dwarf2_cu *,
                                           struct die_info *,
                                           struct partial_symtab *);

static void dwarf2_build_psymtabs_hard (struct objfile *);

static void scan_partial_symbols (struct partial_die_info *,
				  CORE_ADDR *, CORE_ADDR *,
				  int, struct dwarf2_cu *);

static void add_partial_symbol (struct partial_die_info *,
				struct dwarf2_cu *);

<<<<<<< HEAD
static gdb_byte *read_comp_unit_head (struct comp_unit_head *, gdb_byte *,
				      bfd *);

static int pdi_needs_namespace (enum dwarf_tag tag);

=======
>>>>>>> 302ba51b
static void add_partial_namespace (struct partial_die_info *pdi,
				   CORE_ADDR *lowpc, CORE_ADDR *highpc,
				   int need_pc, struct dwarf2_cu *cu);

static void add_partial_module (struct partial_die_info *pdi, CORE_ADDR *lowpc,
				CORE_ADDR *highpc, int need_pc,
				struct dwarf2_cu *cu);

static void add_partial_enumeration (struct partial_die_info *enum_pdi,
				     struct dwarf2_cu *cu);

static void add_partial_subprogram (struct partial_die_info *pdi,
				    CORE_ADDR *lowpc, CORE_ADDR *highpc,
				    int need_pc, struct dwarf2_cu *cu);

static gdb_byte *locate_pdi_sibling (struct partial_die_info *orig_pdi,
				     gdb_byte *buffer, gdb_byte *info_ptr,
                                     bfd *abfd, struct dwarf2_cu *cu);

static void dwarf2_psymtab_to_symtab (struct partial_symtab *);

static void psymtab_to_symtab_1 (struct partial_symtab *);

static void dwarf2_read_section_1 (struct objfile *objfile,
				   struct obstack *obstack,
				   struct dwarf2_section_info *info);

static void dwarf2_read_abbrevs (bfd *abfd, struct dwarf2_cu *cu);

static void dwarf2_free_abbrev_table (void *);

static struct abbrev_info *peek_die_abbrev (gdb_byte *, unsigned int *,
					    struct dwarf2_cu *);

static struct abbrev_info *dwarf2_lookup_abbrev (unsigned int,
						 struct dwarf2_cu *);

static struct partial_die_info *load_partial_dies (bfd *,
						   gdb_byte *, gdb_byte *,
						   int, struct dwarf2_cu *);

static gdb_byte *read_partial_die (struct partial_die_info *,
                                   struct abbrev_info *abbrev,
				   unsigned int, bfd *,
				   gdb_byte *, gdb_byte *,
				   struct dwarf2_cu *);

static struct partial_die_info *find_partial_die (unsigned int,
						  struct dwarf2_cu *);

static void fixup_partial_die (struct partial_die_info *,
			       struct dwarf2_cu *);

static gdb_byte *read_attribute (struct attribute *, struct attr_abbrev *,
                                 bfd *, gdb_byte *, struct dwarf2_cu *);

static gdb_byte *read_attribute_value (struct attribute *, unsigned,
                                       bfd *, gdb_byte *, struct dwarf2_cu *);

static unsigned int read_1_byte (bfd *, gdb_byte *);

static int read_1_signed_byte (bfd *, gdb_byte *);

static unsigned int read_2_bytes (bfd *, gdb_byte *);

static unsigned int read_4_bytes (bfd *, gdb_byte *);

static ULONGEST read_8_bytes (bfd *, gdb_byte *);

static CORE_ADDR read_address (bfd *, gdb_byte *ptr, struct dwarf2_cu *,
			       unsigned int *);

static LONGEST read_initial_length (bfd *, gdb_byte *, unsigned int *);

static LONGEST read_checked_initial_length_and_offset
  (bfd *, gdb_byte *, const struct comp_unit_head *,
   unsigned int *, unsigned int *);

static LONGEST read_offset (bfd *, gdb_byte *, const struct comp_unit_head *,
			    unsigned int *);

static LONGEST read_offset_1 (bfd *, gdb_byte *, unsigned int);

static gdb_byte *read_n_bytes (bfd *, gdb_byte *, unsigned int);

static char *read_string (bfd *, gdb_byte *, unsigned int *);

static char *read_indirect_string (bfd *, gdb_byte *,
                                   const struct comp_unit_head *,
                                   unsigned int *);

static unsigned long read_unsigned_leb128 (bfd *, gdb_byte *, unsigned int *);

static long read_signed_leb128 (bfd *, gdb_byte *, unsigned int *);

static gdb_byte *skip_leb128 (bfd *, gdb_byte *);

static void set_cu_language (unsigned int, struct dwarf2_cu *);

static struct attribute *dwarf2_attr (struct die_info *, unsigned int,
				      struct dwarf2_cu *);

static struct attribute *dwarf2_attr_no_follow (struct die_info *,
						unsigned int,
						struct dwarf2_cu *);

static int dwarf2_flag_true_p (struct die_info *die, unsigned name,
                               struct dwarf2_cu *cu);

static int die_is_declaration (struct die_info *, struct dwarf2_cu *cu);

static struct die_info *die_specification (struct die_info *die,
					   struct dwarf2_cu **);

static void free_line_header (struct line_header *lh);

static void add_file_name (struct line_header *, char *, unsigned int,
                           unsigned int, unsigned int);

static struct line_header *(dwarf_decode_line_header
                            (unsigned int offset,
                             bfd *abfd, struct dwarf2_cu *cu));

static void dwarf_decode_lines (struct line_header *, char *, bfd *,
				struct dwarf2_cu *, struct partial_symtab *);

static void dwarf2_start_subfile (char *, char *, char *);

static struct symbol *new_symbol (struct die_info *, struct type *,
				  struct dwarf2_cu *);

static void dwarf2_const_value (struct attribute *, struct symbol *,
				struct dwarf2_cu *);

static void dwarf2_const_value_data (struct attribute *attr,
				     struct symbol *sym,
				     int bits);

static struct type *die_type (struct die_info *, struct dwarf2_cu *);

static int need_gnat_info (struct dwarf2_cu *);

static struct type *die_descriptive_type (struct die_info *, struct dwarf2_cu *);

static void set_descriptive_type (struct type *, struct die_info *,
				  struct dwarf2_cu *);

static struct type *die_containing_type (struct die_info *,
					 struct dwarf2_cu *);

static struct type *tag_type_to_type (struct die_info *, struct dwarf2_cu *);

static struct type *read_type_die (struct die_info *, struct dwarf2_cu *);

static char *determine_prefix (struct die_info *die, struct dwarf2_cu *);

static char *typename_concat (struct obstack *,
                              const char *prefix, 
                              const char *suffix,
			      struct dwarf2_cu *);

static void read_file_scope (struct die_info *, struct dwarf2_cu *);

static void read_type_unit_scope (struct die_info *, struct dwarf2_cu *);

static void read_func_scope (struct die_info *, struct dwarf2_cu *);

static void read_lexical_block_scope (struct die_info *, struct dwarf2_cu *);

static int dwarf2_ranges_read (unsigned, CORE_ADDR *, CORE_ADDR *,
			       struct dwarf2_cu *, struct partial_symtab *);

static int dwarf2_get_pc_bounds (struct die_info *,
				 CORE_ADDR *, CORE_ADDR *, struct dwarf2_cu *,
				 struct partial_symtab *);

static void get_scope_pc_bounds (struct die_info *,
				 CORE_ADDR *, CORE_ADDR *,
				 struct dwarf2_cu *);

static void dwarf2_record_block_ranges (struct die_info *, struct block *,
                                        CORE_ADDR, struct dwarf2_cu *);

static void dwarf2_add_field (struct field_info *, struct die_info *,
			      struct dwarf2_cu *);

static void dwarf2_attach_fields_to_type (struct field_info *,
					  struct type *, struct dwarf2_cu *);

static void dwarf2_add_member_fn (struct field_info *,
				  struct die_info *, struct type *,
				  struct dwarf2_cu *);

static void dwarf2_attach_fn_fields_to_type (struct field_info *,
					     struct type *, struct dwarf2_cu *);

static void process_structure_scope (struct die_info *, struct dwarf2_cu *);

static void read_common_block (struct die_info *, struct dwarf2_cu *);

static void read_namespace (struct die_info *die, struct dwarf2_cu *);

static void read_module (struct die_info *die, struct dwarf2_cu *cu);

static void read_import_statement (struct die_info *die, struct dwarf2_cu *);

static const char *namespace_name (struct die_info *die,
				   int *is_anonymous, struct dwarf2_cu *);

static void process_enumeration_scope (struct die_info *, struct dwarf2_cu *);

static CORE_ADDR decode_locdesc (struct dwarf_block *, struct dwarf2_cu *);

static enum dwarf_array_dim_ordering read_array_order (struct die_info *, 
						       struct dwarf2_cu *);

static struct die_info *read_comp_unit (gdb_byte *, struct dwarf2_cu *);

static struct die_info *read_die_and_children_1 (const struct die_reader_specs *reader,
						 gdb_byte *info_ptr,
						 gdb_byte **new_info_ptr,
						 struct die_info *parent);

static struct die_info *read_die_and_children (const struct die_reader_specs *reader,
					       gdb_byte *info_ptr,
					       gdb_byte **new_info_ptr,
					       struct die_info *parent);

static struct die_info *read_die_and_siblings (const struct die_reader_specs *reader,
					       gdb_byte *info_ptr,
					       gdb_byte **new_info_ptr,
					       struct die_info *parent);

static gdb_byte *read_full_die (const struct die_reader_specs *reader,
				struct die_info **, gdb_byte *,
				int *);

static void process_die (struct die_info *, struct dwarf2_cu *);

<<<<<<< HEAD
static char *dwarf2_linkage_name (struct die_info *, struct dwarf2_cu *);

static enum language get_language (unsigned int);

static char *dwarf2_canonicalize_name (char *, enum language,
=======
static char *dwarf2_canonicalize_name (char *, struct dwarf2_cu *,
>>>>>>> 302ba51b
				       struct obstack *);

static char *dwarf2_name (struct die_info *die, struct dwarf2_cu *);

static struct die_info *dwarf2_extension (struct die_info *die,
					  struct dwarf2_cu **);

static char *dwarf_tag_name (unsigned int);

static char *dwarf_attr_name (unsigned int);

static char *dwarf_form_name (unsigned int);

static char *dwarf_stack_op_name (unsigned int);

static char *dwarf_bool_name (unsigned int);

static char *dwarf_type_encoding_name (unsigned int);

#if 0
static char *dwarf_cfi_name (unsigned int);
#endif

static struct die_info *sibling_die (struct die_info *);

static void dump_die_shallow (struct ui_file *, int indent, struct die_info *);

static void dump_die_for_error (struct die_info *);

static void dump_die_1 (struct ui_file *, int level, int max_level,
			struct die_info *);

/*static*/ void dump_die (struct die_info *, int max_level);

static void store_in_ref_table (struct die_info *,
				struct dwarf2_cu *);

static int is_ref_attr (struct attribute *);

static unsigned int dwarf2_get_ref_die_offset (struct attribute *);

static LONGEST dwarf2_get_attr_constant_value (struct attribute *, int);

static struct die_info *follow_die_ref_or_sig (struct die_info *,
					       struct attribute *,
					       struct dwarf2_cu **);

static struct die_info *follow_die_ref (struct die_info *,
					struct attribute *,
					struct dwarf2_cu **);

static struct die_info *follow_die_sig (struct die_info *,
					struct attribute *,
					struct dwarf2_cu **);

static void read_signatured_type_at_offset (struct objfile *objfile,
					    unsigned int offset);

static void read_signatured_type (struct objfile *,
				  struct signatured_type *type_sig);

/* memory allocation interface */

static struct dwarf_block *dwarf_alloc_block (struct dwarf2_cu *);

static struct abbrev_info *dwarf_alloc_abbrev (struct dwarf2_cu *);

static struct die_info *dwarf_alloc_die (struct dwarf2_cu *, int);

static void initialize_cu_func_list (struct dwarf2_cu *);

static void add_to_cu_func_list (const char *, CORE_ADDR, CORE_ADDR,
				 struct dwarf2_cu *);

static void dwarf_decode_macros (struct line_header *, unsigned int,
                                 char *, bfd *, struct dwarf2_cu *);

static int attr_form_is_block (struct attribute *);

static int attr_form_is_section_offset (struct attribute *);

static int attr_form_is_constant (struct attribute *);

static void dwarf2_symbol_mark_computed (struct attribute *attr,
					 struct symbol *sym,
					 struct dwarf2_cu *cu);

static gdb_byte *skip_one_die (gdb_byte *buffer, gdb_byte *info_ptr,
			       struct abbrev_info *abbrev,
			       struct dwarf2_cu *cu);

static void free_stack_comp_unit (void *);

static hashval_t partial_die_hash (const void *item);

static int partial_die_eq (const void *item_lhs, const void *item_rhs);

static struct dwarf2_per_cu_data *dwarf2_find_containing_comp_unit
  (unsigned int offset, struct objfile *objfile);

static struct dwarf2_per_cu_data *dwarf2_find_comp_unit
  (unsigned int offset, struct objfile *objfile);

static struct dwarf2_cu *alloc_one_comp_unit (struct objfile *objfile);

static void free_one_comp_unit (void *);

static void free_cached_comp_units (void *);

static void age_cached_comp_units (void);

static void free_one_cached_comp_unit (void *);

static struct type *set_die_type (struct die_info *, struct type *,
				  struct dwarf2_cu *);

static void create_all_comp_units (struct objfile *);

static void load_full_comp_unit (struct dwarf2_per_cu_data *,
				 struct objfile *);

static void process_full_comp_unit (struct dwarf2_per_cu_data *);

static void dwarf2_add_dependence (struct dwarf2_cu *,
				   struct dwarf2_per_cu_data *);

static void dwarf2_mark (struct dwarf2_cu *);

static void dwarf2_clear_marks (struct dwarf2_per_cu_data *);

static struct type *get_die_type (struct die_info *die, struct dwarf2_cu *cu);

static void destroy_section (struct dwarf2_section_info *info);

static void dwarf2_release_queue (void *dummy);

static void queue_comp_unit (struct dwarf2_per_cu_data *per_cu,
			     struct objfile *objfile);

static void process_queue (struct objfile *objfile);

static void find_file_and_directory (struct die_info *die,
				     struct dwarf2_cu *cu,
				     char **name, char **comp_dir);

static char *file_full_name (int file, struct line_header *lh,
			     const char *comp_dir);

static gdb_byte *partial_read_comp_unit_head (struct comp_unit_head *header,
					      gdb_byte *info_ptr,
					      gdb_byte *buffer,
					      unsigned int buffer_size,
					      bfd *abfd);

static void init_cu_die_reader (struct die_reader_specs *reader,
				struct dwarf2_cu *cu);

static void unref_dwarf2_per_objfile (struct objfile *objfile,
				      struct dwarf2_per_objfile *data);

/* Try to locate the sections we need for DWARF 2 debugging
   information and return true if we have enough to do something.  */

int
dwarf2_has_info (struct objfile *objfile)
{
  dwarf2_per_objfile = objfile_data (objfile, dwarf2_objfile_data_key);
  if (!dwarf2_per_objfile)
    {
      /* Initialize per-objfile state.  */
      struct dwarf2_per_objfile *data
	= obstack_alloc (&objfile->objfile_obstack, sizeof (*data));
      memset (data, 0, sizeof (*data));
<<<<<<< HEAD
      data->refc = 1;
=======
>>>>>>> 302ba51b
      set_objfile_data (objfile, dwarf2_objfile_data_key, data);
      dwarf2_per_objfile = data;

      bfd_map_over_sections (objfile->obfd, dwarf2_locate_sections, NULL);
      dwarf2_per_objfile->objfile = objfile;
<<<<<<< HEAD
      dwarf2_per_objfile->obstack = &objfile->objfile_obstack;
=======
>>>>>>> 302ba51b
    }
  return (dwarf2_per_objfile->info.asection != NULL
	  && dwarf2_per_objfile->abbrev.asection != NULL);
}

/* When loading sections, we can either look for ".<name>", or for
 * ".z<name>", which indicates a compressed section.  */

static int
section_is_p (const char *section_name, const char *name)
{
  return (section_name[0] == '.'
	  && (strcmp (section_name + 1, name) == 0
	      || (section_name[1] == 'z'
		  && strcmp (section_name + 2, name) == 0)));
}

/* This function is mapped across the sections and remembers the
   offset and size of each of the debugging sections we are interested
   in.  */

static void
dwarf2_locate_sections (bfd *abfd, asection *sectp, void *ignore_ptr)
{
  if (section_is_p (sectp->name, INFO_SECTION))
    {
      dwarf2_per_objfile->info.asection = sectp;
      dwarf2_per_objfile->info.size = bfd_get_section_size (sectp);
    }
  else if (section_is_p (sectp->name, ABBREV_SECTION))
    {
      dwarf2_per_objfile->abbrev.asection = sectp;
      dwarf2_per_objfile->abbrev.size = bfd_get_section_size (sectp);
    }
  else if (section_is_p (sectp->name, LINE_SECTION))
    {
      dwarf2_per_objfile->line.asection = sectp;
      dwarf2_per_objfile->line.size = bfd_get_section_size (sectp);
    }
<<<<<<< HEAD
  else if (section_is_p (sectp->name, ARANGES_SECTION))
    {
      dwarf2_per_objfile->aranges.asection = sectp;
      dwarf2_per_objfile->aranges.size = bfd_get_section_size (sectp);
    }
  else if (section_is_p (sectp->name, GNU_INDEX_SECTION))
    {
      dwarf2_per_objfile->gnu_index.asection = sectp;
      dwarf2_per_objfile->gnu_index.size = bfd_get_section_size (sectp);
    }
=======
>>>>>>> 302ba51b
  else if (section_is_p (sectp->name, LOC_SECTION))
    {
      dwarf2_per_objfile->loc.asection = sectp;
      dwarf2_per_objfile->loc.size = bfd_get_section_size (sectp);
    }
  else if (section_is_p (sectp->name, MACINFO_SECTION))
    {
      dwarf2_per_objfile->macinfo.asection = sectp;
      dwarf2_per_objfile->macinfo.size = bfd_get_section_size (sectp);
    }
  else if (section_is_p (sectp->name, STR_SECTION))
    {
      dwarf2_per_objfile->str.asection = sectp;
      dwarf2_per_objfile->str.size = bfd_get_section_size (sectp);
    }
  else if (section_is_p (sectp->name, FRAME_SECTION))
    {
      dwarf2_per_objfile->frame.asection = sectp;
      dwarf2_per_objfile->frame.size = bfd_get_section_size (sectp);
    }
  else if (section_is_p (sectp->name, EH_FRAME_SECTION))
    {
      flagword aflag = bfd_get_section_flags (ignore_abfd, sectp);
      if (aflag & SEC_HAS_CONTENTS)
        {
	  dwarf2_per_objfile->eh_frame.asection = sectp;
          dwarf2_per_objfile->eh_frame.size = bfd_get_section_size (sectp);
        }
    }
  else if (section_is_p (sectp->name, RANGES_SECTION))
    {
      dwarf2_per_objfile->ranges.asection = sectp;
      dwarf2_per_objfile->ranges.size = bfd_get_section_size (sectp);
    }
  else if (section_is_p (sectp->name, TYPES_SECTION))
    {
      dwarf2_per_objfile->types.asection = sectp;
      dwarf2_per_objfile->types.size = bfd_get_section_size (sectp);
    }

  if ((bfd_get_section_flags (abfd, sectp) & SEC_LOAD)
      && bfd_section_vma (abfd, sectp) == 0)
    dwarf2_per_objfile->has_section_at_zero = 1;
}

/* Decompress a section that was compressed using zlib.  Store the
   decompressed buffer, and its size, in OUTBUF and OUTSIZE.  The
   result is allocated on OBSTACK; if OBSTACK is NULL, xmalloc is
   used.  */

static void
zlib_decompress_section (struct objfile *objfile, struct obstack *obstack,
			 asection *sectp,
                         gdb_byte **outbuf, bfd_size_type *outsize)
{
  bfd *abfd = objfile->obfd;
#ifndef HAVE_ZLIB_H
  error (_("Support for zlib-compressed DWARF data (from '%s') "
           "is disabled in this copy of GDB"),
         bfd_get_filename (abfd));
#else
  bfd_size_type compressed_size = bfd_get_section_size (sectp);
  gdb_byte *compressed_buffer = xmalloc (compressed_size);
  struct cleanup *cleanup = make_cleanup (xfree, compressed_buffer);
  bfd_size_type uncompressed_size;
  gdb_byte *uncompressed_buffer;
  z_stream strm;
  int rc;
  int header_size = 12;
  struct cleanup *old = NULL;

  if (bfd_seek (abfd, sectp->filepos, SEEK_SET) != 0
      || bfd_bread (compressed_buffer, compressed_size, abfd) != compressed_size)
    error (_("Dwarf Error: Can't read DWARF data from '%s'"),
           bfd_get_filename (abfd));

  /* Read the zlib header.  In this case, it should be "ZLIB" followed
     by the uncompressed section size, 8 bytes in big-endian order.  */
  if (compressed_size < header_size
      || strncmp (compressed_buffer, "ZLIB", 4) != 0)
    error (_("Dwarf Error: Corrupt DWARF ZLIB header from '%s'"),
           bfd_get_filename (abfd));
  uncompressed_size = compressed_buffer[4]; uncompressed_size <<= 8;
  uncompressed_size += compressed_buffer[5]; uncompressed_size <<= 8;
  uncompressed_size += compressed_buffer[6]; uncompressed_size <<= 8;
  uncompressed_size += compressed_buffer[7]; uncompressed_size <<= 8;
  uncompressed_size += compressed_buffer[8]; uncompressed_size <<= 8;
  uncompressed_size += compressed_buffer[9]; uncompressed_size <<= 8;
  uncompressed_size += compressed_buffer[10]; uncompressed_size <<= 8;
  uncompressed_size += compressed_buffer[11];

  /* It is possible the section consists of several compressed
     buffers concatenated together, so we uncompress in a loop.  */
  strm.zalloc = NULL;
  strm.zfree = NULL;
  strm.opaque = NULL;
  strm.avail_in = compressed_size - header_size;
  strm.next_in = (Bytef*) compressed_buffer + header_size;
  strm.avail_out = uncompressed_size;
  if (obstack)
    uncompressed_buffer = obstack_alloc (obstack, uncompressed_size);
  else
    {
      uncompressed_buffer = xmalloc (uncompressed_size);
      old = make_cleanup (xfree, uncompressed_buffer);
    }
  rc = inflateInit (&strm);
  while (strm.avail_in > 0)
    {
      if (rc != Z_OK)
        error (_("Dwarf Error: setting up DWARF uncompression in '%s': %d"),
               bfd_get_filename (abfd), rc);
      strm.next_out = ((Bytef*) uncompressed_buffer
                       + (uncompressed_size - strm.avail_out));
      rc = inflate (&strm, Z_FINISH);
      if (rc != Z_STREAM_END)
        error (_("Dwarf Error: zlib error uncompressing from '%s': %d"),
               bfd_get_filename (abfd), rc);
      rc = inflateReset (&strm);
    }
  rc = inflateEnd (&strm);
  if (rc != Z_OK
      || strm.avail_out != 0)
    error (_("Dwarf Error: concluding DWARF uncompression in '%s': %d"),
           bfd_get_filename (abfd), rc);

  if (old)
    discard_cleanups (old);
  do_cleanups (cleanup);
  *outbuf = uncompressed_buffer;
  *outsize = uncompressed_size;
#endif
}

/* A cleanup that calls destroy_section.  */

static void
destroy_section_cleanup (void *arg)
{
  destroy_section (arg);
}

/* A helper for dwarf2_read_gnu_index and dwarf2_create_quick_addrmap
   that finds a CU if it already exists.  */
static struct dwarf2_per_cu_data *
find_existing_cu (unsigned int offset, int *index_hint)
{
  int i;
  struct dwarf2_per_cu_data *cu;

  for (i = index_hint ? *index_hint : 0;
       VEC_iterate (dwarf2_per_cu_data_ptr,
		    dwarf2_per_objfile->all_comp_units,
		    i, cu);
       ++i)
    {
      if (cu->offset == offset)
	{
	  if (index_hint)
	    *index_hint = i + 1;
	  return cu;
	}
      /* The list is kept sorted at all times.  */
      if (cu->offset > offset)
	break;
    }

  if (index_hint)
    *index_hint = i + 1;
  return NULL;
}

/* A comparison function for qsort that compares two CUs by
   offset.  */
static int
compare_cus (const void *a, const void *b)
{
  const struct dwarf2_per_cu_data * const *cua = a;
  const struct dwarf2_per_cu_data * const *cub = b;
  return ((*cua)->offset > (*cub)->offset) - ((*cub)->offset > (*cua)->offset);
}

/* Sort the list of CUs.  */
static void
sort_cus (void)
{
  qsort (VEC_address (dwarf2_per_cu_data_ptr,
		      dwarf2_per_objfile->all_comp_units),
	 VEC_length (dwarf2_per_cu_data_ptr,
		     dwarf2_per_objfile->all_comp_units),
	 sizeof (dwarf2_per_cu_data_ptr),
	 compare_cus);
}

/* Read the .debug_aranges section and construct an address map.
   Returns 1 on success, 0 if anything went wrong.  */

static int
dwarf2_create_quick_addrmap (struct objfile *objfile)
{
  char *aranges_buffer, *aranges_ptr;
  bfd *abfd = objfile->obfd;
  CORE_ADDR baseaddr;
  struct cleanup *old;
  struct obstack temp_obstack;
  struct addrmap *mutable_map;
  unsigned int high_water = 0;

  if (!dwarf2_per_objfile->aranges.asection)
    return 0;

  baseaddr = ANOFFSET (objfile->section_offsets, SECT_OFF_TEXT (objfile));

  dwarf2_read_section_1 (objfile, NULL, &dwarf2_per_objfile->aranges);
  aranges_buffer = dwarf2_per_objfile->aranges.buffer;
  aranges_ptr = aranges_buffer;
  old = make_cleanup (destroy_section_cleanup, &dwarf2_per_objfile->aranges);

  obstack_init (&temp_obstack);
  make_cleanup_obstack_free (&temp_obstack);
  mutable_map = addrmap_create_mutable (&temp_obstack);

  while ((aranges_ptr - aranges_buffer) < dwarf2_per_objfile->aranges.size)
    {
      struct comp_unit_head cu_header;
      unsigned int bytes_read, segment_size, delta;
      LONGEST info_offset;
      struct dwarf2_cu cu;
      struct dwarf2_per_cu_data *the_cu = NULL;
      char *end_ptr;
      int ordered;

      cu_header.initial_length_size = 0;
      end_ptr = aranges_ptr;
      aranges_ptr = read_comp_unit_head (&cu_header, aranges_ptr, abfd);
      end_ptr += cu_header.initial_length_size + cu_header.length;

      /* Sanity check.  */
      if (end_ptr - aranges_ptr >= dwarf2_per_objfile->aranges.size)
	{
	  do_cleanups (old);
	  complaint (&symfile_complaints,
		     _("aranges entry runs off end of `.debug_aranges' section, ignored"));
	  return 0;
	}
      if (cu_header.addr_size == 0)
	{
	  do_cleanups (old);
	  complaint (&symfile_complaints,
		     _("aranges entry has zero addr_size, ignored"));
	  return 0;
	}

      /* CUs are ordinarily in order, so optimize for that case.  */
      if (cu_header.abbrev_offset > high_water)
	{
	  the_cu = NULL;
	  high_water = cu_header.abbrev_offset;
	  ordered = 1;
	}
      else
	{
	  the_cu = find_existing_cu (cu_header.abbrev_offset, NULL);
	  ordered = VEC_empty (dwarf2_per_cu_data_ptr,
			       dwarf2_per_objfile->all_comp_units);
	}

      if (the_cu)
	complaint (&symfile_complaints,
		   _("duplicate CU %ud in `.debug_aranges' section"),
		   cu_header.abbrev_offset);
      else
	{
	  the_cu = OBSTACK_ZALLOC (dwarf2_per_objfile->obstack,
				   struct dwarf2_per_cu_data);
	  /* Note that we can't set the length.  This is ok because we
	     either set it when reading .debug_gnu_index, or we throw
	     all these CU objects away when reading psymtabs.  In the
	     latter case, we never use the result of the arange
	     mapping.  */	 
	  the_cu->offset = cu_header.abbrev_offset;
	  the_cu->objfile = objfile;

	  VEC_safe_push (dwarf2_per_cu_data_ptr,
			 dwarf2_per_objfile->all_comp_units,
			 the_cu);
	  if (!ordered)
	    sort_cus ();
	}

      segment_size = read_1_byte (abfd, aranges_ptr);
      aranges_ptr += 1;

      /* Align the pointer to twice the pointer size.  I didn't see
	 this in the spec but it appears to be required.  */
      delta = (aranges_ptr - aranges_buffer) % (2 * cu_header.addr_size);
      delta = (2 * cu_header.addr_size - delta) % (2 * cu_header.addr_size);
      aranges_ptr += delta;

      memset (&cu, 0, sizeof (cu));
      cu.header.addr_size = cu_header.addr_size;

      while (1)
	{
	  CORE_ADDR address, length;

	  address = read_address (abfd, aranges_ptr, &cu, &bytes_read);
	  aranges_ptr += bytes_read;

	  length = read_address (abfd, aranges_ptr, &cu, &bytes_read);
	  aranges_ptr += bytes_read;

	  if (address == 0 && length == 0)
	    break;

	  if (length == 0)
	    {
	      do_cleanups (old);
	      complaint (&symfile_complaints,
			 _("aranges entry has zero length, ignored"));
	      return 0;
	    }

	  address += baseaddr;

	  addrmap_set_empty (mutable_map, address, address + length - 1,
			     the_cu);
	}

      /* Some older versions of GCC incorrectly started the arange
	 with a (0,0) pair.  If we encounter any oddity while reading
	 the section, just abandon the attempt; falling back to the
	 slower code is always safe.  */
      if (aranges_ptr != end_ptr)
	{
	  do_cleanups (old);
	  complaint (&symfile_complaints,
		     _("aranges entry ends early, ignored"));
	  return 0;
	}
    }

  objfile->quick_addrmap = addrmap_create_fixed (mutable_map,
						 dwarf2_per_objfile->obstack);
  do_cleanups (old);
  return 1;
}

/* An entry in the DWARF index hash table.  */
struct index_entry_head
{
  hashval_t hash;
  struct index_entry *entry;
};

struct index_entry
{
  /* The name of the symbol.  This is stored either in the section
     data, or on the objfile's obstack.  It is in canonical form.  */
  const char *name;

  /* The tag indicating what kind of entry this is.  */
  ENUM_BITFIELD (dwarf_tag) tag : 16;

  /* The CU's language.  We store it here because it fits in a
     hole in the struct.  */
  ENUM_BITFIELD (language) language : 8;

  /* The CU holding this entry.  */
  struct dwarf2_per_cu_data *cu;

  /* All entries with the same name are linked together in one slot in
     the hash table.  This points to the next such entry.  */
  struct index_entry *next;
};

/* Hash function for the DWARF index hash table.  */
static hashval_t
hash_index_entry (const void *e)
{
  const struct index_entry_head *entry = e;
  return entry->hash;
}

/* Equality function for the DWARF index hash table.  */
static int
eq_index_entry (const void *a, const void *b)
{
  const struct index_entry_head *head = a;
  const struct index_entry_head *search = b;
  return head->hash == search->hash && !strcmp (head->entry->name,
						search->entry->name);
}

/* A cleanup function that calls htab_delete.  */
static void
cleanup_htab (void *p)
{
  htab_delete (p);
}

/* Free an entry from the DWARF index hash table.  */
static void
del_index_entry (void *p)
{
  struct index_entry_head *e = p;
  struct index_entry *iter = e->entry;
  while (iter)
    {
      struct index_entry *n = iter->next;
      xfree (iter);
      iter = n;
    }
  xfree (e);
}

/* Read in the symbols for PER_CU.  OBJFILE is the objfile from which
   this CU came.  */
static void
dw2_do_instantiate_symtab (struct objfile *objfile,
			   struct dwarf2_per_cu_data *per_cu)
{
  struct cleanup *back_to;

  back_to = make_cleanup (dwarf2_release_queue, NULL);

  queue_comp_unit (per_cu, objfile);

  if (per_cu->from_debug_types)
    read_signatured_type_at_offset (objfile, per_cu->offset);
  else
    load_full_comp_unit (per_cu, objfile);

  process_queue (objfile);

  /* Age the cache, releasing compilation units that have not
     been used recently.  */
  age_cached_comp_units ();

  do_cleanups (back_to);
}

/* Ensure that the symbols for PER_CU have been read in.  OBJFILE is
   the objfile from which this CU came.  Returns the resulting symbol
   table.  */
static struct symtab *
dw2_instantiate_symtab (struct objfile *objfile,
			struct dwarf2_per_cu_data *per_cu)
{
  if (!per_cu->v.quick->symtab)
    {
      struct cleanup *back_to = make_cleanup (free_cached_comp_units, NULL);
      increment_reading_symtab ();
      dw2_do_instantiate_symtab (objfile, per_cu);
      do_cleanups (back_to);
    }
  return per_cu->v.quick->symtab;
}

/* Read full symbols for all CUs that need this done immediately.  */
static void
dw2_pre_read_full_symtabs (void)
{
  int i;
  struct dwarf2_per_cu_data *iter;

  for (i = 0;
       VEC_iterate (dwarf2_per_cu_data_ptr,
		    dwarf2_per_objfile->all_comp_units,
		    i, iter);
       ++i)
    {
      if (iter->v.quick->must_read)
	/* FIXME: do we need cleanup handling here?  what kind?  */
	dw2_instantiate_symtab (dwarf2_per_objfile->objfile, iter);
    }
}

/* A cleanup function to destroy a dwarf2_per_cu_data_ptr VEC.  */
static void
cleanup_vec (void *p)
{
  VEC (dwarf2_per_cu_data_ptr) **v = p;
  VEC_free (dwarf2_per_cu_data_ptr, *v);
}

/* Read the .debug_gnu_index section.  */
static void
dwarf2_read_gnu_index (struct objfile *objfile)
{
  char *buffer, *ptr;
  bfd *abfd = objfile->obfd;
  htab_t index_table;
  struct cleanup *cleanups;
  int i, quick_count, cu_index = 0;
  struct dwarf2_per_cu_data *iter;
  unsigned int high_water;
  int incoming_len = VEC_length (dwarf2_per_cu_data_ptr,
				 dwarf2_per_objfile->all_comp_units);

  if (incoming_len == 0)
    high_water = 0;
  else
    high_water = VEC_index (dwarf2_per_cu_data_ptr,
			    dwarf2_per_objfile->all_comp_units,
			    incoming_len - 1)->offset;

  index_table = htab_create (100, hash_index_entry, eq_index_entry,
			     del_index_entry);
  cleanups = make_cleanup (cleanup_htab, index_table);

  dwarf2_read_section_1 (objfile, NULL, &dwarf2_per_objfile->gnu_index);
  make_cleanup (destroy_section_cleanup, &dwarf2_per_objfile->gnu_index);

  buffer = dwarf2_per_objfile->gnu_index.buffer;
  ptr = buffer;

  while ((ptr - buffer) < dwarf2_per_objfile->gnu_index.size)
    {
      char *end_ptr;
      struct dwarf2_per_cu_data *cu = NULL;
      unsigned int bytes_read, initial_length, offset;
      unsigned int info_length, offset_size, version, dwlang;
      int ordered, new_cu;
      enum language lang;

      initial_length = read_initial_length (abfd, ptr, &bytes_read);
      offset_size = (bytes_read == 4) ? 4 : 8;

      ptr += bytes_read;
      end_ptr = ptr + initial_length;

      version = read_2_bytes (abfd, ptr);
      ptr += 2;

      offset = read_offset_1 (abfd, ptr, offset_size);
      ptr += offset_size;

      info_length = read_offset_1 (abfd, ptr, offset_size);
      ptr += offset_size;

      dwlang = read_unsigned_leb128 (abfd, ptr, &bytes_read);
      ptr += bytes_read;
      lang = get_language (dwlang);

      if (end_ptr - ptr >= dwarf2_per_objfile->gnu_index.size)
	{
	  do_cleanups (cleanups);
	  complaint (&symfile_complaints,
		     _("gnu_index entry runs off end of `.debug_gnu_index' section, ignored"));
	  return;
	}

      /* CUs are ordinarily listed in order, so optimize for this
	 case.  First, if the new CU comes after the last one we saw,
	 then we need a new CU.  Otherwise, search the list starting
	 at `cu_index'.  */
      ordered = 0;
      if (cu_index < VEC_length (dwarf2_per_cu_data_ptr,
				 dwarf2_per_objfile->all_comp_units))
	cu = find_existing_cu (offset, &cu_index);
      else
	{
	  cu = NULL;
	  if (offset > high_water)
	    {
	      high_water = offset;
	      ordered = 1;
	    }
	}

      new_cu = 0;
      if (!cu)
	{
	  cu = OBSTACK_ZALLOC (dwarf2_per_objfile->obstack,
			       struct dwarf2_per_cu_data);
	  cu->offset = offset;
	  cu->objfile = objfile;
	  VEC_safe_push (dwarf2_per_cu_data_ptr,
			 dwarf2_per_objfile->all_comp_units,
			 cu);

	  if (!ordered)
	    sort_cus ();

	  new_cu = 1;
	}
      /* We always set the length, because we could not set it while
	 reading aranges.  */
      cu->length = info_length;

      if (cu->v.quick)
	complaint (&symfile_complaints,
		   _("duplicate CU %ud while reading .debug_gnu_index"),
		   offset);
      else
	cu->v.quick = OBSTACK_ZALLOC (dwarf2_per_objfile->obstack,
				      struct dwarf2_per_cu_quick_data);

      /* If we just saw this CU for the first time, it means that it
	 did not appear in .debug_aranges, so we must read it now.  */
      if (new_cu)
	cu->v.quick->must_read = 1;

      while (1)
	{
	  unsigned int die_offset, tag;
	  struct index_entry_head search_head, **slot;
	  struct index_entry *entry;
	  char *name;

	  /* FIXME: check that we're still in bounds.  */
	  die_offset = read_offset_1 (abfd, ptr, offset_size);
	  ptr += offset_size;
	  if (die_offset == 0)
	    break;

	  name = ptr;
	  ptr += strlen (name) + 1;

	  tag = read_unsigned_leb128 (abfd, ptr, &bytes_read);
	  ptr += bytes_read;

	  /* If we are just going to read the CU anyway, don't bother
	     building up the index.  */
	  if (new_cu)
	    continue;

	  name = dwarf2_canonicalize_name (name, lang,
					   dwarf2_per_objfile->obstack);

	  entry = xmalloc (sizeof (struct index_entry));
	  entry->name = name;
	  entry->tag = (enum dwarf_tag) tag;
	  entry->language = lang;
	  entry->cu = cu;

 	  search_head.hash = htab_hash_string (name);
 	  search_head.entry = entry;

	  slot = (struct index_entry_head **) htab_find_slot (index_table,
							      &search_head,
							      INSERT);
	  if (!*slot)
	    {
	      *slot = xmalloc (sizeof (struct index_entry_head));
	      (*slot)->hash = search_head.hash;
	      (*slot)->entry = NULL;
	    }

	  entry->next = (*slot)->entry;
	  (*slot)->entry = entry;
	}
    }

  dwarf2_per_objfile->using_gnu_index = 1;

  /* Look through the CUs and see if there are any gaps.  A gap means
     there was no index for a CU, so we have to read its symbols
     now.  */
  {
    unsigned int offset = 0;
    int len, added_one = 0;

    /* Compute the length first, because may add extra elements to the
       VEC as we go along.  */
    len = VEC_length (dwarf2_per_cu_data_ptr,
		      dwarf2_per_objfile->all_comp_units);
    quick_count = len;

    /* We do one extra iteration, so that we can find any skipped CUs
       after the last one we have an index for.  */
    for (i = 0; i <= len; ++i)
      {
	unsigned int new_offset;
	unsigned int target_offset;

	if (i < len)
	  {
	    struct dwarf2_per_cu_data *cu;
	    cu = VEC_index (dwarf2_per_cu_data_ptr,
			    dwarf2_per_objfile->all_comp_units, i);
	    new_offset = cu->offset;
	    target_offset = cu->offset + cu->length;
	  }
	else
	  {
	    /* After the end of the last CU.  */
	    new_offset = dwarf2_per_objfile->info.size;
	    /* Anything will do.  */
	    target_offset = new_offset;
	  }

	while (offset < new_offset)
	  {
	    unsigned int length, initial_length_size;
	    struct dwarf2_per_cu_data *new_cu;
	    gdb_byte *info_ptr;

	    dwarf2_read_section (objfile, &dwarf2_per_objfile->info);
	    info_ptr = dwarf2_per_objfile->info.buffer + offset;

	    length = read_initial_length (abfd, info_ptr, &initial_length_size);

	    new_cu = OBSTACK_ZALLOC (dwarf2_per_objfile->obstack,
				     struct dwarf2_per_cu_data);
	    new_cu->offset = offset;
	    new_cu->length = length + initial_length_size;
	    new_cu->objfile = objfile;

	    VEC_safe_push (dwarf2_per_cu_data_ptr,
			   dwarf2_per_objfile->all_comp_units, new_cu);

	    offset += new_cu->length;

	    added_one = 1;
	  }

	if (offset != new_offset)
	  complaint (&symfile_complaints,
		     _(".debug_gnu_index refers to non-existent CU %ud"),
		     offset);

	offset = target_offset;
      }

    /* Re-sort the final list.  */
    if (added_one)
      sort_cus ();
  }

  /* If a CU does not have a corresponding index, mark it for full
     reading.  */
  for (i = 0;
       VEC_iterate (dwarf2_per_cu_data_ptr,
		    dwarf2_per_objfile->all_comp_units,
		    i, iter);
       ++i)
    {
      if (!iter->v.quick)
	{
	  iter->v.quick = OBSTACK_ZALLOC (dwarf2_per_objfile->obstack,
					  struct dwarf2_per_cu_quick_data);
	  iter->v.quick->must_read = 1;
	}
    }

  discard_cleanups (cleanups);
  dwarf2_per_objfile->index_table = index_table;
}

/* A helper for the "quick" functions which sets the global
   dwarf2_per_objfile according to OBJFILE.  */
static void
dw2_setup (struct objfile *objfile)
{
  dwarf2_per_objfile = objfile_data (objfile, dwarf2_objfile_data_key);
  gdb_assert (dwarf2_per_objfile);
  gdb_assert (dwarf2_per_objfile->using_gnu_index);

  if (!dwarf2_per_objfile->reader)
    {
      struct task *tem = dwarf2_per_objfile->reader;
      dwarf2_per_objfile->reader = NULL;
      get_task_answer (tem);
      /* Read full symbols for all CUs requiring that.  We have to do
	 this in the main thread because reading full symbols is not
	 currently thread-safe.  FIXME.  */
      dw2_pre_read_full_symtabs ();
    }
}

/* A helper for the "quick" functions which attempts to read the line
   table for THIS_CU.  */
static void
dw2_require_line_header (struct objfile *objfile,
			 struct dwarf2_per_cu_data *this_cu)
{
  bfd *abfd = objfile->obfd;
  struct line_header *lh = NULL;
  struct attribute *attr;
  struct cleanup *cleanups;
  struct die_info *comp_unit_die;
  gdb_byte *beg_of_comp_unit, *info_ptr, *buffer;
  int has_children, i;
  struct dwarf2_cu cu;
  unsigned int bytes_read, buffer_size;
  struct die_reader_specs reader_specs;
  char *name, *comp_dir;

  if (this_cu->v.quick->read_lines)
    return;
  this_cu->v.quick->read_lines = 1;

  memset (&cu, 0, sizeof (cu));
  cu.objfile = objfile;
  obstack_init (&cu.comp_unit_obstack);

  cleanups = make_cleanup (free_stack_comp_unit, &cu);

  dwarf2_read_section (objfile, &dwarf2_per_objfile->info);
  buffer_size = dwarf2_per_objfile->info.size;
  buffer = dwarf2_per_objfile->info.buffer;
  info_ptr = buffer + this_cu->offset;
  beg_of_comp_unit = info_ptr;

  info_ptr = partial_read_comp_unit_head (&cu.header, info_ptr,
					  buffer, buffer_size,
					  abfd);

  /* Complete the cu_header.  */
  cu.header.offset = beg_of_comp_unit - buffer;
  cu.header.first_die_offset = info_ptr - beg_of_comp_unit;

  this_cu->cu = &cu;
  cu.per_cu = this_cu;

  dwarf2_read_abbrevs (abfd, &cu);
  make_cleanup (dwarf2_free_abbrev_table, &cu);

  if (this_cu->from_debug_types)
    info_ptr += 8 /*signature*/ + cu.header.offset_size;
  init_cu_die_reader (&reader_specs, &cu);
  info_ptr = read_full_die (&reader_specs, &comp_unit_die, info_ptr,
			    &has_children);

  attr = dwarf2_attr (comp_unit_die, DW_AT_stmt_list, &cu);
  if (attr)
    {
      unsigned int line_offset = DW_UNSND (attr);
      lh = dwarf_decode_line_header (line_offset, abfd, &cu);
    }
  if (lh == NULL)
    {
      do_cleanups (cleanups);
      return;
    }

  find_file_and_directory (comp_unit_die, &cu, &name, &comp_dir);

  this_cu->v.quick->lines = lh;

  this_cu->v.quick->file_names
    = obstack_alloc (dwarf2_per_objfile->obstack,
		     lh->num_file_names * sizeof (char *));
  for (i = 0; i < lh->num_file_names; ++i)
    this_cu->v.quick->file_names[i] = file_full_name (i + 1, lh, comp_dir);

  do_cleanups (cleanups);
}

/* A helper for the "quick" functions which computes and caches the
   real path for a given file name from the line table.
   dw2_require_line_header must have been called before this is
   invoked.  */
static const char *
dw2_require_full_path (struct objfile *objfile,
		       struct dwarf2_per_cu_data *cu,
		       int index)
{
  if (!cu->v.quick->full_names)
    cu->v.quick->full_names
      = OBSTACK_CALLOC (dwarf2_per_objfile->obstack,
			cu->v.quick->lines->num_file_names,
			sizeof (char *));

  if (!cu->v.quick->full_names[index])
    cu->v.quick->full_names[index]
      = gdb_realpath (cu->v.quick->file_names[index]);

  return cu->v.quick->full_names[index];
}

static struct symtab *
dw2_find_last_source_symtab (struct objfile *objfile)
{
  int index;
  dw2_setup (objfile);
  index = VEC_length (dwarf2_per_cu_data_ptr,
		      dwarf2_per_objfile->all_comp_units) - 1;
  return dw2_instantiate_symtab (objfile,
				 VEC_index (dwarf2_per_cu_data_ptr,
					    dwarf2_per_objfile->all_comp_units,
					    index));
}

static void
dw2_forget_cached_source_info (struct objfile *objfile)
{
  int i;
  struct dwarf2_per_cu_data *cu;

  dw2_setup (objfile);
  for (i = 0;
       VEC_iterate (dwarf2_per_cu_data_ptr, dwarf2_per_objfile->all_comp_units,
		    i, cu);
       ++i)
    {
      if (cu->v.quick->full_names)
	{
	  int j;

	  for (j = 0; j < cu->v.quick->lines->num_file_names; ++j)
	    xfree ((void *) cu->v.quick->full_names[j]);
	}
    }
}

static int
dw2_lookup_symtab (struct objfile *objfile, const char *name,
		   const char *full_path, const char *real_path,
		   struct symtab **result)
{
  int i;
  int check_basename = lbasename (name) == name;
  struct dwarf2_per_cu_data *base_cu = NULL, *cu;

  dw2_setup (objfile);
  for (i = 0;
       VEC_iterate (dwarf2_per_cu_data_ptr,
		    dwarf2_per_objfile->all_comp_units,
		    i, cu);
       ++i)
    {
      int j;

      if (cu->v.quick->symtab)
	continue;

      dw2_require_line_header (objfile, cu);
      if (!cu->v.quick->lines)
	continue;

      for (j = 0; j < cu->v.quick->lines->num_file_names; ++j)
	{
	  const char *this_name = cu->v.quick->file_names[j];

	  if (FILENAME_CMP (name, this_name) == 0)
	    {
	      *result = dw2_instantiate_symtab (objfile, cu);
	      return 1;
	    }

	  if (check_basename && ! base_cu
	      && FILENAME_CMP (lbasename (this_name), name) == 0)
	    base_cu = cu;

	  if (full_path != NULL)
	    {
	      const char *this_full_name = dw2_require_full_path (objfile,
								  cu, j);

	      if (this_full_name
		  && FILENAME_CMP (full_path, this_full_name) == 0)
		{
		  *result = dw2_instantiate_symtab (objfile, cu);
		  return 1;
		}
	    }

	  if (real_path != NULL)
	    {
	      const char *this_full_name = dw2_require_full_path (objfile,
								  cu, j);

	      if (this_full_name != NULL)
		{
		  char *rp = gdb_realpath (this_full_name);
		  if (rp != NULL && FILENAME_CMP (real_path, rp) == 0)
		    {
		      xfree (rp);
		      *result = dw2_instantiate_symtab (objfile, cu);
		      return 1;
		    }
		  xfree (rp);
		}
	    }
	}
    }

  if (base_cu)
    {
      *result = dw2_instantiate_symtab (objfile, base_cu);
      return 1;
    }

  return 0;
}

static enum address_class
dw2_tag_class (unsigned long tag)
{
  switch (tag)
    {
    case DW_TAG_subprogram:
      return LOC_BLOCK;

    case DW_TAG_variable:
      /* Anything indicating a variable.  */
      return LOC_COMPUTED;

    case DW_TAG_typedef:
    case DW_TAG_base_type:
    case DW_TAG_subrange_type:
    case DW_TAG_namespace:
    case DW_TAG_class_type:
    case DW_TAG_interface_type:
    case DW_TAG_structure_type:
    case DW_TAG_union_type:
    case DW_TAG_enumeration_type:
      return LOC_TYPEDEF;

    case DW_TAG_enumerator:
      return LOC_CONST;

    default:
      /* complaint?  */
      return LOC_COMPUTED;
    }
}

static domain_enum
dw2_tag_domain (unsigned long tag)
{
  switch (tag)
    {
    case DW_TAG_subprogram:
    case DW_TAG_variable:
    case DW_TAG_typedef:
    case DW_TAG_base_type:
    case DW_TAG_subrange_type:
    case DW_TAG_namespace:
    case DW_TAG_enumerator:
      return VAR_DOMAIN;

    case DW_TAG_class_type:
    case DW_TAG_interface_type:
    case DW_TAG_structure_type:
    case DW_TAG_union_type:
    case DW_TAG_enumeration_type:
      return STRUCT_DOMAIN;

    default:
      /* complaint?  */
      return VAR_DOMAIN;
    }
}

static struct dwarf2_per_cu_data *
dw2_lookup_symbol_internal (struct objfile *objfile, int block_index,
			    const char *name, const char *linkage_name,
			    domain_enum domain)
{
  struct index_entry_head search_head, *head;
  struct index_entry *entry, lookup;
  int len = strlen (name);

  dw2_setup (objfile);

  if (!dwarf2_per_objfile->index_table)
    return NULL;

  search_head.hash = htab_hash_string (name);
  search_head.entry = &lookup;
  lookup.name = name;
  head = htab_find (dwarf2_per_objfile->index_table, &search_head);

  /* FIXME: we ignore linkage_name.  */
  for (entry = head ? head->entry : NULL; entry; entry = entry->next)
    {
      if (symbol_matches_domain (entry->language,
				 dw2_tag_domain (entry->tag),
				 domain))
	return entry->cu;
    }

  return NULL;
}

static struct symtab *
dw2_lookup_symbol (struct objfile *objfile, int block_index,
		   const char *name, const char *linkage_name,
		   domain_enum domain)
{
  struct dwarf2_per_cu_data *cu;
  cu = dw2_lookup_symbol_internal (objfile, block_index, name,
				   linkage_name, domain);
  return cu ? dw2_instantiate_symtab (objfile, cu) : NULL;
}

static void
dw2_print_stats (struct objfile *objfile)
{
  int i, count;
  struct dwarf2_per_cu_data *cu;

  dw2_setup (objfile);
  count = 0;
  for (i = 0;
       VEC_iterate (dwarf2_per_cu_data_ptr, dwarf2_per_objfile->all_comp_units,
		    i, cu);
       ++i)
    {
      if (!cu->v.quick->symtab)
	++count;
    }
  printf_filtered (_("  Number of unread CUs: %d\n"), count);
}

static void
dw2_dump (struct objfile *objfile)
{
  dw2_setup (objfile);
  /* FIXME */
}

static void
dw2_relocate (struct objfile *objfile, struct section_offsets *new_offsets,
	      struct section_offsets *delta)
{
  /* There's nothing to relocate here.  */
}

static void
dw2_expand_symtabs_for_function (struct objfile *objfile,
				 const char *func_name)
{
  struct index_entry_head search_head, *head;
  struct index_entry *entry, lookup;

  dw2_setup (objfile);

  if (!dwarf2_per_objfile->index_table)
    return;

  search_head.hash = htab_hash_string (func_name);
  search_head.entry = &lookup;
  lookup.name = func_name;
  head = htab_find (dwarf2_per_objfile->index_table, &search_head);
  /* We could decode the type here if we wanted to filter out the
     non-function entries.  */
  for (entry = head ? head->entry : NULL; entry; entry = entry->next)
    dw2_instantiate_symtab (objfile, entry->cu);
}

static void
dw2_expand_all_symtabs (struct objfile *objfile)
{
  int i;
  struct dwarf2_per_cu_data *cu;

  dw2_setup (objfile);
  for (i = 0;
       VEC_iterate (dwarf2_per_cu_data_ptr, dwarf2_per_objfile->all_comp_units,
		    i, cu);
       ++i)
    dw2_instantiate_symtab (objfile, cu);
}

static void
dw2_expand_symtabs_with_filename (struct objfile *objfile,
				  const char *filename)
{
  int i;
  struct dwarf2_per_cu_data *cu;

  dw2_setup (objfile);
  for (i = 0;
       VEC_iterate (dwarf2_per_cu_data_ptr, dwarf2_per_objfile->all_comp_units,
		    i, cu);
       ++i)
    {
      int j;

      if (cu->v.quick->symtab)
	continue;

      dw2_require_line_header (objfile, cu);
      if (!cu->v.quick->lines)
	continue;

      for (j = 0; j < cu->v.quick->lines->num_file_names; ++j)
	{
	  const char *this_name = cu->v.quick->file_names[j];
	  if (strcmp (this_name, filename) == 0)
	    {
	      dw2_instantiate_symtab (objfile, cu);
	      break;
	    }
	}
    }
}

static char *
dw2_find_symbol_file (struct objfile *objfile, const char *name)
{
  struct dwarf2_per_cu_data *cu;

  cu = dw2_lookup_symbol_internal (objfile, GLOBAL_BLOCK, name, NULL,
				   VAR_DOMAIN);
  if (!cu)
    return NULL;

  dw2_require_line_header (objfile, cu);
  if (!cu->v.quick->lines)
    {
      /* FIXME */
      return NULL;
    }

  /* FIXME */
  return (char *) cu->v.quick->file_names[cu->v.quick->lines->num_file_names - 1];
}

static void
dw2_map_ada_symtabs (struct objfile *objfile,
		     void (*callback) (struct objfile *,
				       struct symtab *, void *),
		     const char *name, int global,
		     domain_enum namespace, int wild,
		     void *data)
{
  dw2_setup (objfile);
  /* FIXME */
}

struct name_matcher_data
{
  struct objfile *objfile;
  int (*name_matcher) (const char *, void *);
  domain_enum kind;
  void *data;
};

static int
dw2_call_name_matcher (void **slot, void *d)
{
  struct name_matcher_data *data = d;
  struct index_entry_head *head = *slot;
  struct index_entry *entry;
  int len = -1;

  for (entry = head->entry; entry; entry = entry->next)
    {
      int found_kind;
      enum address_class klass;

      if (entry->cu->v.quick->symtab || !entry->cu->v.quick->mark)
	continue;

      if (!data->name_matcher (entry->name, data))
	continue;

      /* All entries on a chain have the same name, so only compute the length
	 once.  */
      if (len == -1)
	len = strlen (entry->name);

      klass = dw2_tag_class (entry->tag);
      if ((data->kind == VARIABLES_DOMAIN
	   && klass != LOC_TYPEDEF
	   && klass != LOC_BLOCK)
	  || (data->kind == FUNCTIONS_DOMAIN
	      && klass == LOC_BLOCK)
	  || (data->kind == TYPES_DOMAIN
	      && klass == LOC_TYPEDEF))
	dw2_instantiate_symtab (data->objfile, entry->cu);
    }

  return 1;
}

static void
dw2_expand_symtabs_matching (struct objfile *objfile,
			     int (*file_matcher) (const char *, void *),
			     int (*name_matcher) (const char *, void *),
			     domain_enum kind,
			     void *data)
{
  int i;
  struct name_matcher_data match_data;
  struct dwarf2_per_cu_data *cu;

  dw2_setup (objfile);

  for (i = 0;
       VEC_iterate (dwarf2_per_cu_data_ptr, dwarf2_per_objfile->all_comp_units,
		    i, cu);
       ++i)
    {
      int j;

      cu->v.quick->mark = 0;
      if (cu->v.quick->symtab)
	continue;

      dw2_require_line_header (objfile, cu);
      if (!cu->v.quick->lines)
	continue;

      for (j = 0; j < cu->v.quick->lines->num_file_names; ++j)
	{
	  if (file_matcher (cu->v.quick->file_names[j], data))
	    {
	      cu->v.quick->mark = 1;
	      break;
	    }
	}
    }

  match_data.objfile = objfile;
  match_data.name_matcher = name_matcher;
  match_data.kind = kind;
  match_data.data = data;

  htab_traverse_noresize (dwarf2_per_objfile->index_table,
			  dw2_call_name_matcher,
			  &match_data);
}

static struct symtab *
dw2_find_pc_sect_symtab (struct objfile *objfile,
			 struct minimal_symbol *msymbol,
			 CORE_ADDR pc,
			 struct obj_section *section,
			 int warn_if_readin)
{
  struct dwarf2_per_cu_data *data;

  dw2_setup (objfile);

  if (!objfile->quick_addrmap)
    return NULL;

  /* FIXME: this does not handle overlays */
  data = addrmap_find (objfile->quick_addrmap, pc);
  if (!data)
    return NULL;

  if (warn_if_readin && data->v.quick->symtab)
    warning (_("(Internal error: pc %s in read in CU, but not in symtab.)\n"),
	     paddress (get_objfile_arch (objfile), pc));

  return dw2_instantiate_symtab (objfile, data);
}

struct traverse_syms_data
{
  void (*fun) (const char *, void *);
  void *data;
};

static int
dw2_map_symnames (void **slot, void *d)
{
  struct traverse_syms_data *data = d;
  struct index_entry_head *head = *slot;

  (*data->fun) (head->entry->name, data->data);
  return 1;
}

static void
dw2_map_symbol_names (struct objfile *objfile,
		      void (*fun) (const char *, void *),
		      void *data)
{
  struct traverse_syms_data local_data;
  dw2_setup (objfile);

  if (!dwarf2_per_objfile->index_table)
    return;

  local_data.fun = fun;
  local_data.data = data;
  htab_traverse_noresize (dwarf2_per_objfile->index_table,
			  dw2_map_symnames,
			  &local_data);
}

static void
dw2_map_symbol_filenames (struct objfile *objfile,
			  void (*fun) (const char *, const char *, void *),
			  void *data)
{
  int i;
  struct dwarf2_per_cu_data *cu;

  dw2_setup (objfile);
  for (i = 0;
       VEC_iterate (dwarf2_per_cu_data_ptr, dwarf2_per_objfile->all_comp_units,
		    i, cu);
       ++i)
    {
      int j;

      if (cu->v.quick->symtab)
	continue;

      dw2_require_line_header (objfile, cu);
      if (!cu->v.quick->lines)
	continue;

      for (j = 0; j < cu->v.quick->lines->num_file_names; ++j)
	{
	  const char *this_full_name = dw2_require_full_path (objfile, cu, j);
	  (*fun) (cu->v.quick->file_names[j], this_full_name, data);
	}
    }
}

static int
dw2_has_symbols (struct objfile *objfile, int try_read)
{
  /* If we did not have symbols then this code path would never have
     been entered.  */
  return 1;
}

const struct quick_symbol_functions dwarf2_gnu_index_functions =
{
  dw2_has_symbols,
  dw2_find_last_source_symtab,
  dw2_forget_cached_source_info,
  dw2_lookup_symtab,
  dw2_lookup_symbol,
  dw2_print_stats,
  dw2_dump,
  dw2_relocate,
  dw2_expand_symtabs_for_function,
  dw2_expand_all_symtabs,
  dw2_expand_symtabs_with_filename,
  dw2_find_symbol_file,
  dw2_map_ada_symtabs,
  dw2_expand_symtabs_matching,
  dw2_find_pc_sect_symtab,
  dw2_map_symbol_names,
  dw2_map_symbol_filenames
};



static void *
reader_task (void *p)
{
  /* Thread-local assignment.  */
  dwarf2_per_objfile = p;

  dwarf2_create_quick_addrmap (dwarf2_per_objfile->objfile);
  dwarf2_read_gnu_index (dwarf2_per_objfile->objfile);

  /* We don't use the result.  */
  return NULL;
}

static void *
dw2_read_psymtabs_task (void *p)
{
  /* Thread-local assignment.  */
  dwarf2_per_objfile = p;

  dwarf2_build_psymtabs_hard (dwarf2_per_objfile->objfile, 0);

  unref_dwarf2_per_objfile (dwarf2_per_objfile->objfile,
			    dwarf2_per_objfile);

  /* We don't use the result.  */
  return NULL;
}

/* Initialize for reading DWARF for this objfile.  Return 0 if this
   file will use psymtabs, or 1 if using the GNU index.  */

int
dwarf2_initialize_objfile (struct objfile *objfile)
{
  unsigned long prio;

  /* If we're about to read full symbols, don't bother with the
     indices.  In this case we also don't care if some other debug
     format is making psymtabs, because they are all about to be
     expanded anyway.  We can only do this if we haven't already read
     other psymtabs for this objfile.  */
  if (objfile->psyms->global_psymbols.size == 0
      && objfile->psyms->static_psymbols.size == 0
      && ((objfile->flags & OBJF_READNOW) || readnow_symbol_files))
    {
      int i;
      struct dwarf2_per_cu_data *cu;

      dwarf2_per_objfile->using_gnu_index = 1;
      create_all_comp_units (objfile);

      for (i = 0;
	   VEC_iterate (dwarf2_per_cu_data_ptr,
			dwarf2_per_objfile->all_comp_units,
			i, cu);
	   ++i)
	cu->v.quick = OBSTACK_ZALLOC (dwarf2_per_objfile->obstack,
				      struct dwarf2_per_cu_quick_data);
      
      return 2;
    }

  /* We read symbols for the primary objfile right away.  This seems
     to be the least confusing thing for the user.  If we read the
     main objfile in the background, the first thing the user sees is
     "reading symbols ... done", followed by an inexplicable
     pause.  */
  if ((objfile->flags & OBJF_MAIN) != 0)
    {
      dwarf2_build_psymtabs (dwarf2_per_objfile->objfile, 1);
      return 0;
    }

  obstack_init (&dwarf2_per_objfile->self_obstack);
  dwarf2_per_objfile->obstack = &dwarf2_per_objfile->self_obstack;

  /* It would be nice to defer this to the background as well.  */
  dwarf2_create_quick_addrmap (objfile);

  /* Switch the obstack so that new partial symbols are allocated on
     our private obstack.  This way we don't need any locking for the
     objfile obstack.  Note that this assumes that no other symbol
     reader is reading in the background for this objfile at the same
     time.  */
  dwarf2_per_objfile->psyms = objfile->psyms;
  switch_psymtab_state_obstack (dwarf2_per_objfile->psyms,
				dwarf2_per_objfile->obstack);
  /* Ensure that nothing else can create psymtabs while the background
     thread is running.  */
  objfile->psyms = &readonly_psymtab_state;

  /* We want to read the data largest-first, to try to hide as much of
     the work as possible.  */
  prio = dwarf2_per_objfile->info.size;

  ++dwarf2_per_objfile->refc;
  dwarf2_per_objfile->reader = create_task (dwarf2_task_pool,
					    prio,
					    dw2_read_psymtabs_task,
					    dwarf2_per_objfile);
  return 1;
}

/* Free a section buffer allocated with xmalloc.  */

static void
xfree_section_buffer (struct dwarf2_section_info *info)
{
  xfree (info->buffer);
}

/* If section described by INFO was mmapped, munmap it now.  */

static void
munmap_section_buffer (struct dwarf2_section_info *info)
{
#ifdef HAVE_MMAP
  intptr_t begin = (intptr_t) info->buffer;
  intptr_t map_begin = begin & ~(pagesize - 1);
  size_t map_length = info->size + begin - map_begin;
  gdb_assert (munmap ((void *) map_begin, map_length) == 0);
#else
  /* Without HAVE_MMAP, we should never be here to begin with.  */
  gdb_assert (0);
#endif
}

/* Read the contents of the section at OFFSET and of size SIZE from
   the object file specified by OBJFILE into OBSTACK and store it into
   INFO.  If OBSTACK is NULL, xmalloc is used instead.  If the section
   is compressed, uncompress it before returning.  */

static void
dwarf2_read_section_1 (struct objfile *objfile,
		       struct obstack *obstack,
		       struct dwarf2_section_info *info)
{
  bfd *abfd = objfile->obfd;
  asection *sectp = info->asection;
  gdb_byte *buf, *retbuf;
  unsigned char header[4];
  struct cleanup *old = NULL;

  if (info->readin)
    return;

  if (info->readin)
    return;
  info->buffer = NULL;
<<<<<<< HEAD
  info->destructor = 0;
=======
  info->was_mmapped = 0;
>>>>>>> 302ba51b
  info->readin = 1;

  if (info->asection == NULL || info->size == 0)
    return;

  /* Check if the file has a 4-byte header indicating compression.  */
  if (info->size > sizeof (header)
      && bfd_seek (abfd, sectp->filepos, SEEK_SET) == 0
      && bfd_bread (header, sizeof (header), abfd) == sizeof (header))
    {
      /* Upon decompression, update the buffer and its size.  */
      if (strncmp (header, "ZLIB", sizeof (header)) == 0)
        {
          zlib_decompress_section (objfile, obstack, sectp, &info->buffer,
				   &info->size);
          return;
        }
    }

#ifdef HAVE_MMAP
  if (pagesize == 0)
    pagesize = getpagesize ();

  /* Only try to mmap sections which are large enough: we don't want to
     waste space due to fragmentation.  Also, only try mmap for sections
     without relocations.  */

  if (info->size > 4 * pagesize && (sectp->flags & SEC_RELOC) == 0)
    {
      off_t pg_offset = sectp->filepos & ~(pagesize - 1);
      size_t map_length = info->size + sectp->filepos - pg_offset;
      caddr_t retbuf = bfd_mmap (abfd, 0, map_length, PROT_READ,
				 MAP_PRIVATE, pg_offset);

      if (retbuf != MAP_FAILED)
	{
	  info->destructor = munmap_section_buffer;
	  info->buffer = retbuf + (sectp->filepos & (pagesize - 1)) ;
#if HAVE_POSIX_MADVISE
	  posix_madvise (retbuf, map_length, POSIX_MADV_WILLNEED);
#endif
	  return;
	}
    }
#endif

  /* If we get here, we are a normal, not-compressed section.  */
  if (obstack)
    buf = obstack_alloc (obstack, info->size);
  else
    {
      buf = xmalloc (info->size);
      old = make_cleanup (xfree, buf);
      info->destructor = xfree_section_buffer;
    }
  info->buffer = buf;

  /* When debugging .o files, we may need to apply relocations; see
     http://sourceware.org/ml/gdb-patches/2002-04/msg00136.html .
     We never compress sections in .o files, so we only need to
     try this when the section is not compressed.  */
  retbuf = symfile_relocate_debug_section (objfile, sectp, buf);
  if (retbuf != NULL)
    {
      if (old)
	discard_cleanups (old);
      info->buffer = retbuf;
      return;
    }

  if (bfd_seek (abfd, sectp->filepos, SEEK_SET) != 0
      || bfd_bread (buf, info->size, abfd) != info->size)
    error (_("Dwarf Error: Can't read DWARF data from '%s'"),
	   bfd_get_filename (abfd));

  if (old)
    discard_cleanups (old);
}

/* Read the contents of the section SECTP from object file specified by
   OBJFILE, store info about the section into INFO.
   If the section is compressed, uncompress it before returning.  */

static void
dwarf2_read_section (struct objfile *objfile, struct dwarf2_section_info *info)
{
  dwarf2_read_section_1 (objfile, dwarf2_per_objfile->obstack, info);
}

/* Fill in SECTP, BUFP and SIZEP with section info, given OBJFILE and
   SECTION_NAME. */

void
dwarf2_get_section_info (struct objfile *objfile, const char *section_name,
                         asection **sectp, gdb_byte **bufp,
                         bfd_size_type *sizep)
{
  struct dwarf2_per_objfile *data
    = objfile_data (objfile, dwarf2_objfile_data_key);
  struct dwarf2_section_info *info;
  if (section_is_p (section_name, EH_FRAME_SECTION))
    info = &data->eh_frame;
  else if (section_is_p (section_name, FRAME_SECTION))
    info = &data->frame;
  else
    gdb_assert (0);

  if (info->asection != NULL && info->size != 0 && info->buffer == NULL)
    /* We haven't read this section in yet.  Do it now.  */
    dwarf2_read_section (objfile, info);

  *sectp = info->asection;
  *bufp = info->buffer;
  *sizep = info->size;
}

/* Build a partial symbol table.  */

void
dwarf2_build_psymtabs (struct objfile *objfile)
{
<<<<<<< HEAD
  /* This function is always called synchronously, never by a
     background thread.  Therefore we initialize the local psyms to be
     the same as the objfile's.  */
  dwarf2_per_objfile->psyms = objfile->psyms;
  dwarf2_build_psymtabs_hard (objfile, mainline);
=======
  if (objfile->global_psymbols.size == 0 && objfile->static_psymbols.size == 0)
    {
      init_psymbol_list (objfile, 1024);
    }

  dwarf2_build_psymtabs_hard (objfile);
>>>>>>> 302ba51b
}

/* Return TRUE if OFFSET is within CU_HEADER.  */

static inline int
offset_in_cu_p (const struct comp_unit_head *cu_header, unsigned int offset)
{
  unsigned int bottom = cu_header->offset;
  unsigned int top = (cu_header->offset
		      + cu_header->length
		      + cu_header->initial_length_size);
  return (offset >= bottom && offset < top);
}

/* Read in the comp unit header information from the debug_info at info_ptr.
   NOTE: This leaves members offset, first_die_offset to be filled in
   by the caller.  */

static gdb_byte *
read_comp_unit_head (struct comp_unit_head *cu_header,
		     gdb_byte *info_ptr, bfd *abfd)
{
  int signed_addr;
  unsigned int bytes_read;

  cu_header->length = read_initial_length (abfd, info_ptr, &bytes_read);
  cu_header->initial_length_size = bytes_read;
  cu_header->offset_size = (bytes_read == 4) ? 4 : 8;
  info_ptr += bytes_read;
  cu_header->version = read_2_bytes (abfd, info_ptr);
  info_ptr += 2;
  cu_header->abbrev_offset = read_offset (abfd, info_ptr, cu_header,
					  &bytes_read);
  info_ptr += bytes_read;
  cu_header->addr_size = read_1_byte (abfd, info_ptr);
  info_ptr += 1;
  signed_addr = bfd_get_sign_extend_vma (abfd);
  if (signed_addr < 0)
    internal_error (__FILE__, __LINE__,
		    _("read_comp_unit_head: dwarf from non elf file"));
  cu_header->signed_addr_p = signed_addr;

  return info_ptr;
}

static gdb_byte *
partial_read_comp_unit_head (struct comp_unit_head *header, gdb_byte *info_ptr,
			     gdb_byte *buffer, unsigned int buffer_size,
			     bfd *abfd)
{
  gdb_byte *beg_of_comp_unit = info_ptr;

  info_ptr = read_comp_unit_head (header, info_ptr, abfd);

  if (header->version != 2 && header->version != 3)
    error (_("Dwarf Error: wrong version in compilation unit header "
	   "(is %d, should be %d) [in module %s]"), header->version,
	   2, bfd_get_filename (abfd));

  if (header->abbrev_offset >= dwarf2_per_objfile->abbrev.size)
    error (_("Dwarf Error: bad offset (0x%lx) in compilation unit header "
	   "(offset 0x%lx + 6) [in module %s]"),
	   (long) header->abbrev_offset,
	   (long) (beg_of_comp_unit - buffer),
	   bfd_get_filename (abfd));

  if (beg_of_comp_unit + header->length + header->initial_length_size
      > buffer + buffer_size)
    error (_("Dwarf Error: bad length (0x%lx) in compilation unit header "
	   "(offset 0x%lx + 0) [in module %s]"),
	   (long) header->length,
	   (long) (beg_of_comp_unit - buffer),
	   bfd_get_filename (abfd));

  return info_ptr;
}

/* Read in the types comp unit header information from .debug_types entry at
   types_ptr.  The result is a pointer to one past the end of the header.  */

static gdb_byte *
read_type_comp_unit_head (struct comp_unit_head *cu_header,
			  ULONGEST *signature,
			  gdb_byte *types_ptr, bfd *abfd)
{
  unsigned int bytes_read;
  gdb_byte *initial_types_ptr = types_ptr;

  dwarf2_read_section (dwarf2_per_objfile->objfile, &dwarf2_per_objfile->types);
  cu_header->offset = types_ptr - dwarf2_per_objfile->types.buffer;

  types_ptr = read_comp_unit_head (cu_header, types_ptr, abfd);

  *signature = read_8_bytes (abfd, types_ptr);
  types_ptr += 8;
  types_ptr += cu_header->offset_size;
  cu_header->first_die_offset = types_ptr - initial_types_ptr;

  return types_ptr;
}

/* Allocate a new partial symtab for file named NAME and mark this new
   partial symtab as being an include of PST.  */

static void
dwarf2_create_include_psymtab (char *name, struct partial_symtab *pst,
                               struct objfile *objfile)
{
  struct partial_symtab *subpst;

  subpst = allocate_psymtab_full (dwarf2_per_objfile->psyms, name, objfile);

  subpst->section_offsets = pst->section_offsets;
  subpst->textlow = 0;
  subpst->texthigh = 0;

  subpst->dependencies = (struct partial_symtab **)
    obstack_alloc (dwarf2_per_objfile->obstack,
                   sizeof (struct partial_symtab *));
  subpst->dependencies[0] = pst;
  subpst->number_of_dependencies = 1;

  subpst->globals_offset = 0;
  subpst->n_global_syms = 0;
  subpst->statics_offset = 0;
  subpst->n_static_syms = 0;
  subpst->symtab = NULL;
  subpst->read_symtab = pst->read_symtab;
  subpst->readin = 0;

  /* No private part is necessary for include psymtabs.  This property
     can be used to differentiate between such include psymtabs and
     the regular ones.  */
  subpst->read_symtab_private = NULL;
}

/* Read the Line Number Program data and extract the list of files
   included by the source file represented by PST.  Build an include
   partial symtab for each of these included files.  */

static void
dwarf2_build_include_psymtabs (struct dwarf2_cu *cu,
                               struct die_info *die,
                               struct partial_symtab *pst)
{
  struct objfile *objfile = cu->objfile;
  bfd *abfd = objfile->obfd;
  struct line_header *lh = NULL;
  struct attribute *attr;

  attr = dwarf2_attr (die, DW_AT_stmt_list, cu);
  if (attr)
    {
      unsigned int line_offset = DW_UNSND (attr);
      lh = dwarf_decode_line_header (line_offset, abfd, cu);
    }
  if (lh == NULL)
    return;  /* No linetable, so no includes.  */

  dwarf_decode_lines (lh, NULL, abfd, cu, pst);

  free_line_header (lh);
}

static hashval_t
hash_type_signature (const void *item)
{
  const struct signatured_type *type_sig = item;
  /* This drops the top 32 bits of the signature, but is ok for a hash.  */
  return type_sig->signature;
}

static int
eq_type_signature (const void *item_lhs, const void *item_rhs)
{
  const struct signatured_type *lhs = item_lhs;
  const struct signatured_type *rhs = item_rhs;
  return lhs->signature == rhs->signature;
}

/* Create the hash table of all entries in the .debug_types section.
   The result is zero if there is an error (e.g. missing .debug_types section),
   otherwise non-zero.	*/

static int
create_debug_types_hash_table (struct objfile *objfile)
{
  gdb_byte *info_ptr;
  htab_t types_htab;

  dwarf2_read_section (objfile, &dwarf2_per_objfile->types);
  info_ptr = dwarf2_per_objfile->types.buffer;

  if (info_ptr == NULL)
    {
      dwarf2_per_objfile->signatured_types = NULL;
      return 0;
    }

  types_htab = htab_create_alloc_ex (41,
				     hash_type_signature,
				     eq_type_signature,
				     NULL,
				     dwarf2_per_objfile->obstack,
				     hashtab_obstack_allocate,
				     dummy_obstack_deallocate);

  if (dwarf2_die_debug)
    fprintf_unfiltered (gdb_stdlog, "Signatured types:\n");

  while (info_ptr < dwarf2_per_objfile->types.buffer + dwarf2_per_objfile->types.size)
    {
      unsigned int offset;
      unsigned int offset_size;
      unsigned int type_offset;
      unsigned int length, initial_length_size;
      unsigned short version;
      ULONGEST signature;
      struct signatured_type *type_sig;
      void **slot;
      gdb_byte *ptr = info_ptr;

      offset = ptr - dwarf2_per_objfile->types.buffer;

      /* We need to read the type's signature in order to build the hash
	 table, but we don't need to read anything else just yet.  */

      /* Sanity check to ensure entire cu is present.  */
      length = read_initial_length (objfile->obfd, ptr, &initial_length_size);
      if (ptr + length + initial_length_size
	  > dwarf2_per_objfile->types.buffer + dwarf2_per_objfile->types.size)
	{
	  complaint (&symfile_complaints,
		     _("debug type entry runs off end of `.debug_types' section, ignored"));
	  break;
	}

      offset_size = initial_length_size == 4 ? 4 : 8;
      ptr += initial_length_size;
      version = bfd_get_16 (objfile->obfd, ptr);
      ptr += 2;
      ptr += offset_size; /* abbrev offset */
      ptr += 1; /* address size */
      signature = bfd_get_64 (objfile->obfd, ptr);
      ptr += 8;
      type_offset = read_offset_1 (objfile->obfd, ptr, offset_size);

      type_sig = obstack_alloc (dwarf2_per_objfile->obstack, sizeof (*type_sig));
      memset (type_sig, 0, sizeof (*type_sig));
      type_sig->signature = signature;
      type_sig->offset = offset;
      type_sig->type_offset = type_offset;

      slot = htab_find_slot (types_htab, type_sig, INSERT);
      gdb_assert (slot != NULL);
      *slot = type_sig;

      if (dwarf2_die_debug)
	fprintf_unfiltered (gdb_stdlog, "  offset 0x%x, signature 0x%s\n",
			    offset, phex (signature, sizeof (signature)));

      info_ptr = info_ptr + initial_length_size + length;
    }

  dwarf2_per_objfile->signatured_types = types_htab;

  return 1;
}

/* Lookup a signature based type.
   Returns NULL if SIG is not present in the table.  */

static struct signatured_type *
lookup_signatured_type (struct objfile *objfile, ULONGEST sig)
{
  struct signatured_type find_entry, *entry;

  if (dwarf2_per_objfile->signatured_types == NULL)
    {
      complaint (&symfile_complaints,
		 _("missing `.debug_types' section for DW_FORM_sig8 die"));
      return 0;
    }

  find_entry.signature = sig;
  entry = htab_find (dwarf2_per_objfile->signatured_types, &find_entry);
  return entry;
}

/* Initialize a die_reader_specs struct from a dwarf2_cu struct.  */

static void
init_cu_die_reader (struct die_reader_specs *reader,
		    struct dwarf2_cu *cu)
{
  reader->abfd = cu->objfile->obfd;
  reader->cu = cu;
  if (cu->per_cu->from_debug_types)
    {
      gdb_assert (dwarf2_per_objfile->types.readin);
      reader->buffer = dwarf2_per_objfile->types.buffer;
    }
  else
    {
      gdb_assert (dwarf2_per_objfile->info.readin);
      reader->buffer = dwarf2_per_objfile->info.buffer;
    }
}

/* Find the base address of the compilation unit for range lists and
   location lists.  It will normally be specified by DW_AT_low_pc.
   In DWARF-3 draft 4, the base address could be overridden by
   DW_AT_entry_pc.  It's been removed, but GCC still uses this for
   compilation units with discontinuous ranges.  */

static void
dwarf2_find_base_address (struct die_info *die, struct dwarf2_cu *cu)
{
  struct attribute *attr;

  cu->base_known = 0;
  cu->base_address = 0;

  attr = dwarf2_attr (die, DW_AT_entry_pc, cu);
  if (attr)
    {
      cu->base_address = DW_ADDR (attr);
      cu->base_known = 1;
    }
  else
    {
      attr = dwarf2_attr (die, DW_AT_low_pc, cu);
      if (attr)
	{
	  cu->base_address = DW_ADDR (attr);
	  cu->base_known = 1;
	}
    }
}

/* Subroutine of process_type_comp_unit and dwarf2_build_psymtabs_hard
   to combine the common parts.
   Process a compilation unit for a psymtab.
   BUFFER is a pointer to the beginning of the dwarf section buffer,
   either .debug_info or debug_types.
   INFO_PTR is a pointer to the start of the CU.
   Returns a pointer to the next CU.  */

static gdb_byte *
process_psymtab_comp_unit (struct objfile *objfile,
			   struct dwarf2_per_cu_data *this_cu,
			   gdb_byte *buffer, gdb_byte *info_ptr,
			   unsigned int buffer_size)
{
  bfd *abfd = objfile->obfd;
  gdb_byte *beg_of_comp_unit = info_ptr;
  struct die_info *comp_unit_die;
  struct partial_symtab *pst;
  CORE_ADDR baseaddr;
  struct cleanup *back_to_inner;
  struct dwarf2_cu cu;
  unsigned int bytes_read;
  int has_children, has_pc_info;
  struct attribute *attr;
  const char *name;
  CORE_ADDR best_lowpc = 0, best_highpc = 0;
  struct die_reader_specs reader_specs;

  memset (&cu, 0, sizeof (cu));
  cu.objfile = objfile;
  obstack_init (&cu.comp_unit_obstack);

  back_to_inner = make_cleanup (free_stack_comp_unit, &cu);

  info_ptr = partial_read_comp_unit_head (&cu.header, info_ptr,
					  buffer, buffer_size,
					  abfd);

  /* Complete the cu_header.  */
  cu.header.offset = beg_of_comp_unit - buffer;
  cu.header.first_die_offset = info_ptr - beg_of_comp_unit;

  cu.list_in_scope = &file_symbols;

  /* If this compilation unit was already read in, free the
     cached copy in order to read it in again.	This is
     necessary because we skipped some symbols when we first
     read in the compilation unit (see load_partial_dies).
     This problem could be avoided, but the benefit is
     unclear.  */
  if (this_cu->cu != NULL)
    free_one_cached_comp_unit (this_cu->cu);

  /* Note that this is a pointer to our stack frame, being
     added to a global data structure.	It will be cleaned up
     in free_stack_comp_unit when we finish with this
     compilation unit.	*/
  this_cu->cu = &cu;
  cu.per_cu = this_cu;

  /* Read the abbrevs for this compilation unit into a table.  */
  dwarf2_read_abbrevs (abfd, &cu);
  make_cleanup (dwarf2_free_abbrev_table, &cu);

  /* Read the compilation unit die.  */
  if (this_cu->from_debug_types)
    info_ptr += 8 /*signature*/ + cu.header.offset_size;
  init_cu_die_reader (&reader_specs, &cu);
  info_ptr = read_full_die (&reader_specs, &comp_unit_die, info_ptr,
			    &has_children);

  if (this_cu->from_debug_types)
    {
      /* offset,length haven't been set yet for type units.  */
      this_cu->offset = cu.header.offset;
      this_cu->length = cu.header.length + cu.header.initial_length_size;
    }
  else if (comp_unit_die->tag == DW_TAG_partial_unit)
    {
      info_ptr = (beg_of_comp_unit + cu.header.length
		  + cu.header.initial_length_size);
      do_cleanups (back_to_inner);
      return info_ptr;
    }

  /* Set the language we're debugging.  */
  attr = dwarf2_attr (comp_unit_die, DW_AT_language, &cu);
  if (attr)
    set_cu_language (DW_UNSND (attr), &cu);
  else
    set_cu_language (language_minimal, &cu);

  /* Allocate a new partial symbol table structure.  */
<<<<<<< HEAD
  pst = start_psymtab_common_full (dwarf2_per_objfile->psyms,
				   objfile, objfile->section_offsets,
				   comp_unit_die.name ? comp_unit_die.name : "",
				   /* TEXTLOW and TEXTHIGH are set below.  */
				   0);

  if (comp_unit_die.dirname)
    pst->dirname = obsavestring (comp_unit_die.dirname,
				 strlen (comp_unit_die.dirname),
				 dwarf2_per_objfile->obstack);
=======
  attr = dwarf2_attr (comp_unit_die, DW_AT_name, &cu);
  pst = start_psymtab_common (objfile, objfile->section_offsets,
			      (attr != NULL) ? DW_STRING (attr) : "",
			      /* TEXTLOW and TEXTHIGH are set below.  */
			      0,
			      objfile->global_psymbols.next,
			      objfile->static_psymbols.next);

  attr = dwarf2_attr (comp_unit_die, DW_AT_comp_dir, &cu);
  if (attr != NULL)
    pst->dirname = DW_STRING (attr);
>>>>>>> 302ba51b

  pst->read_symtab_private = this_cu;

  baseaddr = ANOFFSET (objfile->section_offsets, SECT_OFF_TEXT (objfile));

  /* Store the function that reads in the rest of the symbol table */
  pst->read_symtab = dwarf2_psymtab_to_symtab;

<<<<<<< HEAD
  /* If this compilation unit was already read in, free the
     cached copy in order to read it in again.	This is
     necessary because we skipped some symbols when we first
     read in the compilation unit (see load_partial_dies).
     This problem could be avoided, but the benefit is
     unclear.  */
  if (this_cu->cu != NULL)
    free_one_cached_comp_unit (this_cu->cu);

  cu.per_cu = this_cu;

  /* Note that this is a pointer to our stack frame, being
     added to a global data structure.	It will be cleaned up
     in free_stack_comp_unit when we finish with this
     compilation unit.	*/
  this_cu->cu = &cu;

  this_cu->v.psymtab = pst;
=======
  this_cu->psymtab = pst;
>>>>>>> 302ba51b

  dwarf2_find_base_address (comp_unit_die, &cu);

  /* Possibly set the default values of LOWPC and HIGHPC from
     `DW_AT_ranges'.  */
  has_pc_info = dwarf2_get_pc_bounds (comp_unit_die, &best_lowpc,
				      &best_highpc, &cu, pst);
  if (has_pc_info == 1 && best_lowpc < best_highpc)
    /* Store the contiguous range if it is not empty; it can be empty for
       CUs with no code.  */
<<<<<<< HEAD
    addrmap_set_empty (dwarf2_per_objfile->psyms->psymtabs_addrmap,
		       comp_unit_die.lowpc + baseaddr,
		       comp_unit_die.highpc + baseaddr - 1, pst);
=======
    addrmap_set_empty (objfile->psymtabs_addrmap,
		       best_lowpc + baseaddr,
		       best_highpc + baseaddr - 1, pst);
>>>>>>> 302ba51b

  /* Check if comp unit has_children.
     If so, read the rest of the partial symbols from this comp unit.
     If not, there's no more debug_info for this comp unit. */
  if (has_children)
    {
      struct partial_die_info *first_die;
      CORE_ADDR lowpc, highpc;

      lowpc = ((CORE_ADDR) -1);
      highpc = ((CORE_ADDR) 0);

      first_die = load_partial_dies (abfd, buffer, info_ptr, 1, &cu);

      scan_partial_symbols (first_die, &lowpc, &highpc,
			    ! has_pc_info, &cu);

      /* If we didn't find a lowpc, set it to highpc to avoid
	 complaints from `maint check'.	 */
      if (lowpc == ((CORE_ADDR) -1))
	lowpc = highpc;

      /* If the compilation unit didn't have an explicit address range,
	 then use the information extracted from its child dies.  */
      if (! has_pc_info)
	{
	  best_lowpc = lowpc;
	  best_highpc = highpc;
	}
    }
  pst->textlow = best_lowpc + baseaddr;
  pst->texthigh = best_highpc + baseaddr;

  finalize_psymtab (dwarf2_per_objfile->psyms, pst);
  sort_pst_symbols (dwarf2_per_objfile->psyms, pst);

  info_ptr = (beg_of_comp_unit + cu.header.length
	      + cu.header.initial_length_size);

  if (this_cu->from_debug_types)
    {
      /* It's not clear we want to do anything with stmt lists here.
	 Waiting to see what gcc ultimately does.  */
    }
  else
    {
      /* Get the list of files included in the current compilation unit,
	 and build a psymtab for each of them.  */
      dwarf2_build_include_psymtabs (&cu, comp_unit_die, pst);
    }

  do_cleanups (back_to_inner);

  return info_ptr;
}

/* Traversal function for htab_traverse_noresize.
   Process one .debug_types comp-unit.	*/

static int
process_type_comp_unit (void **slot, void *info)
{
  struct signatured_type *entry = (struct signatured_type *) *slot;
  struct objfile *objfile = (struct objfile *) info;
  struct dwarf2_per_cu_data *this_cu;

  this_cu = &entry->per_cu;
  this_cu->from_debug_types = 1;

  gdb_assert (dwarf2_per_objfile->types.readin);
  process_psymtab_comp_unit (objfile, this_cu,
			     dwarf2_per_objfile->types.buffer,
			     dwarf2_per_objfile->types.buffer + entry->offset,
			     dwarf2_per_objfile->types.size);

  return 1;
}

/* Subroutine of dwarf2_build_psymtabs_hard to simplify it.
   Build partial symbol tables for the .debug_types comp-units.  */

static void
build_type_psymtabs (struct objfile *objfile)
{
  if (! create_debug_types_hash_table (objfile))
    return;

  htab_traverse_noresize (dwarf2_per_objfile->signatured_types,
			  process_type_comp_unit, objfile);
}

/* Build the partial symbol table by doing a quick pass through the
   .debug_info and .debug_abbrev sections.  */

static void
dwarf2_build_psymtabs_hard (struct objfile *objfile)
{
  bfd *abfd = objfile->obfd;
  gdb_byte *info_ptr;
  struct cleanup *back_to;

  dwarf2_read_section (objfile, &dwarf2_per_objfile->info);
  info_ptr = dwarf2_per_objfile->info.buffer;

  /* Any cached compilation units will be linked by the per-objfile
     read_in_chain.  Make sure to free them when we're done.  */
  back_to = make_cleanup (free_cached_comp_units, NULL);

  build_type_psymtabs (objfile);

  create_all_comp_units (objfile);

  dwarf2_per_objfile->psyms->psymtabs_addrmap =
    addrmap_create_mutable (dwarf2_per_objfile->obstack);

  /* Since the objects we're extracting from .debug_info vary in
     length, only the individual functions to extract them (like
     read_comp_unit_head and load_partial_die) can really know whether
     the buffer is large enough to hold another complete object.

     At the moment, they don't actually check that.  If .debug_info
     holds just one extra byte after the last compilation unit's dies,
     then read_comp_unit_head will happily read off the end of the
     buffer.  read_partial_die is similarly casual.  Those functions
     should be fixed.

     For this loop condition, simply checking whether there's any data
     left at all should be sufficient.  */

  while (info_ptr < (dwarf2_per_objfile->info.buffer
		     + dwarf2_per_objfile->info.size))
    {
      struct dwarf2_per_cu_data *this_cu;

      this_cu = dwarf2_find_comp_unit (info_ptr - dwarf2_per_objfile->info.buffer,
				       objfile);

      info_ptr = process_psymtab_comp_unit (objfile, this_cu,
					    dwarf2_per_objfile->info.buffer,
					    info_ptr,
					    dwarf2_per_objfile->info.size);
    }

  dwarf2_per_objfile->psyms->psymtabs_addrmap
    = addrmap_create_fixed (dwarf2_per_objfile->psyms->psymtabs_addrmap,
			    dwarf2_per_objfile->obstack);

  do_cleanups (back_to);
}

/* Load the partial DIEs for a secondary CU into memory.  */

static void
load_partial_comp_unit (struct dwarf2_per_cu_data *this_cu,
			struct objfile *objfile)
{
  bfd *abfd = objfile->obfd;
  gdb_byte *info_ptr, *beg_of_comp_unit;
  struct die_info *comp_unit_die;
  struct dwarf2_cu *cu;
  unsigned int bytes_read;
  struct cleanup *back_to;
  struct attribute *attr;
  int has_children;
  struct die_reader_specs reader_specs;

  gdb_assert (! this_cu->from_debug_types);

  gdb_assert (dwarf2_per_objfile->info.readin);
  info_ptr = dwarf2_per_objfile->info.buffer + this_cu->offset;
  beg_of_comp_unit = info_ptr;

  cu = alloc_one_comp_unit (objfile);

  /* ??? Missing cleanup for CU?  */

  /* Link this compilation unit into the compilation unit tree.  */
  this_cu->cu = cu;
  cu->per_cu = this_cu;
  cu->type_hash = this_cu->type_hash;

  info_ptr = partial_read_comp_unit_head (&cu->header, info_ptr,
					  dwarf2_per_objfile->info.buffer,
					  dwarf2_per_objfile->info.size,
					  abfd);

  /* Complete the cu_header.  */
  cu->header.offset = this_cu->offset;
  cu->header.first_die_offset = info_ptr - beg_of_comp_unit;

  /* Read the abbrevs for this compilation unit into a table.  */
  dwarf2_read_abbrevs (abfd, cu);
  back_to = make_cleanup (dwarf2_free_abbrev_table, cu);

  /* Read the compilation unit die.  */
  init_cu_die_reader (&reader_specs, cu);
  info_ptr = read_full_die (&reader_specs, &comp_unit_die, info_ptr,
			    &has_children);

  /* Set the language we're debugging.  */
  attr = dwarf2_attr (comp_unit_die, DW_AT_language, cu);
  if (attr)
    set_cu_language (DW_UNSND (attr), cu);
  else
    set_cu_language (language_minimal, cu);

  /* Check if comp unit has_children.
     If so, read the rest of the partial symbols from this comp unit.
     If not, there's no more debug_info for this comp unit. */
  if (has_children)
    load_partial_dies (abfd, dwarf2_per_objfile->info.buffer, info_ptr, 0, cu);

  do_cleanups (back_to);
}

/* Create a list of all compilation units in OBJFILE.  We do this only
   if an inter-comp-unit reference is found; presumably if there is one,
   there will be many, and one will occur early in the .debug_info section.
   So there's no point in building this list incrementally.  */

static void
create_all_comp_units (struct objfile *objfile)
{
<<<<<<< HEAD
=======
  int n_allocated;
  int n_comp_units;
  struct dwarf2_per_cu_data **all_comp_units;
>>>>>>> 302ba51b
  gdb_byte *info_ptr;

  dwarf2_read_section (objfile, &dwarf2_per_objfile->info);
  info_ptr = dwarf2_per_objfile->info.buffer;
<<<<<<< HEAD

  VEC_free (dwarf2_per_cu_data_ptr, dwarf2_per_objfile->all_comp_units);
=======
>>>>>>> 302ba51b

  while (info_ptr < dwarf2_per_objfile->info.buffer + dwarf2_per_objfile->info.size)
    {
      unsigned int length, initial_length_size;
      gdb_byte *beg_of_comp_unit;
      struct dwarf2_per_cu_data *this_cu;
      unsigned int offset;

      offset = info_ptr - dwarf2_per_objfile->info.buffer;

      /* Read just enough information to find out where the next
	 compilation unit is.  */
      length = read_initial_length (objfile->obfd, info_ptr,
				    &initial_length_size);

      /* Save the compilation unit for later lookup.  */
      this_cu = obstack_alloc (dwarf2_per_objfile->obstack,
			       sizeof (struct dwarf2_per_cu_data));
      memset (this_cu, 0, sizeof (*this_cu));
      this_cu->offset = offset;
      this_cu->length = length + initial_length_size;
      this_cu->objfile = objfile;

      VEC_safe_push (dwarf2_per_cu_data_ptr,
		     dwarf2_per_objfile->all_comp_units,
		     this_cu);

      info_ptr = info_ptr + this_cu->length;
    }
}

/* Process all loaded DIEs for compilation unit CU, starting at
   FIRST_DIE.  The caller should pass NEED_PC == 1 if the compilation
   unit DIE did not have PC info (DW_AT_low_pc and DW_AT_high_pc, or
   DW_AT_ranges).  If NEED_PC is set, then this function will set
   *LOWPC and *HIGHPC to the lowest and highest PC values found in CU
   and record the covered ranges in the addrmap.  */

static void
scan_partial_symbols (struct partial_die_info *first_die, CORE_ADDR *lowpc,
		      CORE_ADDR *highpc, int need_pc, struct dwarf2_cu *cu)
{
  struct objfile *objfile = cu->objfile;
  bfd *abfd = objfile->obfd;
  struct partial_die_info *pdi;

  /* Now, march along the PDI's, descending into ones which have
     interesting children but skipping the children of the other ones,
     until we reach the end of the compilation unit.  */

  pdi = first_die;

  while (pdi != NULL)
    {
      fixup_partial_die (pdi, cu);

      /* Anonymous namespaces have no name but have interesting
	 children, so we need to look at them.  Ditto for anonymous
	 enums.  */

      if (pdi->name != NULL || pdi->tag == DW_TAG_namespace
	  || pdi->tag == DW_TAG_enumeration_type)
	{
	  switch (pdi->tag)
	    {
	    case DW_TAG_subprogram:
	      add_partial_subprogram (pdi, lowpc, highpc, need_pc, cu);
	      break;
	    case DW_TAG_variable:
	    case DW_TAG_typedef:
	    case DW_TAG_union_type:
	      if (!pdi->is_declaration)
		{
		  add_partial_symbol (pdi, cu);
		}
	      break;
	    case DW_TAG_class_type:
	    case DW_TAG_interface_type:
	    case DW_TAG_structure_type:
	      if (!pdi->is_declaration)
		{
		  add_partial_symbol (pdi, cu);
		}
	      break;
	    case DW_TAG_enumeration_type:
	      if (!pdi->is_declaration)
		add_partial_enumeration (pdi, cu);
	      break;
	    case DW_TAG_base_type:
            case DW_TAG_subrange_type:
	      /* File scope base type definitions are added to the partial
	         symbol table.  */
	      add_partial_symbol (pdi, cu);
	      break;
	    case DW_TAG_namespace:
	      add_partial_namespace (pdi, lowpc, highpc, need_pc, cu);
	      break;
	    case DW_TAG_module:
	      add_partial_module (pdi, lowpc, highpc, need_pc, cu);
	      break;
	    default:
	      break;
	    }
	}

      /* If the die has a sibling, skip to the sibling.  */

      pdi = pdi->die_sibling;
    }
}

/* Functions used to compute the fully scoped name of a partial DIE.

   Normally, this is simple.  For C++, the parent DIE's fully scoped
   name is concatenated with "::" and the partial DIE's name.  For
   Java, the same thing occurs except that "." is used instead of "::".
   Enumerators are an exception; they use the scope of their parent
   enumeration type, i.e. the name of the enumeration type is not
   prepended to the enumerator.

   There are two complexities.  One is DW_AT_specification; in this
   case "parent" means the parent of the target of the specification,
   instead of the direct parent of the DIE.  The other is compilers
   which do not emit DW_TAG_namespace; in this case we try to guess
   the fully qualified name of structure types from their members'
   linkage names.  This must be done using the DIE's children rather
   than the children of any DW_AT_specification target.  We only need
   to do this for structures at the top level, i.e. if the target of
   any DW_AT_specification (if any; otherwise the DIE itself) does not
   have a parent.  */

/* Compute the scope prefix associated with PDI's parent, in
   compilation unit CU.  The result will be allocated on CU's
   comp_unit_obstack, or a copy of the already allocated PDI->NAME
   field.  NULL is returned if no prefix is necessary.  */
static char *
partial_die_parent_scope (struct partial_die_info *pdi,
			  struct dwarf2_cu *cu)
{
  char *grandparent_scope;
  struct partial_die_info *parent, *real_pdi;

  /* We need to look at our parent DIE; if we have a DW_AT_specification,
     then this means the parent of the specification DIE.  */

  real_pdi = pdi;
  while (real_pdi->has_specification)
    real_pdi = find_partial_die (real_pdi->spec_offset, cu);

  parent = real_pdi->die_parent;
  if (parent == NULL)
    return NULL;

  if (parent->scope_set)
    return parent->scope;

  fixup_partial_die (parent, cu);

  grandparent_scope = partial_die_parent_scope (parent, cu);

  if (parent->tag == DW_TAG_namespace
      || parent->tag == DW_TAG_structure_type
      || parent->tag == DW_TAG_class_type
      || parent->tag == DW_TAG_interface_type
      || parent->tag == DW_TAG_union_type
      || parent->tag == DW_TAG_enumeration_type)
    {
      if (grandparent_scope == NULL)
	parent->scope = parent->name;
      else
	parent->scope = typename_concat (&cu->comp_unit_obstack, grandparent_scope,
					 parent->name, cu);
    }
  else if (parent->tag == DW_TAG_enumerator)
    /* Enumerators should not get the name of the enumeration as a prefix.  */
    parent->scope = grandparent_scope;
  else
    {
      /* FIXME drow/2004-04-01: What should we be doing with
	 function-local names?  For partial symbols, we should probably be
	 ignoring them.  */
      complaint (&symfile_complaints,
		 _("unhandled containing DIE tag %d for DIE at %d"),
		 parent->tag, pdi->offset);
      parent->scope = grandparent_scope;
    }

  parent->scope_set = 1;
  return parent->scope;
}

/* Return the fully scoped name associated with PDI, from compilation unit
   CU.  The result will be allocated with malloc.  */
static char *
partial_die_full_name (struct partial_die_info *pdi,
		       struct dwarf2_cu *cu)
{
  char *parent_scope;

  parent_scope = partial_die_parent_scope (pdi, cu);
  if (parent_scope == NULL)
    return NULL;
  else
    return typename_concat (NULL, parent_scope, pdi->name, cu);
}

static void
add_partial_symbol (struct partial_die_info *pdi, struct dwarf2_cu *cu)
{
  struct objfile *objfile = cu->objfile;
  CORE_ADDR addr = 0;
  char *actual_name = NULL;
  const char *my_prefix;
  const struct partial_symbol *psym = NULL;
  CORE_ADDR baseaddr;
  int built_actual_name = 0;

  baseaddr = ANOFFSET (objfile->section_offsets, SECT_OFF_TEXT (objfile));

  actual_name = partial_die_full_name (pdi, cu);
  if (actual_name)
    built_actual_name = 1;

  if (actual_name == NULL)
    actual_name = pdi->name;

  switch (pdi->tag)
    {
    case DW_TAG_subprogram:
      if (pdi->is_external || cu->language == language_ada)
	{
          /* brobecker/2007-12-26: Normally, only "external" DIEs are part
             of the global scope.  But in Ada, we want to be able to access
             nested procedures globally.  So all Ada subprograms are stored
             in the global scope.  */
	  /*prim_record_minimal_symbol (actual_name, pdi->lowpc + baseaddr,
	     mst_text, objfile); */
<<<<<<< HEAD
	  psym = add_psymbol_to_list_full (dwarf2_per_objfile->psyms,
					   actual_name, strlen (actual_name),
					   VAR_DOMAIN, LOC_BLOCK,
					   0, pdi->lowpc + baseaddr,
					   cu->language, objfile, 1);
=======
	  psym = add_psymbol_to_list (actual_name, strlen (actual_name),
				      built_actual_name,
				      VAR_DOMAIN, LOC_BLOCK,
				      &objfile->global_psymbols,
				      0, pdi->lowpc + baseaddr,
				      cu->language, objfile);
>>>>>>> 302ba51b
	}
      else
	{
	  /*prim_record_minimal_symbol (actual_name, pdi->lowpc + baseaddr,
	     mst_file_text, objfile); */
<<<<<<< HEAD
	  psym = add_psymbol_to_list_full (dwarf2_per_objfile->psyms,
					   actual_name, strlen (actual_name),
					   VAR_DOMAIN, LOC_BLOCK,
					   0, pdi->lowpc + baseaddr,
					   cu->language, objfile, 0);
=======
	  psym = add_psymbol_to_list (actual_name, strlen (actual_name),
				      built_actual_name,
				      VAR_DOMAIN, LOC_BLOCK,
				      &objfile->static_psymbols,
				      0, pdi->lowpc + baseaddr,
				      cu->language, objfile);
>>>>>>> 302ba51b
	}
      break;
    case DW_TAG_variable:
      if (pdi->is_external)
	{
	  /* Global Variable.
	     Don't enter into the minimal symbol tables as there is
	     a minimal symbol table entry from the ELF symbols already.
	     Enter into partial symbol table if it has a location
	     descriptor or a type.
	     If the location descriptor is missing, new_symbol will create
	     a LOC_UNRESOLVED symbol, the address of the variable will then
	     be determined from the minimal symbol table whenever the variable
	     is referenced.
	     The address for the partial symbol table entry is not
	     used by GDB, but it comes in handy for debugging partial symbol
	     table building.  */

	  if (pdi->locdesc)
	    addr = decode_locdesc (pdi->locdesc, cu);
	  if (pdi->locdesc || pdi->has_type)
<<<<<<< HEAD
	    psym = add_psymbol_to_list_full (dwarf2_per_objfile->psyms,
					     actual_name, strlen (actual_name),
					     VAR_DOMAIN, LOC_STATIC,
					     0, addr + baseaddr,
					     cu->language, objfile, 1);
=======
	    psym = add_psymbol_to_list (actual_name, strlen (actual_name),
					built_actual_name,
					VAR_DOMAIN, LOC_STATIC,
					&objfile->global_psymbols,
					0, addr + baseaddr,
					cu->language, objfile);
>>>>>>> 302ba51b
	}
      else
	{
	  /* Static Variable. Skip symbols without location descriptors.  */
	  if (pdi->locdesc == NULL)
	    {
	      if (built_actual_name)
		xfree (actual_name);
	      return;
	    }
	  addr = decode_locdesc (pdi->locdesc, cu);
	  /*prim_record_minimal_symbol (actual_name, addr + baseaddr,
	     mst_file_data, objfile); */
<<<<<<< HEAD
	  psym = add_psymbol_to_list_full (dwarf2_per_objfile->psyms,
					   actual_name, strlen (actual_name),
					   VAR_DOMAIN, LOC_STATIC,
					   0, addr + baseaddr,
					   cu->language, objfile, 0);
=======
	  psym = add_psymbol_to_list (actual_name, strlen (actual_name),
				      built_actual_name,
				      VAR_DOMAIN, LOC_STATIC,
				      &objfile->static_psymbols,
				      0, addr + baseaddr,
				      cu->language, objfile);
>>>>>>> 302ba51b
	}
      break;
    case DW_TAG_typedef:
    case DW_TAG_base_type:
    case DW_TAG_subrange_type:
<<<<<<< HEAD
      add_psymbol_to_list_full (dwarf2_per_objfile->psyms,
				actual_name, strlen (actual_name),
				VAR_DOMAIN, LOC_TYPEDEF,
				0, (CORE_ADDR) 0, cu->language, objfile, 0);
      break;
    case DW_TAG_namespace:
      add_psymbol_to_list_full (dwarf2_per_objfile->psyms,
				actual_name, strlen (actual_name),
				VAR_DOMAIN, LOC_TYPEDEF,
				0, (CORE_ADDR) 0, cu->language, objfile, 1);
=======
      add_psymbol_to_list (actual_name, strlen (actual_name),
			   built_actual_name,
			   VAR_DOMAIN, LOC_TYPEDEF,
			   &objfile->static_psymbols,
			   0, (CORE_ADDR) 0, cu->language, objfile);
      break;
    case DW_TAG_namespace:
      add_psymbol_to_list (actual_name, strlen (actual_name),
			   built_actual_name,
			   VAR_DOMAIN, LOC_TYPEDEF,
			   &objfile->global_psymbols,
			   0, (CORE_ADDR) 0, cu->language, objfile);
>>>>>>> 302ba51b
      break;
    case DW_TAG_class_type:
    case DW_TAG_interface_type:
    case DW_TAG_structure_type:
    case DW_TAG_union_type:
    case DW_TAG_enumeration_type:
      /* Skip external references.  The DWARF standard says in the section
         about "Structure, Union, and Class Type Entries": "An incomplete
         structure, union or class type is represented by a structure,
         union or class entry that does not have a byte size attribute
         and that has a DW_AT_declaration attribute."  */
      if (!pdi->has_byte_size && pdi->is_declaration)
	{
	  if (built_actual_name)
	    xfree (actual_name);
	  return;
	}

      /* NOTE: carlton/2003-10-07: See comment in new_symbol about
	 static vs. global.  */
<<<<<<< HEAD
      add_psymbol_to_list_full (dwarf2_per_objfile->psyms,
				actual_name, strlen (actual_name),
				STRUCT_DOMAIN, LOC_TYPEDEF,
				0, (CORE_ADDR) 0, cu->language, objfile,
				(cu->language == language_cplus
				 || cu->language == language_java));

      break;
    case DW_TAG_enumerator:
      add_psymbol_to_list_full (dwarf2_per_objfile->psyms,
				actual_name, strlen (actual_name),
				VAR_DOMAIN, LOC_CONST,
				0, (CORE_ADDR) 0, cu->language, objfile,
				(cu->language == language_cplus
				 || cu->language == language_java));
=======
      add_psymbol_to_list (actual_name, strlen (actual_name),
			   built_actual_name,
			   STRUCT_DOMAIN, LOC_TYPEDEF,
			   (cu->language == language_cplus
			    || cu->language == language_java)
			   ? &objfile->global_psymbols
			   : &objfile->static_psymbols,
			   0, (CORE_ADDR) 0, cu->language, objfile);

      break;
    case DW_TAG_enumerator:
      add_psymbol_to_list (actual_name, strlen (actual_name),
			   built_actual_name,
			   VAR_DOMAIN, LOC_CONST,
			   (cu->language == language_cplus
			    || cu->language == language_java)
			   ? &objfile->global_psymbols
			   : &objfile->static_psymbols,
			   0, (CORE_ADDR) 0, cu->language, objfile);
>>>>>>> 302ba51b
      break;
    default:
      break;
    }

  if (built_actual_name)
    xfree (actual_name);
}

/* Read a partial die corresponding to a namespace; also, add a symbol
   corresponding to that namespace to the symbol table.  NAMESPACE is
   the name of the enclosing namespace.  */

static void
add_partial_namespace (struct partial_die_info *pdi,
		       CORE_ADDR *lowpc, CORE_ADDR *highpc,
		       int need_pc, struct dwarf2_cu *cu)
{
  struct objfile *objfile = cu->objfile;

  /* Add a symbol for the namespace.  */

  add_partial_symbol (pdi, cu);

  /* Now scan partial symbols in that namespace.  */

  if (pdi->has_children)
    scan_partial_symbols (pdi->die_child, lowpc, highpc, need_pc, cu);
}

/* Read a partial die corresponding to a Fortran module.  */

static void
add_partial_module (struct partial_die_info *pdi, CORE_ADDR *lowpc,
		    CORE_ADDR *highpc, int need_pc, struct dwarf2_cu *cu)
{
  /* Now scan partial symbols in that module.

     FIXME: Support the separate Fortran module namespaces.  */

  if (pdi->has_children)
    scan_partial_symbols (pdi->die_child, lowpc, highpc, need_pc, cu);
}

/* Read a partial die corresponding to a subprogram and create a partial
   symbol for that subprogram.  When the CU language allows it, this
   routine also defines a partial symbol for each nested subprogram
   that this subprogram contains.
   
   DIE my also be a lexical block, in which case we simply search
   recursively for suprograms defined inside that lexical block.
   Again, this is only performed when the CU language allows this
   type of definitions.  */

static void
add_partial_subprogram (struct partial_die_info *pdi,
			CORE_ADDR *lowpc, CORE_ADDR *highpc,
			int need_pc, struct dwarf2_cu *cu)
{
  if (pdi->tag == DW_TAG_subprogram)
    {
      if (pdi->has_pc_info)
        {
          if (pdi->lowpc < *lowpc)
            *lowpc = pdi->lowpc;
          if (pdi->highpc > *highpc)
            *highpc = pdi->highpc;
	  if (need_pc)
	    {
	      CORE_ADDR baseaddr;
	      struct objfile *objfile = cu->objfile;

	      baseaddr = ANOFFSET (objfile->section_offsets,
				   SECT_OFF_TEXT (objfile));
<<<<<<< HEAD
	      addrmap_set_empty (dwarf2_per_objfile->psyms->psymtabs_addrmap,
				 pdi->lowpc, pdi->highpc - 1,
				 cu->per_cu->v.psymtab);
=======
	      addrmap_set_empty (objfile->psymtabs_addrmap,
				 pdi->lowpc + baseaddr,
				 pdi->highpc - 1 + baseaddr,
				 cu->per_cu->psymtab);
>>>>>>> 302ba51b
	    }
          if (!pdi->is_declaration)
            add_partial_symbol (pdi, cu);
        }
    }

  if (! pdi->has_children)
    return;

  if (cu->language == language_ada)
    {
      pdi = pdi->die_child;
      while (pdi != NULL)
	{
	  fixup_partial_die (pdi, cu);
	  if (pdi->tag == DW_TAG_subprogram
	      || pdi->tag == DW_TAG_lexical_block)
	    add_partial_subprogram (pdi, lowpc, highpc, need_pc, cu);
	  pdi = pdi->die_sibling;
	}
    }
}

/* See if we can figure out if the class lives in a namespace.  We do
   this by looking for a member function; its demangled name will
   contain namespace info, if there is any.  */

static void
guess_structure_name (struct partial_die_info *struct_pdi,
		      struct dwarf2_cu *cu)
{
  if ((cu->language == language_cplus
       || cu->language == language_java)
      && cu->has_namespace_info == 0
      && struct_pdi->has_children)
    {
      /* NOTE: carlton/2003-10-07: Getting the info this way changes
	 what template types look like, because the demangler
	 frequently doesn't give the same name as the debug info.  We
	 could fix this by only using the demangled name to get the
	 prefix (but see comment in read_structure_type).  */

      struct partial_die_info *real_pdi;

      /* If this DIE (this DIE's specification, if any) has a parent, then
	 we should not do this.  We'll prepend the parent's fully qualified
         name when we create the partial symbol.  */

      real_pdi = struct_pdi;
      while (real_pdi->has_specification)
	real_pdi = find_partial_die (real_pdi->spec_offset, cu);

      if (real_pdi->die_parent != NULL)
	return;
    }
}

/* Read a partial die corresponding to an enumeration type.  */

static void
add_partial_enumeration (struct partial_die_info *enum_pdi,
			 struct dwarf2_cu *cu)
{
  struct objfile *objfile = cu->objfile;
  bfd *abfd = objfile->obfd;
  struct partial_die_info *pdi;

  if (enum_pdi->name != NULL)
    add_partial_symbol (enum_pdi, cu);

  pdi = enum_pdi->die_child;
  while (pdi)
    {
      if (pdi->tag != DW_TAG_enumerator || pdi->name == NULL)
	complaint (&symfile_complaints, _("malformed enumerator DIE ignored"));
      else
	add_partial_symbol (pdi, cu);
      pdi = pdi->die_sibling;
    }
}

/* Read the initial uleb128 in the die at INFO_PTR in compilation unit CU.
   Return the corresponding abbrev, or NULL if the number is zero (indicating
   an empty DIE).  In either case *BYTES_READ will be set to the length of
   the initial number.  */

static struct abbrev_info *
peek_die_abbrev (gdb_byte *info_ptr, unsigned int *bytes_read,
		 struct dwarf2_cu *cu)
{
  bfd *abfd = cu->objfile->obfd;
  unsigned int abbrev_number;
  struct abbrev_info *abbrev;

  abbrev_number = read_unsigned_leb128 (abfd, info_ptr, bytes_read);

  if (abbrev_number == 0)
    return NULL;

  abbrev = dwarf2_lookup_abbrev (abbrev_number, cu);
  if (!abbrev)
    {
      error (_("Dwarf Error: Could not find abbrev number %d [in module %s]"), abbrev_number,
		      bfd_get_filename (abfd));
    }

  return abbrev;
}

/* Scan the debug information for CU starting at INFO_PTR in buffer BUFFER.
   Returns a pointer to the end of a series of DIEs, terminated by an empty
   DIE.  Any children of the skipped DIEs will also be skipped.  */

static gdb_byte *
skip_children (gdb_byte *buffer, gdb_byte *info_ptr, struct dwarf2_cu *cu)
{
  struct abbrev_info *abbrev;
  unsigned int bytes_read;

  while (1)
    {
      abbrev = peek_die_abbrev (info_ptr, &bytes_read, cu);
      if (abbrev == NULL)
	return info_ptr + bytes_read;
      else
	info_ptr = skip_one_die (buffer, info_ptr + bytes_read, abbrev, cu);
    }
}

/* Scan the debug information for CU starting at INFO_PTR in buffer BUFFER.
   INFO_PTR should point just after the initial uleb128 of a DIE, and the
   abbrev corresponding to that skipped uleb128 should be passed in
   ABBREV.  Returns a pointer to this DIE's sibling, skipping any
   children.  */

static gdb_byte *
skip_one_die (gdb_byte *buffer, gdb_byte *info_ptr,
	      struct abbrev_info *abbrev, struct dwarf2_cu *cu)
{
  unsigned int bytes_read;
  struct attribute attr;
  bfd *abfd = cu->objfile->obfd;
  unsigned int form, i;

  for (i = 0; i < abbrev->num_attrs; i++)
    {
      /* The only abbrev we care about is DW_AT_sibling.  */
      if (abbrev->attrs[i].name == DW_AT_sibling)
	{
	  read_attribute (&attr, &abbrev->attrs[i],
			  abfd, info_ptr, cu);
	  if (attr.form == DW_FORM_ref_addr)
	    complaint (&symfile_complaints, _("ignoring absolute DW_AT_sibling"));
	  else
	    return buffer + dwarf2_get_ref_die_offset (&attr);
	}

      /* If it isn't DW_AT_sibling, skip this attribute.  */
      form = abbrev->attrs[i].form;
    skip_attribute:
      switch (form)
	{
	case DW_FORM_ref_addr:
	  /* In DWARF 2, DW_FORM_ref_addr is address sized; in DWARF 3
	     and later it is offset sized.  */
	  if (cu->header.version == 2)
	    info_ptr += cu->header.addr_size;
	  else
	    info_ptr += cu->header.offset_size;
	  break;
	case DW_FORM_addr:
	  info_ptr += cu->header.addr_size;
	  break;
	case DW_FORM_data1:
	case DW_FORM_ref1:
	case DW_FORM_flag:
	  info_ptr += 1;
	  break;
	case DW_FORM_data2:
	case DW_FORM_ref2:
	  info_ptr += 2;
	  break;
	case DW_FORM_data4:
	case DW_FORM_ref4:
	  info_ptr += 4;
	  break;
	case DW_FORM_data8:
	case DW_FORM_ref8:
	case DW_FORM_sig8:
	  info_ptr += 8;
	  break;
	case DW_FORM_string:
	  read_string (abfd, info_ptr, &bytes_read);
	  info_ptr += bytes_read;
	  break;
	case DW_FORM_strp:
	  info_ptr += cu->header.offset_size;
	  break;
	case DW_FORM_block:
	  info_ptr += read_unsigned_leb128 (abfd, info_ptr, &bytes_read);
	  info_ptr += bytes_read;
	  break;
	case DW_FORM_block1:
	  info_ptr += 1 + read_1_byte (abfd, info_ptr);
	  break;
	case DW_FORM_block2:
	  info_ptr += 2 + read_2_bytes (abfd, info_ptr);
	  break;
	case DW_FORM_block4:
	  info_ptr += 4 + read_4_bytes (abfd, info_ptr);
	  break;
	case DW_FORM_sdata:
	case DW_FORM_udata:
	case DW_FORM_ref_udata:
	  info_ptr = skip_leb128 (abfd, info_ptr);
	  break;
	case DW_FORM_indirect:
	  form = read_unsigned_leb128 (abfd, info_ptr, &bytes_read);
	  info_ptr += bytes_read;
	  /* We need to continue parsing from here, so just go back to
	     the top.  */
	  goto skip_attribute;

	default:
	  error (_("Dwarf Error: Cannot handle %s in DWARF reader [in module %s]"),
		 dwarf_form_name (form),
		 bfd_get_filename (abfd));
	}
    }

  if (abbrev->has_children)
    return skip_children (buffer, info_ptr, cu);
  else
    return info_ptr;
}

/* Locate ORIG_PDI's sibling.
   INFO_PTR should point to the start of the next DIE after ORIG_PDI
   in BUFFER.  */

static gdb_byte *
locate_pdi_sibling (struct partial_die_info *orig_pdi,
		    gdb_byte *buffer, gdb_byte *info_ptr,
		    bfd *abfd, struct dwarf2_cu *cu)
{
  /* Do we know the sibling already?  */

  if (orig_pdi->sibling)
    return orig_pdi->sibling;

  /* Are there any children to deal with?  */

  if (!orig_pdi->has_children)
    return info_ptr;

  /* Skip the children the long way.  */

  return skip_children (buffer, info_ptr, cu);
}

/* Expand this partial symbol table into a full symbol table.  */

static void
dwarf2_psymtab_to_symtab (struct partial_symtab *pst)
{
  /* FIXME: This is barely more than a stub.  */
  if (pst != NULL)
    {
      if (pst->readin)
	{
	  warning (_("bug: psymtab for %s is already read in."), pst->filename);
	}
      else
	{
	  if (info_verbose)
	    {
	      printf_filtered (_("Reading in symbols for %s..."), pst->filename);
	      gdb_flush (gdb_stdout);
	    }

	  /* Restore our global data.  */
	  dwarf2_per_objfile = objfile_data (pst->objfile,
					     dwarf2_objfile_data_key);

	  /* If this psymtab is constructed from a debug-only objfile, the
	     has_section_at_zero flag will not necessarily be correct.  We
	     can get the correct value for this flag by looking at the data
	     associated with the (presumably stripped) associated objfile.  */
	  if (pst->objfile->separate_debug_objfile_backlink)
	    {
	      struct dwarf2_per_objfile *dpo_backlink
	        = objfile_data (pst->objfile->separate_debug_objfile_backlink,
		                dwarf2_objfile_data_key);
	      dwarf2_per_objfile->has_section_at_zero
		= dpo_backlink->has_section_at_zero;
	    }

	  psymtab_to_symtab_1 (pst);

	  /* Finish up the debug error message.  */
	  if (info_verbose)
	    printf_filtered (_("done.\n"));
	}
    }
}

/* Add PER_CU to the queue.  */

static void
queue_comp_unit (struct dwarf2_per_cu_data *per_cu, struct objfile *objfile)
{
  struct dwarf2_queue_item *item;

  per_cu->queued = 1;
  item = xmalloc (sizeof (*item));
  item->per_cu = per_cu;
  item->next = NULL;

  if (dwarf2_queue == NULL)
    dwarf2_queue = item;
  else
    dwarf2_queue_tail->next = item;

  dwarf2_queue_tail = item;
}

/* Process the queue.  */

static void
process_queue (struct objfile *objfile)
{
  struct dwarf2_queue_item *item, *next_item;

  /* The queue starts out with one item, but following a DIE reference
     may load a new CU, adding it to the end of the queue.  */
  for (item = dwarf2_queue; item != NULL; dwarf2_queue = item = next_item)
    {
      if (dwarf2_per_objfile->using_gnu_index
	  ? !item->per_cu->v.quick->symtab
	  : (item->per_cu->v.psymtab && !item->per_cu->v.psymtab->readin))
	process_full_comp_unit (item->per_cu);

      item->per_cu->queued = 0;
      next_item = item->next;
      xfree (item);
    }

  dwarf2_queue_tail = NULL;
}

/* Free all allocated queue entries.  This function only releases anything if
   an error was thrown; if the queue was processed then it would have been
   freed as we went along.  */

static void
dwarf2_release_queue (void *dummy)
{
  struct dwarf2_queue_item *item, *last;

  item = dwarf2_queue;
  while (item)
    {
      /* Anything still marked queued is likely to be in an
	 inconsistent state, so discard it.  */
      if (item->per_cu->queued)
	{
	  if (item->per_cu->cu != NULL)
	    free_one_cached_comp_unit (item->per_cu->cu);
	  item->per_cu->queued = 0;
	}

      last = item;
      item = item->next;
      xfree (last);
    }

  dwarf2_queue = dwarf2_queue_tail = NULL;
}

/* Read in full symbols for PST, and anything it depends on.  */

static void
psymtab_to_symtab_1 (struct partial_symtab *pst)
{
  struct dwarf2_per_cu_data *per_cu;
  struct cleanup *back_to;
  int i;

  for (i = 0; i < pst->number_of_dependencies; i++)
    if (!pst->dependencies[i]->readin)
      {
        /* Inform about additional files that need to be read in.  */
        if (info_verbose)
          {
	    /* FIXME: i18n: Need to make this a single string.  */
            fputs_filtered (" ", gdb_stdout);
            wrap_here ("");
            fputs_filtered ("and ", gdb_stdout);
            wrap_here ("");
            printf_filtered ("%s...", pst->dependencies[i]->filename);
            wrap_here ("");     /* Flush output */
            gdb_flush (gdb_stdout);
          }
        psymtab_to_symtab_1 (pst->dependencies[i]);
      }

  per_cu = pst->read_symtab_private;

  if (per_cu == NULL)
    {
      /* It's an include file, no symbols to read for it.
         Everything is in the parent symtab.  */
      pst->readin = 1;
      return;
    }

  dw2_do_instantiate_symtab (pst->objfile, per_cu);
}

/* Load the DIEs associated with PER_CU into memory.  */

static void
load_full_comp_unit (struct dwarf2_per_cu_data *per_cu, struct objfile *objfile)
{
  bfd *abfd = objfile->obfd;
  struct dwarf2_cu *cu;
  unsigned int offset;
  gdb_byte *info_ptr, *beg_of_comp_unit;
  struct cleanup *back_to, *free_cu_cleanup;
  struct attribute *attr;
  CORE_ADDR baseaddr;

  gdb_assert (! per_cu->from_debug_types);

  /* Set local variables from the partial symbol table info.  */
  offset = per_cu->offset;

  dwarf2_read_section (objfile, &dwarf2_per_objfile->info);
  info_ptr = dwarf2_per_objfile->info.buffer + offset;
  beg_of_comp_unit = info_ptr;

  cu = alloc_one_comp_unit (objfile);

  /* If an error occurs while loading, release our storage.  */
  free_cu_cleanup = make_cleanup (free_one_comp_unit, cu);

  /* Read in the comp_unit header.  */
  info_ptr = read_comp_unit_head (&cu->header, info_ptr, abfd);

  /* Complete the cu_header.  */
  cu->header.offset = offset;
  cu->header.first_die_offset = info_ptr - beg_of_comp_unit;

  /* Read the abbrevs for this compilation unit.  */
  dwarf2_read_abbrevs (abfd, cu);
  back_to = make_cleanup (dwarf2_free_abbrev_table, cu);

  /* Link this compilation unit into the compilation unit tree.  */
  per_cu->cu = cu;
  cu->per_cu = per_cu;
  cu->type_hash = per_cu->type_hash;

  cu->dies = read_comp_unit (info_ptr, cu);

  /* We try not to read any attributes in this function, because not
     all objfiles needed for references have been loaded yet, and symbol
     table processing isn't initialized.  But we have to set the CU language,
     or we won't be able to build types correctly.  */
  attr = dwarf2_attr (cu->dies, DW_AT_language, cu);
  if (attr)
    set_cu_language (DW_UNSND (attr), cu);
  else
    set_cu_language (language_minimal, cu);

  /* Link this CU into read_in_chain.  */
  per_cu->cu->read_in_chain = dwarf2_per_objfile->read_in_chain;
  dwarf2_per_objfile->read_in_chain = per_cu;

  do_cleanups (back_to);

  /* We've successfully allocated this compilation unit.  Let our caller
     clean it up when finished with it.  */
  discard_cleanups (free_cu_cleanup);
}

/* Generate full symbol information for PST and CU, whose DIEs have
   already been loaded into memory.  */

static void
process_full_comp_unit (struct dwarf2_per_cu_data *per_cu)
{
  struct dwarf2_cu *cu = per_cu->cu;
  struct objfile *objfile = dwarf2_per_objfile->objfile;
  bfd *abfd = objfile->obfd;
  CORE_ADDR lowpc, highpc;
  struct symtab *symtab;
  struct cleanup *back_to;
  CORE_ADDR baseaddr;

  baseaddr = ANOFFSET (objfile->section_offsets, SECT_OFF_TEXT (objfile));

  buildsym_init ();
  back_to = make_cleanup (really_free_pendings, NULL);

  cu->list_in_scope = &file_symbols;

  dwarf2_find_base_address (cu->dies, cu);

  /* Do line number decoding in read_file_scope () */
  process_die (cu->dies, cu);

  /* Some compilers don't define a DW_AT_high_pc attribute for the
     compilation unit.  If the DW_AT_high_pc is missing, synthesize
     it, by scanning the DIE's below the compilation unit.  */
  get_scope_pc_bounds (cu->dies, &lowpc, &highpc, cu);

  symtab = end_symtab (highpc + baseaddr, objfile, SECT_OFF_TEXT (objfile));

  /* Set symtab language to language from DW_AT_language.
     If the compilation is from a C file generated by language preprocessors,
     do not set the language if it was already deduced by start_subfile.  */
  if (symtab != NULL
      && !(cu->language == language_c && symtab->language != language_c))
    {
      symtab->language = cu->language;
    }

  if (dwarf2_per_objfile->using_gnu_index)
    per_cu->v.quick->symtab = symtab;
  else
    {
      struct partial_symtab *pst = per_cu->v.psymtab;
      pst->symtab = symtab;
      pst->readin = 1;
    }

  do_cleanups (back_to);
}

/* Process a die and its children.  */

static void
process_die (struct die_info *die, struct dwarf2_cu *cu)
{
  switch (die->tag)
    {
    case DW_TAG_padding:
      break;
    case DW_TAG_compile_unit:
      read_file_scope (die, cu);
      break;
    case DW_TAG_type_unit:
      read_type_unit_scope (die, cu);
      break;
    case DW_TAG_subprogram:
    case DW_TAG_inlined_subroutine:
      read_func_scope (die, cu);
      break;
    case DW_TAG_lexical_block:
    case DW_TAG_try_block:
    case DW_TAG_catch_block:
      read_lexical_block_scope (die, cu);
      break;
    case DW_TAG_class_type:
    case DW_TAG_interface_type:
    case DW_TAG_structure_type:
    case DW_TAG_union_type:
      process_structure_scope (die, cu);
      break;
    case DW_TAG_enumeration_type:
      process_enumeration_scope (die, cu);
      break;

    /* These dies have a type, but processing them does not create
       a symbol or recurse to process the children.  Therefore we can
       read them on-demand through read_type_die.  */
    case DW_TAG_subroutine_type:
    case DW_TAG_set_type:
    case DW_TAG_array_type:
    case DW_TAG_pointer_type:
    case DW_TAG_ptr_to_member_type:
    case DW_TAG_reference_type:
    case DW_TAG_string_type:
      break;

    case DW_TAG_base_type:
    case DW_TAG_subrange_type:
    case DW_TAG_typedef:
      /* Add a typedef symbol for the type definition, if it has a
         DW_AT_name.  */
      new_symbol (die, read_type_die (die, cu), cu);
      break;
    case DW_TAG_common_block:
      read_common_block (die, cu);
      break;
    case DW_TAG_common_inclusion:
      break;
    case DW_TAG_namespace:
      processing_has_namespace_info = 1;
      read_namespace (die, cu);
      break;
    case DW_TAG_module:
      read_module (die, cu);
      break;
    case DW_TAG_imported_declaration:
    case DW_TAG_imported_module:
      processing_has_namespace_info = 1;
      if (die->child != NULL && (die->tag == DW_TAG_imported_declaration
				 || cu->language != language_fortran))
	complaint (&symfile_complaints, _("Tag '%s' has unexpected children"),
		   dwarf_tag_name (die->tag));
      read_import_statement (die, cu);
      break;
    default:
      new_symbol (die, NULL, cu);
      break;
    }
}

/* A helper function for dwarf2_compute_name which determines whether DIE
   needs to have the name of the scope prepended to the name listed in the
   die.  */

static int
die_needs_namespace (struct die_info *die, struct dwarf2_cu *cu)
{
  switch (die->tag)
    {
    case DW_TAG_namespace:
    case DW_TAG_typedef:
    case DW_TAG_class_type:
    case DW_TAG_interface_type:
    case DW_TAG_structure_type:
    case DW_TAG_union_type:
    case DW_TAG_enumeration_type:
    case DW_TAG_enumerator:
    case DW_TAG_subprogram:
    case DW_TAG_member:
      return 1;

    case DW_TAG_variable:
      /* We only need to prefix "globally" visible variables.  These include
	 any variable marked with DW_AT_external or any variable that
	 lives in a namespace.  [Variables in anonymous namespaces
	 require prefixing, but they are not DW_AT_external.]  */

      if (dwarf2_attr (die, DW_AT_specification, cu))
	{
	  struct dwarf2_cu *spec_cu = cu;
	  return die_needs_namespace (die_specification (die, &spec_cu),
				      spec_cu);
	}

      if (dwarf2_attr (die, DW_AT_external, cu)
	  || die->parent->tag == DW_TAG_namespace)
	return 1;

      return 0;

    default:
      return 0;
    }
}

/* Compute the fully qualified name of DIE in CU.  If PHYSNAME is nonzero,
   compute the physname for the object, which include a method's
   formal parameters (C++/Java) and return type (Java).

   For Ada, return the DIE's linkage name rather than the fully qualified
   name.  PHYSNAME is ignored..

   The result is allocated on the objfile_obstack and canonicalized.  */

static const char *
dwarf2_compute_name (char *name, struct die_info *die, struct dwarf2_cu *cu,
		     int physname)
{
  if (name == NULL)
    name = dwarf2_name (die, cu);

  /* These are the only languages we know how to qualify names in.  */
  if (name != NULL
      && (cu->language == language_cplus || cu->language == language_java))
    {
      if (die_needs_namespace (die, cu))
	{
	  long length;
	  char *prefix;
	  struct ui_file *buf;

	  prefix = determine_prefix (die, cu);
	  buf = mem_fileopen ();
	  if (*prefix != '\0')
	    {
	      char *prefixed_name = typename_concat (NULL, prefix, name, cu);
	      fputs_unfiltered (prefixed_name, buf);
	      xfree (prefixed_name);
	    }
	  else
	    fputs_unfiltered (name ? name : "", buf);

	  /* For Java and C++ methods, append formal parameter type
	     information, if PHYSNAME.  */
	  
	  if (physname && die->tag == DW_TAG_subprogram
	      && (cu->language == language_cplus
		  || cu->language == language_java))
	    {
	      struct type *type = read_type_die (die, cu);

	      c_type_print_args (type, buf, 0, cu->language);

	      if (cu->language == language_java)
		{
		  /* For java, we must append the return type to method
		     names. */
		  if (die->tag == DW_TAG_subprogram)
		    java_print_type (TYPE_TARGET_TYPE (type), "", buf,
				     0, 0);
		}
	      else if (cu->language == language_cplus)
		{
		  if (TYPE_NFIELDS (type) > 0
		      && TYPE_FIELD_ARTIFICIAL (type, 0)
		      && TYPE_CONST (TYPE_TARGET_TYPE (TYPE_FIELD_TYPE (type, 0))))
		    fputs_unfiltered (" const", buf);
		}
	    }

	  name = ui_file_obsavestring (buf, &cu->objfile->objfile_obstack,
				       &length);
	  ui_file_delete (buf);

	  if (cu->language == language_cplus)
	    {
	      char *cname
		= dwarf2_canonicalize_name (name, cu,
					    &cu->objfile->objfile_obstack);
	      if (cname != NULL)
		name = cname;
	    }
	}
    }
  else if (cu->language == language_ada)
    {
      /* For Ada unit, we prefer the linkage name over the name, as
	 the former contains the exported name, which the user expects
	 to be able to reference.  Ideally, we want the user to be able
	 to reference this entity using either natural or linkage name,
	 but we haven't started looking at this enhancement yet.  */
      struct attribute *attr;

      attr = dwarf2_attr (die, DW_AT_MIPS_linkage_name, cu);
      if (attr && DW_STRING (attr))
	name = DW_STRING (attr);
    }

  return name;
}

/* Return the fully qualified name of DIE, based on its DW_AT_name.
   If scope qualifiers are appropriate they will be added.  The result
   will be allocated on the objfile_obstack, or NULL if the DIE does
   not have a name.  NAME may either be from a previous call to
   dwarf2_name or NULL.

   The output string will be canonicalized (if C++/Java). */

static const char *
dwarf2_full_name (char *name, struct die_info *die, struct dwarf2_cu *cu)
{
  return dwarf2_compute_name (name, die, cu, 0);
}

/* Construct a physname for the given DIE in CU.  NAME may either be
   from a previous call to dwarf2_name or NULL.  The result will be
   allocated on the objfile_objstack or NULL if the DIE does not have a
   name.

   The output string will be canonicalized (if C++/Java).  */

static const char *
dwarf2_physname (char *name, struct die_info *die, struct dwarf2_cu *cu)
{
  return dwarf2_compute_name (name, die, cu, 1);
}

/* Read the import statement specified by the given die and record it.  */

static void
read_import_statement (struct die_info *die, struct dwarf2_cu *cu)
{
  struct attribute *import_attr;
  struct die_info *imported_die;
  struct dwarf2_cu *imported_cu;
  const char *imported_name;
  const char *imported_name_prefix;
  char *import_alias;

  const char *import_prefix;
  char *canonical_name;

  import_attr = dwarf2_attr (die, DW_AT_import, cu);
  if (import_attr == NULL)
    {
      complaint (&symfile_complaints, _("Tag '%s' has no DW_AT_import"),
		 dwarf_tag_name (die->tag));
      return;
    }

  imported_cu = cu;
  imported_die = follow_die_ref_or_sig (die, import_attr, &imported_cu);
  imported_name = dwarf2_name (imported_die, imported_cu);
  if (imported_name == NULL)
    {
      /* GCC bug: https://bugzilla.redhat.com/show_bug.cgi?id=506524

        The import in the following code:
        namespace A
          {
            typedef int B;
          }

        int main ()
          {
            using A::B;
            B b;
            return b;
          }

        ...
         <2><51>: Abbrev Number: 3 (DW_TAG_imported_declaration)
            <52>   DW_AT_decl_file   : 1
            <53>   DW_AT_decl_line   : 6
            <54>   DW_AT_import      : <0x75>
         <2><58>: Abbrev Number: 4 (DW_TAG_typedef)
            <59>   DW_AT_name        : B
            <5b>   DW_AT_decl_file   : 1
            <5c>   DW_AT_decl_line   : 2
            <5d>   DW_AT_type        : <0x6e>
        ...
         <1><75>: Abbrev Number: 7 (DW_TAG_base_type)
            <76>   DW_AT_byte_size   : 4
            <77>   DW_AT_encoding    : 5        (signed)

        imports the wrong die ( 0x75 instead of 0x58 ).
        This case will be ignored until the gcc bug is fixed.  */
      return;
    }

  /* Figure out the local name after import.  */
  import_alias = dwarf2_name (die, cu);

  /* Figure out where the statement is being imported to.  */
  import_prefix = determine_prefix (die, cu);

  /* Figure out what the scope of the imported die is and prepend it
     to the name of the imported die.  */
  imported_name_prefix = determine_prefix (imported_die, imported_cu);

  if (strlen (imported_name_prefix) > 0)
    {
      canonical_name = alloca (strlen (imported_name_prefix)
                               + 2 + strlen (imported_name) + 1);
      strcpy (canonical_name, imported_name_prefix);
      strcat (canonical_name, "::");
      strcat (canonical_name, imported_name);
    }
  else
    {
      canonical_name = alloca (strlen (imported_name) + 1);
      strcpy (canonical_name, imported_name);
    }

  cp_add_using_directive (import_prefix,
                          canonical_name,
                          import_alias,
                          &cu->objfile->objfile_obstack);
}

static void
initialize_cu_func_list (struct dwarf2_cu *cu)
{
  cu->first_fn = cu->last_fn = cu->cached_fn = NULL;
}

static void
free_cu_line_header (void *arg)
{
  struct dwarf2_cu *cu = arg;

  free_line_header (cu->line_header);
  cu->line_header = NULL;
}

static void
find_file_and_directory (struct die_info *die, struct dwarf2_cu *cu,
			 char **name, char **comp_dir)
{
  struct attribute *attr;

  *name = NULL;
  *comp_dir = NULL;

  /* Find the filename.  Do not use dwarf2_name here, since the filename
     is not a source language identifier.  */
  attr = dwarf2_attr (die, DW_AT_name, cu);
  if (attr)
    {
      *name = DW_STRING (attr);
    }

  attr = dwarf2_attr (die, DW_AT_comp_dir, cu);
  if (attr)
    *comp_dir = DW_STRING (attr);
  else if (*name != NULL && IS_ABSOLUTE_PATH (*name))
    {
      *comp_dir = ldirname (*name);
      if (*comp_dir != NULL)
	make_cleanup (xfree, *comp_dir);
    }
  if (*comp_dir != NULL)
    {
      /* Irix 6.2 native cc prepends <machine>.: to the compilation
	 directory, get rid of it.  */
      char *cp = strchr (*comp_dir, ':');

      if (cp && cp != *comp_dir && cp[-1] == '.' && cp[1] == '/')
	*comp_dir = cp + 1;
    }

  if (*name == NULL)
    *name = "<unknown>";
}

static void
read_file_scope (struct die_info *die, struct dwarf2_cu *cu)
{
  struct objfile *objfile = cu->objfile;
  struct comp_unit_head *cu_header = &cu->header;
  struct cleanup *back_to = make_cleanup (null_cleanup, 0);
  CORE_ADDR lowpc = ((CORE_ADDR) -1);
  CORE_ADDR highpc = ((CORE_ADDR) 0);
  struct attribute *attr;
  char *name = NULL;
  char *comp_dir = NULL;
  struct die_info *child_die;
  bfd *abfd = objfile->obfd;
  struct line_header *line_header = 0;
  CORE_ADDR baseaddr;

  baseaddr = ANOFFSET (objfile->section_offsets, SECT_OFF_TEXT (objfile));

  get_scope_pc_bounds (die, &lowpc, &highpc, cu);

  /* If we didn't find a lowpc, set it to highpc to avoid complaints
     from finish_block.  */
  if (lowpc == ((CORE_ADDR) -1))
    lowpc = highpc;
  lowpc += baseaddr;
  highpc += baseaddr;

  find_file_and_directory (die, cu, &name, &comp_dir);

  attr = dwarf2_attr (die, DW_AT_language, cu);
  if (attr)
    {
      set_cu_language (DW_UNSND (attr), cu);
    }

  attr = dwarf2_attr (die, DW_AT_producer, cu);
  if (attr) 
    cu->producer = DW_STRING (attr);

  /* We assume that we're processing GCC output. */
  processing_gcc_compilation = 2;

  processing_has_namespace_info = 0;

  start_symtab (name, comp_dir, lowpc);
  record_debugformat ("DWARF 2");
  record_producer (cu->producer);

  initialize_cu_func_list (cu);

  /* Decode line number information if present.  We do this before
     processing child DIEs, so that the line header table is available
     for DW_AT_decl_file.  */
  attr = dwarf2_attr (die, DW_AT_stmt_list, cu);
  if (attr)
    {
      unsigned int line_offset = DW_UNSND (attr);
      line_header = dwarf_decode_line_header (line_offset, abfd, cu);
      if (line_header)
        {
          cu->line_header = line_header;
          make_cleanup (free_cu_line_header, cu);
          dwarf_decode_lines (line_header, comp_dir, abfd, cu, NULL);
        }
    }

  /* Process all dies in compilation unit.  */
  if (die->child != NULL)
    {
      child_die = die->child;
      while (child_die && child_die->tag)
	{
	  process_die (child_die, cu);
	  child_die = sibling_die (child_die);
	}
    }

  /* Decode macro information, if present.  Dwarf 2 macro information
     refers to information in the line number info statement program
     header, so we can only read it if we've read the header
     successfully.  */
  attr = dwarf2_attr (die, DW_AT_macro_info, cu);
  if (attr && line_header)
    {
      unsigned int macro_offset = DW_UNSND (attr);
      dwarf_decode_macros (line_header, macro_offset,
                           comp_dir, abfd, cu);
    }
  do_cleanups (back_to);
}

/* For TUs we want to skip the first top level sibling if it's not the
   actual type being defined by this TU.  In this case the first top
   level sibling is there to provide context only.  */

static void
read_type_unit_scope (struct die_info *die, struct dwarf2_cu *cu)
{
  struct objfile *objfile = cu->objfile;
  struct cleanup *back_to = make_cleanup (null_cleanup, 0);
  CORE_ADDR lowpc;
  struct attribute *attr;
  char *name = NULL;
  char *comp_dir = NULL;
  struct die_info *child_die;
  bfd *abfd = objfile->obfd;
  struct line_header *line_header = 0;

  /* start_symtab needs a low pc, but we don't really have one.
     Do what read_file_scope would do in the absence of such info.  */
  lowpc = ANOFFSET (objfile->section_offsets, SECT_OFF_TEXT (objfile));

  /* Find the filename.  Do not use dwarf2_name here, since the filename
     is not a source language identifier.  */
  attr = dwarf2_attr (die, DW_AT_name, cu);
  if (attr)
    name = DW_STRING (attr);

  attr = dwarf2_attr (die, DW_AT_comp_dir, cu);
  if (attr)
    comp_dir = DW_STRING (attr);
  else if (name != NULL && IS_ABSOLUTE_PATH (name))
    {
      comp_dir = ldirname (name);
      if (comp_dir != NULL)
	make_cleanup (xfree, comp_dir);
    }

  if (name == NULL)
    name = "<unknown>";

  attr = dwarf2_attr (die, DW_AT_language, cu);
  if (attr)
    set_cu_language (DW_UNSND (attr), cu);

  /* This isn't technically needed today.  It is done for symmetry
     with read_file_scope.  */
  attr = dwarf2_attr (die, DW_AT_producer, cu);
  if (attr) 
    cu->producer = DW_STRING (attr);

  /* We assume that we're processing GCC output. */
  processing_gcc_compilation = 2;

  processing_has_namespace_info = 0;

  start_symtab (name, comp_dir, lowpc);
  record_debugformat ("DWARF 2");
  record_producer (cu->producer);

  /* Process the dies in the type unit.  */
  if (die->child == NULL)
    {
      dump_die_for_error (die);
      error (_("Dwarf Error: Missing children for type unit [in module %s]"),
	     bfd_get_filename (abfd));
    }

  child_die = die->child;

  while (child_die && child_die->tag)
    {
      process_die (child_die, cu);

      child_die = sibling_die (child_die);
    }

  do_cleanups (back_to);
}

static void
add_to_cu_func_list (const char *name, CORE_ADDR lowpc, CORE_ADDR highpc,
		     struct dwarf2_cu *cu)
{
  struct function_range *thisfn;

  thisfn = (struct function_range *)
    obstack_alloc (&cu->comp_unit_obstack, sizeof (struct function_range));
  thisfn->name = name;
  thisfn->lowpc = lowpc;
  thisfn->highpc = highpc;
  thisfn->seen_line = 0;
  thisfn->next = NULL;

  if (cu->last_fn == NULL)
      cu->first_fn = thisfn;
  else
      cu->last_fn->next = thisfn;

  cu->last_fn = thisfn;
}

/* qsort helper for inherit_abstract_dies.  */

static int
unsigned_int_compar (const void *ap, const void *bp)
{
  unsigned int a = *(unsigned int *) ap;
  unsigned int b = *(unsigned int *) bp;

  return (a > b) - (b > a);
}

/* DW_AT_abstract_origin inherits whole DIEs (not just their attributes).
   Inherit only the children of the DW_AT_abstract_origin DIE not being already
   referenced by DW_AT_abstract_origin from the children of the current DIE.  */

static void
inherit_abstract_dies (struct die_info *die, struct dwarf2_cu *cu)
{
  struct die_info *child_die;
  unsigned die_children_count;
  /* CU offsets which were referenced by children of the current DIE.  */
  unsigned *offsets;
  unsigned *offsets_end, *offsetp;
  /* Parent of DIE - referenced by DW_AT_abstract_origin.  */
  struct die_info *origin_die;
  /* Iterator of the ORIGIN_DIE children.  */
  struct die_info *origin_child_die;
  struct cleanup *cleanups;
  struct attribute *attr;

  attr = dwarf2_attr (die, DW_AT_abstract_origin, cu);
  if (!attr)
    return;

  origin_die = follow_die_ref (die, attr, &cu);
  if (die->tag != origin_die->tag
      && !(die->tag == DW_TAG_inlined_subroutine
	   && origin_die->tag == DW_TAG_subprogram))
    complaint (&symfile_complaints,
	       _("DIE 0x%x and its abstract origin 0x%x have different tags"),
	       die->offset, origin_die->offset);

  child_die = die->child;
  die_children_count = 0;
  while (child_die && child_die->tag)
    {
      child_die = sibling_die (child_die);
      die_children_count++;
    }
  offsets = xmalloc (sizeof (*offsets) * die_children_count);
  cleanups = make_cleanup (xfree, offsets);

  offsets_end = offsets;
  child_die = die->child;
  while (child_die && child_die->tag)
    {
      /* For each CHILD_DIE, find the corresponding child of
	 ORIGIN_DIE.  If there is more than one layer of
	 DW_AT_abstract_origin, follow them all; there shouldn't be,
	 but GCC versions at least through 4.4 generate this (GCC PR
	 40573).  */
      struct die_info *child_origin_die = child_die;
      while (1)
	{
	  attr = dwarf2_attr (child_origin_die, DW_AT_abstract_origin, cu);
	  if (attr == NULL)
	    break;
	  child_origin_die = follow_die_ref (child_origin_die, attr, &cu);
	}

      /* According to DWARF3 3.3.8.2 #3 new entries without their abstract
	 counterpart may exist.  */
      if (child_origin_die != child_die)
	{
	  if (child_die->tag != child_origin_die->tag
	      && !(child_die->tag == DW_TAG_inlined_subroutine
		   && child_origin_die->tag == DW_TAG_subprogram))
	    complaint (&symfile_complaints,
		       _("Child DIE 0x%x and its abstract origin 0x%x have "
			 "different tags"), child_die->offset,
		       child_origin_die->offset);
	  if (child_origin_die->parent != origin_die)
	    complaint (&symfile_complaints,
		       _("Child DIE 0x%x and its abstract origin 0x%x have "
			 "different parents"), child_die->offset,
		       child_origin_die->offset);
	  else
	    *offsets_end++ = child_origin_die->offset;
	}
      child_die = sibling_die (child_die);
    }
  qsort (offsets, offsets_end - offsets, sizeof (*offsets),
	 unsigned_int_compar);
  for (offsetp = offsets + 1; offsetp < offsets_end; offsetp++)
    if (offsetp[-1] == *offsetp)
      complaint (&symfile_complaints, _("Multiple children of DIE 0x%x refer "
					"to DIE 0x%x as their abstract origin"),
		 die->offset, *offsetp);

  offsetp = offsets;
  origin_child_die = origin_die->child;
  while (origin_child_die && origin_child_die->tag)
    {
      /* Is ORIGIN_CHILD_DIE referenced by any of the DIE children?  */
      while (offsetp < offsets_end && *offsetp < origin_child_die->offset)
	offsetp++;
      if (offsetp >= offsets_end || *offsetp > origin_child_die->offset)
	{
	  /* Found that ORIGIN_CHILD_DIE is really not referenced.  */
	  process_die (origin_child_die, cu);
	}
      origin_child_die = sibling_die (origin_child_die);
    }

  do_cleanups (cleanups);
}

static void
read_func_scope (struct die_info *die, struct dwarf2_cu *cu)
{
  struct objfile *objfile = cu->objfile;
  struct context_stack *new;
  CORE_ADDR lowpc;
  CORE_ADDR highpc;
  struct die_info *child_die;
  struct attribute *attr, *call_line, *call_file;
  char *name;
  CORE_ADDR baseaddr;
  struct block *block;
  int inlined_func = (die->tag == DW_TAG_inlined_subroutine);

  if (inlined_func)
    {
      /* If we do not have call site information, we can't show the
	 caller of this inlined function.  That's too confusing, so
	 only use the scope for local variables.  */
      call_line = dwarf2_attr (die, DW_AT_call_line, cu);
      call_file = dwarf2_attr (die, DW_AT_call_file, cu);
      if (call_line == NULL || call_file == NULL)
	{
	  read_lexical_block_scope (die, cu);
	  return;
	}
    }

  baseaddr = ANOFFSET (objfile->section_offsets, SECT_OFF_TEXT (objfile));

  name = dwarf2_name (die, cu);

  /* Ignore functions with missing or empty names and functions with
     missing or invalid low and high pc attributes.  */
  if (name == NULL || !dwarf2_get_pc_bounds (die, &lowpc, &highpc, cu, NULL))
    return;

  lowpc += baseaddr;
  highpc += baseaddr;

  /* Record the function range for dwarf_decode_lines.  */
  add_to_cu_func_list (name, lowpc, highpc, cu);

  new = push_context (0, lowpc);
  new->name = new_symbol (die, read_type_die (die, cu), cu);

  /* If there is a location expression for DW_AT_frame_base, record
     it.  */
  attr = dwarf2_attr (die, DW_AT_frame_base, cu);
  if (attr)
    /* FIXME: cagney/2004-01-26: The DW_AT_frame_base's location
       expression is being recorded directly in the function's symbol
       and not in a separate frame-base object.  I guess this hack is
       to avoid adding some sort of frame-base adjunct/annex to the
       function's symbol :-(.  The problem with doing this is that it
       results in a function symbol with a location expression that
       has nothing to do with the location of the function, ouch!  The
       relationship should be: a function's symbol has-a frame base; a
       frame-base has-a location expression.  */
    dwarf2_symbol_mark_computed (attr, new->name, cu);

  cu->list_in_scope = &local_symbols;

  if (die->child != NULL)
    {
      child_die = die->child;
      while (child_die && child_die->tag)
	{
	  process_die (child_die, cu);
	  child_die = sibling_die (child_die);
	}
    }

  inherit_abstract_dies (die, cu);

  new = pop_context ();
  /* Make a block for the local symbols within.  */
  block = finish_block (new->name, &local_symbols, new->old_blocks,
                        lowpc, highpc, objfile);

  /* For C++, set the block's scope.  */
  if (cu->language == language_cplus)
    cp_set_block_scope (new->name, block, dwarf2_per_objfile->obstack,
			determine_prefix (die, cu),
			processing_has_namespace_info);

  /* If we have address ranges, record them.  */
  dwarf2_record_block_ranges (die, block, baseaddr, cu);

  /* In C++, we can have functions nested inside functions (e.g., when
     a function declares a class that has methods).  This means that
     when we finish processing a function scope, we may need to go
     back to building a containing block's symbol lists.  */
  local_symbols = new->locals;
  param_symbols = new->params;
  using_directives = new->using_directives;

  /* If we've finished processing a top-level function, subsequent
     symbols go in the file symbol list.  */
  if (outermost_context_p ())
    cu->list_in_scope = &file_symbols;
}

/* Process all the DIES contained within a lexical block scope.  Start
   a new scope, process the dies, and then close the scope.  */

static void
read_lexical_block_scope (struct die_info *die, struct dwarf2_cu *cu)
{
  struct objfile *objfile = cu->objfile;
  struct context_stack *new;
  CORE_ADDR lowpc, highpc;
  struct die_info *child_die;
  CORE_ADDR baseaddr;

  baseaddr = ANOFFSET (objfile->section_offsets, SECT_OFF_TEXT (objfile));

  /* Ignore blocks with missing or invalid low and high pc attributes.  */
  /* ??? Perhaps consider discontiguous blocks defined by DW_AT_ranges
     as multiple lexical blocks?  Handling children in a sane way would
     be nasty.  Might be easier to properly extend generic blocks to 
     describe ranges.  */
  if (!dwarf2_get_pc_bounds (die, &lowpc, &highpc, cu, NULL))
    return;
  lowpc += baseaddr;
  highpc += baseaddr;

  push_context (0, lowpc);
  if (die->child != NULL)
    {
      child_die = die->child;
      while (child_die && child_die->tag)
	{
	  process_die (child_die, cu);
	  child_die = sibling_die (child_die);
	}
    }
  new = pop_context ();

  if (local_symbols != NULL || using_directives != NULL)
    {
      struct block *block
        = finish_block (0, &local_symbols, new->old_blocks, new->start_addr,
                        highpc, objfile);

      /* Note that recording ranges after traversing children, as we
         do here, means that recording a parent's ranges entails
         walking across all its children's ranges as they appear in
         the address map, which is quadratic behavior.

         It would be nicer to record the parent's ranges before
         traversing its children, simply overriding whatever you find
         there.  But since we don't even decide whether to create a
         block until after we've traversed its children, that's hard
         to do.  */
      dwarf2_record_block_ranges (die, block, baseaddr, cu);
    }
  local_symbols = new->locals;
  using_directives = new->using_directives;
}

/* Get low and high pc attributes from DW_AT_ranges attribute value OFFSET.
   Return 1 if the attributes are present and valid, otherwise, return 0.
   If RANGES_PST is not NULL we should setup `objfile->psymtabs_addrmap'.  */

static int
dwarf2_ranges_read (unsigned offset, CORE_ADDR *low_return,
		    CORE_ADDR *high_return, struct dwarf2_cu *cu,
		    struct partial_symtab *ranges_pst)
{
  struct objfile *objfile = cu->objfile;
  struct comp_unit_head *cu_header = &cu->header;
  bfd *obfd = objfile->obfd;
  unsigned int addr_size = cu_header->addr_size;
  CORE_ADDR mask = ~(~(CORE_ADDR)1 << (addr_size * 8 - 1));
  /* Base address selection entry.  */
  CORE_ADDR base;
  int found_base;
  unsigned int dummy;
  gdb_byte *buffer;
  CORE_ADDR marker;
  int low_set;
  CORE_ADDR low = 0;
  CORE_ADDR high = 0;
  CORE_ADDR baseaddr;

  found_base = cu->base_known;
  base = cu->base_address;

  dwarf2_read_section (objfile, &dwarf2_per_objfile->ranges);
  if (offset >= dwarf2_per_objfile->ranges.size)
    {
      complaint (&symfile_complaints,
		 _("Offset %d out of bounds for DW_AT_ranges attribute"),
		 offset);
      return 0;
    }
  buffer = dwarf2_per_objfile->ranges.buffer + offset;

  /* Read in the largest possible address.  */
  marker = read_address (obfd, buffer, cu, &dummy);
  if ((marker & mask) == mask)
    {
      /* If we found the largest possible address, then
	 read the base address.  */
      base = read_address (obfd, buffer + addr_size, cu, &dummy);
      buffer += 2 * addr_size;
      offset += 2 * addr_size;
      found_base = 1;
    }

  low_set = 0;

  baseaddr = ANOFFSET (objfile->section_offsets, SECT_OFF_TEXT (objfile));

  while (1)
    {
      CORE_ADDR range_beginning, range_end;

      range_beginning = read_address (obfd, buffer, cu, &dummy);
      buffer += addr_size;
      range_end = read_address (obfd, buffer, cu, &dummy);
      buffer += addr_size;
      offset += 2 * addr_size;

      /* An end of list marker is a pair of zero addresses.  */
      if (range_beginning == 0 && range_end == 0)
	/* Found the end of list entry.  */
	break;

      /* Each base address selection entry is a pair of 2 values.
	 The first is the largest possible address, the second is
	 the base address.  Check for a base address here.  */
      if ((range_beginning & mask) == mask)
	{
	  /* If we found the largest possible address, then
	     read the base address.  */
	  base = read_address (obfd, buffer + addr_size, cu, &dummy);
	  found_base = 1;
	  continue;
	}

      if (!found_base)
	{
	  /* We have no valid base address for the ranges
	     data.  */
	  complaint (&symfile_complaints,
		     _("Invalid .debug_ranges data (no base address)"));
	  return 0;
	}

      range_beginning += base;
      range_end += base;

      if (ranges_pst != NULL && range_beginning < range_end)
	addrmap_set_empty (dwarf2_per_objfile->psyms->psymtabs_addrmap,
			   range_beginning + baseaddr, range_end - 1 + baseaddr,
			   ranges_pst);

      /* FIXME: This is recording everything as a low-high
	 segment of consecutive addresses.  We should have a
	 data structure for discontiguous block ranges
	 instead.  */
      if (! low_set)
	{
	  low = range_beginning;
	  high = range_end;
	  low_set = 1;
	}
      else
	{
	  if (range_beginning < low)
	    low = range_beginning;
	  if (range_end > high)
	    high = range_end;
	}
    }

  if (! low_set)
    /* If the first entry is an end-of-list marker, the range
       describes an empty scope, i.e. no instructions.  */
    return 0;

  if (low_return)
    *low_return = low;
  if (high_return)
    *high_return = high;
  return 1;
}

/* Get low and high pc attributes from a die.  Return 1 if the attributes
   are present and valid, otherwise, return 0.  Return -1 if the range is
   discontinuous, i.e. derived from DW_AT_ranges information.  */
static int
dwarf2_get_pc_bounds (struct die_info *die, CORE_ADDR *lowpc,
		      CORE_ADDR *highpc, struct dwarf2_cu *cu,
		      struct partial_symtab *pst)
{
  struct attribute *attr;
  CORE_ADDR low = 0;
  CORE_ADDR high = 0;
  int ret = 0;

  attr = dwarf2_attr (die, DW_AT_high_pc, cu);
  if (attr)
    {
      high = DW_ADDR (attr);
      attr = dwarf2_attr (die, DW_AT_low_pc, cu);
      if (attr)
	low = DW_ADDR (attr);
      else
	/* Found high w/o low attribute.  */
	return 0;

      /* Found consecutive range of addresses.  */
      ret = 1;
    }
  else
    {
      attr = dwarf2_attr (die, DW_AT_ranges, cu);
      if (attr != NULL)
	{
	  /* Value of the DW_AT_ranges attribute is the offset in the
	     .debug_ranges section.  */
	  if (!dwarf2_ranges_read (DW_UNSND (attr), &low, &high, cu, pst))
	    return 0;
	  /* Found discontinuous range of addresses.  */
	  ret = -1;
	}
    }

  if (high < low)
    return 0;

  /* When using the GNU linker, .gnu.linkonce. sections are used to
     eliminate duplicate copies of functions and vtables and such.
     The linker will arbitrarily choose one and discard the others.
     The AT_*_pc values for such functions refer to local labels in
     these sections.  If the section from that file was discarded, the
     labels are not in the output, so the relocs get a value of 0.
     If this is a discarded function, mark the pc bounds as invalid,
     so that GDB will ignore it.  */
  if (low == 0 && !dwarf2_per_objfile->has_section_at_zero)
    return 0;

  *lowpc = low;
  *highpc = high;
  return ret;
}

/* Assuming that DIE represents a subprogram DIE or a lexical block, get
   its low and high PC addresses.  Do nothing if these addresses could not
   be determined.  Otherwise, set LOWPC to the low address if it is smaller,
   and HIGHPC to the high address if greater than HIGHPC.  */

static void
dwarf2_get_subprogram_pc_bounds (struct die_info *die,
                                 CORE_ADDR *lowpc, CORE_ADDR *highpc,
                                 struct dwarf2_cu *cu)
{
  CORE_ADDR low, high;
  struct die_info *child = die->child;

  if (dwarf2_get_pc_bounds (die, &low, &high, cu, NULL))
    {
      *lowpc = min (*lowpc, low);
      *highpc = max (*highpc, high);
    }

  /* If the language does not allow nested subprograms (either inside
     subprograms or lexical blocks), we're done.  */
  if (cu->language != language_ada)
    return;
     
  /* Check all the children of the given DIE.  If it contains nested
     subprograms, then check their pc bounds.  Likewise, we need to
     check lexical blocks as well, as they may also contain subprogram
     definitions.  */
  while (child && child->tag)
    {
      if (child->tag == DW_TAG_subprogram
          || child->tag == DW_TAG_lexical_block)
        dwarf2_get_subprogram_pc_bounds (child, lowpc, highpc, cu);
      child = sibling_die (child);
    }
}

/* Get the low and high pc's represented by the scope DIE, and store
   them in *LOWPC and *HIGHPC.  If the correct values can't be
   determined, set *LOWPC to -1 and *HIGHPC to 0.  */

static void
get_scope_pc_bounds (struct die_info *die,
		     CORE_ADDR *lowpc, CORE_ADDR *highpc,
		     struct dwarf2_cu *cu)
{
  CORE_ADDR best_low = (CORE_ADDR) -1;
  CORE_ADDR best_high = (CORE_ADDR) 0;
  CORE_ADDR current_low, current_high;

  if (dwarf2_get_pc_bounds (die, &current_low, &current_high, cu, NULL))
    {
      best_low = current_low;
      best_high = current_high;
    }
  else
    {
      struct die_info *child = die->child;

      while (child && child->tag)
	{
	  switch (child->tag) {
	  case DW_TAG_subprogram:
            dwarf2_get_subprogram_pc_bounds (child, &best_low, &best_high, cu);
	    break;
	  case DW_TAG_namespace:
	    /* FIXME: carlton/2004-01-16: Should we do this for
	       DW_TAG_class_type/DW_TAG_structure_type, too?  I think
	       that current GCC's always emit the DIEs corresponding
	       to definitions of methods of classes as children of a
	       DW_TAG_compile_unit or DW_TAG_namespace (as opposed to
	       the DIEs giving the declarations, which could be
	       anywhere).  But I don't see any reason why the
	       standards says that they have to be there.  */
	    get_scope_pc_bounds (child, &current_low, &current_high, cu);

	    if (current_low != ((CORE_ADDR) -1))
	      {
		best_low = min (best_low, current_low);
		best_high = max (best_high, current_high);
	      }
	    break;
	  default:
	    /* Ignore. */
	    break;
	  }

	  child = sibling_die (child);
	}
    }

  *lowpc = best_low;
  *highpc = best_high;
}

/* Record the address ranges for BLOCK, offset by BASEADDR, as given
   in DIE.  */
static void
dwarf2_record_block_ranges (struct die_info *die, struct block *block,
                            CORE_ADDR baseaddr, struct dwarf2_cu *cu)
{
  struct attribute *attr;

  attr = dwarf2_attr (die, DW_AT_high_pc, cu);
  if (attr)
    {
      CORE_ADDR high = DW_ADDR (attr);
      attr = dwarf2_attr (die, DW_AT_low_pc, cu);
      if (attr)
        {
          CORE_ADDR low = DW_ADDR (attr);
          record_block_range (block, baseaddr + low, baseaddr + high - 1);
        }
    }

  attr = dwarf2_attr (die, DW_AT_ranges, cu);
  if (attr)
    {
      bfd *obfd = cu->objfile->obfd;

      /* The value of the DW_AT_ranges attribute is the offset of the
         address range list in the .debug_ranges section.  */
      unsigned long offset = DW_UNSND (attr);
      gdb_byte *buffer = dwarf2_per_objfile->ranges.buffer + offset;

      /* For some target architectures, but not others, the
         read_address function sign-extends the addresses it returns.
         To recognize base address selection entries, we need a
         mask.  */
      unsigned int addr_size = cu->header.addr_size;
      CORE_ADDR base_select_mask = ~(~(CORE_ADDR)1 << (addr_size * 8 - 1));

      /* The base address, to which the next pair is relative.  Note
         that this 'base' is a DWARF concept: most entries in a range
         list are relative, to reduce the number of relocs against the
         debugging information.  This is separate from this function's
         'baseaddr' argument, which GDB uses to relocate debugging
         information from a shared library based on the address at
         which the library was loaded.  */
      CORE_ADDR base = cu->base_address;
      int base_known = cu->base_known;

      gdb_assert (dwarf2_per_objfile->ranges.readin);
      if (offset >= dwarf2_per_objfile->ranges.size)
        {
          complaint (&symfile_complaints,
                     _("Offset %lu out of bounds for DW_AT_ranges attribute"),
                     offset);
          return;
        }

      for (;;)
        {
          unsigned int bytes_read;
          CORE_ADDR start, end;

          start = read_address (obfd, buffer, cu, &bytes_read);
          buffer += bytes_read;
          end = read_address (obfd, buffer, cu, &bytes_read);
          buffer += bytes_read;

          /* Did we find the end of the range list?  */
          if (start == 0 && end == 0)
            break;

          /* Did we find a base address selection entry?  */
          else if ((start & base_select_mask) == base_select_mask)
            {
              base = end;
              base_known = 1;
            }

          /* We found an ordinary address range.  */
          else
            {
              if (!base_known)
                {
                  complaint (&symfile_complaints,
                             _("Invalid .debug_ranges data (no base address)"));
                  return;
                }

              record_block_range (block, 
                                  baseaddr + base + start, 
                                  baseaddr + base + end - 1);
            }
        }
    }
}

/* Add an aggregate field to the field list.  */

static void
dwarf2_add_field (struct field_info *fip, struct die_info *die,
		  struct dwarf2_cu *cu)
{ 
  struct objfile *objfile = cu->objfile;
  struct gdbarch *gdbarch = get_objfile_arch (objfile);
  struct nextfield *new_field;
  struct attribute *attr;
  struct field *fp;
  char *fieldname = "";

  /* Allocate a new field list entry and link it in.  */
  new_field = (struct nextfield *) xmalloc (sizeof (struct nextfield));
  make_cleanup (xfree, new_field);
  memset (new_field, 0, sizeof (struct nextfield));

  if (die->tag == DW_TAG_inheritance)
    {
      new_field->next = fip->baseclasses;
      fip->baseclasses = new_field;
    }
  else
    {
      new_field->next = fip->fields;
      fip->fields = new_field;
    }
  fip->nfields++;

  /* Handle accessibility and virtuality of field.
     The default accessibility for members is public, the default
     accessibility for inheritance is private.  */
  if (die->tag != DW_TAG_inheritance)
    new_field->accessibility = DW_ACCESS_public;
  else
    new_field->accessibility = DW_ACCESS_private;
  new_field->virtuality = DW_VIRTUALITY_none;

  attr = dwarf2_attr (die, DW_AT_accessibility, cu);
  if (attr)
    new_field->accessibility = DW_UNSND (attr);
  if (new_field->accessibility != DW_ACCESS_public)
    fip->non_public_fields = 1;
  attr = dwarf2_attr (die, DW_AT_virtuality, cu);
  if (attr)
    new_field->virtuality = DW_UNSND (attr);

  fp = &new_field->field;

  if (die->tag == DW_TAG_member && ! die_is_declaration (die, cu))
    {
      /* Data member other than a C++ static data member.  */
      
      /* Get type of field.  */
      fp->type = die_type (die, cu);

      SET_FIELD_BITPOS (*fp, 0);

      /* Get bit size of field (zero if none).  */
      attr = dwarf2_attr (die, DW_AT_bit_size, cu);
      if (attr)
	{
	  FIELD_BITSIZE (*fp) = DW_UNSND (attr);
	}
      else
	{
	  FIELD_BITSIZE (*fp) = 0;
	}

      /* Get bit offset of field.  */
      attr = dwarf2_attr (die, DW_AT_data_member_location, cu);
      if (attr)
	{
          int byte_offset = 0;

          if (attr_form_is_section_offset (attr))
	    dwarf2_complex_location_expr_complaint ();
          else if (attr_form_is_constant (attr))
            byte_offset = dwarf2_get_attr_constant_value (attr, 0);
          else if (attr_form_is_block (attr))
            byte_offset = decode_locdesc (DW_BLOCK (attr), cu);
	  else
	    dwarf2_complex_location_expr_complaint ();

          SET_FIELD_BITPOS (*fp, byte_offset * bits_per_byte);
	}
      attr = dwarf2_attr (die, DW_AT_bit_offset, cu);
      if (attr)
	{
	  if (gdbarch_bits_big_endian (gdbarch))
	    {
	      /* For big endian bits, the DW_AT_bit_offset gives the
	         additional bit offset from the MSB of the containing
	         anonymous object to the MSB of the field.  We don't
	         have to do anything special since we don't need to
	         know the size of the anonymous object.  */
	      FIELD_BITPOS (*fp) += DW_UNSND (attr);
	    }
	  else
	    {
	      /* For little endian bits, compute the bit offset to the
	         MSB of the anonymous object, subtract off the number of
	         bits from the MSB of the field to the MSB of the
	         object, and then subtract off the number of bits of
	         the field itself.  The result is the bit offset of
	         the LSB of the field.  */
	      int anonymous_size;
	      int bit_offset = DW_UNSND (attr);

	      attr = dwarf2_attr (die, DW_AT_byte_size, cu);
	      if (attr)
		{
		  /* The size of the anonymous object containing
		     the bit field is explicit, so use the
		     indicated size (in bytes).  */
		  anonymous_size = DW_UNSND (attr);
		}
	      else
		{
		  /* The size of the anonymous object containing
		     the bit field must be inferred from the type
		     attribute of the data member containing the
		     bit field.  */
		  anonymous_size = TYPE_LENGTH (fp->type);
		}
	      FIELD_BITPOS (*fp) += anonymous_size * bits_per_byte
		- bit_offset - FIELD_BITSIZE (*fp);
	    }
	}

      /* Get name of field.  */
      fieldname = dwarf2_name (die, cu);
      if (fieldname == NULL)
	fieldname = "";

      /* The name is already allocated along with this objfile, so we don't
	 need to duplicate it for the type.  */
      fp->name = fieldname;

      /* Change accessibility for artificial fields (e.g. virtual table
         pointer or virtual base class pointer) to private.  */
      if (dwarf2_attr (die, DW_AT_artificial, cu))
	{
	  FIELD_ARTIFICIAL (*fp) = 1;
	  new_field->accessibility = DW_ACCESS_private;
	  fip->non_public_fields = 1;
	}
    }
  else if (die->tag == DW_TAG_member || die->tag == DW_TAG_variable)
    {
      /* C++ static member.  */

      /* NOTE: carlton/2002-11-05: It should be a DW_TAG_member that
	 is a declaration, but all versions of G++ as of this writing
	 (so through at least 3.2.1) incorrectly generate
	 DW_TAG_variable tags.  */
      
      char *physname;

      /* Get name of field.  */
      fieldname = dwarf2_name (die, cu);
      if (fieldname == NULL)
	return;

      /* Get physical name.  */
      physname = (char *) dwarf2_physname (fieldname, die, cu);

      /* The name is already allocated along with this objfile, so we don't
	 need to duplicate it for the type.  */
      SET_FIELD_PHYSNAME (*fp, physname ? physname : "");
      FIELD_TYPE (*fp) = die_type (die, cu);
      FIELD_NAME (*fp) = fieldname;
    }
  else if (die->tag == DW_TAG_inheritance)
    {
      /* C++ base class field.  */
      attr = dwarf2_attr (die, DW_AT_data_member_location, cu);
      if (attr)
	{
          int byte_offset = 0;

          if (attr_form_is_section_offset (attr))
	    dwarf2_complex_location_expr_complaint ();
          else if (attr_form_is_constant (attr))
            byte_offset = dwarf2_get_attr_constant_value (attr, 0);
          else if (attr_form_is_block (attr))
            byte_offset = decode_locdesc (DW_BLOCK (attr), cu);
	  else
	    dwarf2_complex_location_expr_complaint ();

          SET_FIELD_BITPOS (*fp, byte_offset * bits_per_byte);
	}
      FIELD_BITSIZE (*fp) = 0;
      FIELD_TYPE (*fp) = die_type (die, cu);
      FIELD_NAME (*fp) = type_name_no_tag (fp->type);
      fip->nbaseclasses++;
    }
}

/* Create the vector of fields, and attach it to the type.  */

static void
dwarf2_attach_fields_to_type (struct field_info *fip, struct type *type,
			      struct dwarf2_cu *cu)
{
  int nfields = fip->nfields;

  /* Record the field count, allocate space for the array of fields,
     and create blank accessibility bitfields if necessary.  */
  TYPE_NFIELDS (type) = nfields;
  TYPE_FIELDS (type) = (struct field *)
    TYPE_ALLOC (type, sizeof (struct field) * nfields);
  memset (TYPE_FIELDS (type), 0, sizeof (struct field) * nfields);

  if (fip->non_public_fields && cu->language != language_ada)
    {
      ALLOCATE_CPLUS_STRUCT_TYPE (type);

      TYPE_FIELD_PRIVATE_BITS (type) =
	(B_TYPE *) TYPE_ALLOC (type, B_BYTES (nfields));
      B_CLRALL (TYPE_FIELD_PRIVATE_BITS (type), nfields);

      TYPE_FIELD_PROTECTED_BITS (type) =
	(B_TYPE *) TYPE_ALLOC (type, B_BYTES (nfields));
      B_CLRALL (TYPE_FIELD_PROTECTED_BITS (type), nfields);

      TYPE_FIELD_IGNORE_BITS (type) =
	(B_TYPE *) TYPE_ALLOC (type, B_BYTES (nfields));
      B_CLRALL (TYPE_FIELD_IGNORE_BITS (type), nfields);
    }

  /* If the type has baseclasses, allocate and clear a bit vector for
     TYPE_FIELD_VIRTUAL_BITS.  */
  if (fip->nbaseclasses && cu->language != language_ada)
    {
      int num_bytes = B_BYTES (fip->nbaseclasses);
      unsigned char *pointer;

      ALLOCATE_CPLUS_STRUCT_TYPE (type);
      pointer = TYPE_ALLOC (type, num_bytes);
      TYPE_FIELD_VIRTUAL_BITS (type) = pointer;
      B_CLRALL (TYPE_FIELD_VIRTUAL_BITS (type), fip->nbaseclasses);
      TYPE_N_BASECLASSES (type) = fip->nbaseclasses;
    }

  /* Copy the saved-up fields into the field vector.  Start from the head
     of the list, adding to the tail of the field array, so that they end
     up in the same order in the array in which they were added to the list.  */
  while (nfields-- > 0)
    {
      struct nextfield *fieldp;

      if (fip->fields)
	{
	  fieldp = fip->fields;
	  fip->fields = fieldp->next;
	}
      else
	{
	  fieldp = fip->baseclasses;
	  fip->baseclasses = fieldp->next;
	}

      TYPE_FIELD (type, nfields) = fieldp->field;
      switch (fieldp->accessibility)
	{
	case DW_ACCESS_private:
	  if (cu->language != language_ada)
	    SET_TYPE_FIELD_PRIVATE (type, nfields);
	  break;

	case DW_ACCESS_protected:
	  if (cu->language != language_ada)
	    SET_TYPE_FIELD_PROTECTED (type, nfields);
	  break;

	case DW_ACCESS_public:
	  break;

	default:
	  /* Unknown accessibility.  Complain and treat it as public.  */
	  {
	    complaint (&symfile_complaints, _("unsupported accessibility %d"),
		       fieldp->accessibility);
	  }
	  break;
	}
      if (nfields < fip->nbaseclasses)
	{
	  switch (fieldp->virtuality)
	    {
	    case DW_VIRTUALITY_virtual:
	    case DW_VIRTUALITY_pure_virtual:
	      if (cu->language == language_ada)
		error ("unexpected virtuality in component of Ada type");
	      SET_TYPE_FIELD_VIRTUAL (type, nfields);
	      break;
	    }
	}
    }
}

/* Add a member function to the proper fieldlist.  */

static void
dwarf2_add_member_fn (struct field_info *fip, struct die_info *die,
		      struct type *type, struct dwarf2_cu *cu)
{
  struct objfile *objfile = cu->objfile;
  struct attribute *attr;
  struct fnfieldlist *flp;
  int i;
  struct fn_field *fnp;
  char *fieldname;
  char *physname;
  struct nextfnfield *new_fnfield;
  struct type *this_type;

  if (cu->language == language_ada)
    error ("unexpected member function in Ada type");

  /* Get name of member function.  */
  fieldname = dwarf2_name (die, cu);
  if (fieldname == NULL)
    return;

  /* Get the mangled name.  */
  physname = (char *) dwarf2_physname (fieldname, die, cu);

  /* Look up member function name in fieldlist.  */
  for (i = 0; i < fip->nfnfields; i++)
    {
      if (strcmp (fip->fnfieldlists[i].name, fieldname) == 0)
	break;
    }

  /* Create new list element if necessary.  */
  if (i < fip->nfnfields)
    flp = &fip->fnfieldlists[i];
  else
    {
      if ((fip->nfnfields % DW_FIELD_ALLOC_CHUNK) == 0)
	{
	  fip->fnfieldlists = (struct fnfieldlist *)
	    xrealloc (fip->fnfieldlists,
		      (fip->nfnfields + DW_FIELD_ALLOC_CHUNK)
		      * sizeof (struct fnfieldlist));
	  if (fip->nfnfields == 0)
	    make_cleanup (free_current_contents, &fip->fnfieldlists);
	}
      flp = &fip->fnfieldlists[fip->nfnfields];
      flp->name = fieldname;
      flp->length = 0;
      flp->head = NULL;
      fip->nfnfields++;
    }

  /* Create a new member function field and chain it to the field list
     entry. */
  new_fnfield = (struct nextfnfield *) xmalloc (sizeof (struct nextfnfield));
  make_cleanup (xfree, new_fnfield);
  memset (new_fnfield, 0, sizeof (struct nextfnfield));
  new_fnfield->next = flp->head;
  flp->head = new_fnfield;
  flp->length++;

  /* Fill in the member function field info.  */
  fnp = &new_fnfield->fnfield;
  /* The name is already allocated along with this objfile, so we don't
     need to duplicate it for the type.  */
  fnp->physname = physname ? physname : "";
  fnp->type = alloc_type (objfile);
  this_type = read_type_die (die, cu);
  if (this_type && TYPE_CODE (this_type) == TYPE_CODE_FUNC)
    {
      int nparams = TYPE_NFIELDS (this_type);

      /* TYPE is the domain of this method, and THIS_TYPE is the type
	   of the method itself (TYPE_CODE_METHOD).  */
      smash_to_method_type (fnp->type, type,
			    TYPE_TARGET_TYPE (this_type),
			    TYPE_FIELDS (this_type),
			    TYPE_NFIELDS (this_type),
			    TYPE_VARARGS (this_type));

      /* Handle static member functions.
         Dwarf2 has no clean way to discern C++ static and non-static
         member functions. G++ helps GDB by marking the first
         parameter for non-static member functions (which is the
         this pointer) as artificial. We obtain this information
         from read_subroutine_type via TYPE_FIELD_ARTIFICIAL.  */
      if (nparams == 0 || TYPE_FIELD_ARTIFICIAL (this_type, 0) == 0)
	fnp->voffset = VOFFSET_STATIC;
    }
  else
    complaint (&symfile_complaints, _("member function type missing for '%s'"),
	       physname);

  /* Get fcontext from DW_AT_containing_type if present.  */
  if (dwarf2_attr (die, DW_AT_containing_type, cu) != NULL)
    fnp->fcontext = die_containing_type (die, cu);

  /* dwarf2 doesn't have stubbed physical names, so the setting of is_const
     and is_volatile is irrelevant, as it is needed by gdb_mangle_name only.  */

  /* Get accessibility.  */
  attr = dwarf2_attr (die, DW_AT_accessibility, cu);
  if (attr)
    {
      switch (DW_UNSND (attr))
	{
	case DW_ACCESS_private:
	  fnp->is_private = 1;
	  break;
	case DW_ACCESS_protected:
	  fnp->is_protected = 1;
	  break;
	}
    }

  /* Check for artificial methods.  */
  attr = dwarf2_attr (die, DW_AT_artificial, cu);
  if (attr && DW_UNSND (attr) != 0)
    fnp->is_artificial = 1;

  /* Get index in virtual function table if it is a virtual member
     function.  For GCC, this is an offset in the appropriate
     virtual table, as specified by DW_AT_containing_type.  For
     everyone else, it is an expression to be evaluated relative
     to the object address.  */

  attr = dwarf2_attr (die, DW_AT_vtable_elem_location, cu);
  if (attr && fnp->fcontext)
    {
      /* Support the .debug_loc offsets */
      if (attr_form_is_block (attr))
        {
          fnp->voffset = decode_locdesc (DW_BLOCK (attr), cu) + 2;
        }
      else if (attr_form_is_section_offset (attr))
        {
	  dwarf2_complex_location_expr_complaint ();
        }
      else
        {
	  dwarf2_invalid_attrib_class_complaint ("DW_AT_vtable_elem_location",
						 fieldname);
        }
    }
  else if (attr)
    {
      /* We only support trivial expressions here.  This hack will work
	 for v3 classes, which always start with the vtable pointer.  */
      if (attr_form_is_block (attr) && DW_BLOCK (attr)->size > 0
	  && DW_BLOCK (attr)->data[0] == DW_OP_deref)
	{
	  struct dwarf_block blk;
	  blk.size = DW_BLOCK (attr)->size - 1;
	  blk.data = DW_BLOCK (attr)->data + 1;
	  fnp->voffset = decode_locdesc (&blk, cu);
	  if ((fnp->voffset % cu->header.addr_size) != 0)
	    dwarf2_complex_location_expr_complaint ();
	  else
	    fnp->voffset /= cu->header.addr_size;
	  fnp->voffset += 2;
	  fnp->fcontext = TYPE_TARGET_TYPE (TYPE_FIELD_TYPE (this_type, 0));
	}
      else
	dwarf2_complex_location_expr_complaint ();
    }
  else
    {
      attr = dwarf2_attr (die, DW_AT_virtuality, cu);
      if (attr && DW_UNSND (attr))
	{
	  /* GCC does this, as of 2008-08-25; PR debug/37237.  */
	  complaint (&symfile_complaints,
		     _("Member function \"%s\" (offset %d) is virtual but the vtable offset is not specified"),
		     fieldname, die->offset);
	  TYPE_CPLUS_DYNAMIC (type) = 1;
	}
    }
}

/* Create the vector of member function fields, and attach it to the type.  */

static void
dwarf2_attach_fn_fields_to_type (struct field_info *fip, struct type *type,
				 struct dwarf2_cu *cu)
{
  struct fnfieldlist *flp;
  int total_length = 0;
  int i;

  if (cu->language == language_ada)
    error ("unexpected member functions in Ada type");

  ALLOCATE_CPLUS_STRUCT_TYPE (type);
  TYPE_FN_FIELDLISTS (type) = (struct fn_fieldlist *)
    TYPE_ALLOC (type, sizeof (struct fn_fieldlist) * fip->nfnfields);

  for (i = 0, flp = fip->fnfieldlists; i < fip->nfnfields; i++, flp++)
    {
      struct nextfnfield *nfp = flp->head;
      struct fn_fieldlist *fn_flp = &TYPE_FN_FIELDLIST (type, i);
      int k;

      TYPE_FN_FIELDLIST_NAME (type, i) = flp->name;
      TYPE_FN_FIELDLIST_LENGTH (type, i) = flp->length;
      fn_flp->fn_fields = (struct fn_field *)
	TYPE_ALLOC (type, sizeof (struct fn_field) * flp->length);
      for (k = flp->length; (k--, nfp); nfp = nfp->next)
	fn_flp->fn_fields[k] = nfp->fnfield;

      total_length += flp->length;
    }

  TYPE_NFN_FIELDS (type) = fip->nfnfields;
  TYPE_NFN_FIELDS_TOTAL (type) = total_length;
}

/* Returns non-zero if NAME is the name of a vtable member in CU's
   language, zero otherwise.  */
static int
is_vtable_name (const char *name, struct dwarf2_cu *cu)
{
  static const char vptr[] = "_vptr";
  static const char vtable[] = "vtable";

  /* Look for the C++ and Java forms of the vtable.  */
  if ((cu->language == language_java
       && strncmp (name, vtable, sizeof (vtable) - 1) == 0)
       || (strncmp (name, vptr, sizeof (vptr) - 1) == 0
       && is_cplus_marker (name[sizeof (vptr) - 1])))
    return 1;

  return 0;
}

/* GCC outputs unnamed structures that are really pointers to member
   functions, with the ABI-specified layout.  If TYPE describes
   such a structure, smash it into a member function type.

   GCC shouldn't do this; it should just output pointer to member DIEs.
   This is GCC PR debug/28767.  */

static void
quirk_gcc_member_function_pointer (struct type *type, struct objfile *objfile)
{
  struct type *pfn_type, *domain_type, *new_type;

  /* Check for a structure with no name and two children.  */
  if (TYPE_CODE (type) != TYPE_CODE_STRUCT || TYPE_NFIELDS (type) != 2)
    return;

  /* Check for __pfn and __delta members.  */
  if (TYPE_FIELD_NAME (type, 0) == NULL
      || strcmp (TYPE_FIELD_NAME (type, 0), "__pfn") != 0
      || TYPE_FIELD_NAME (type, 1) == NULL
      || strcmp (TYPE_FIELD_NAME (type, 1), "__delta") != 0)
    return;

  /* Find the type of the method.  */
  pfn_type = TYPE_FIELD_TYPE (type, 0);
  if (pfn_type == NULL
      || TYPE_CODE (pfn_type) != TYPE_CODE_PTR
      || TYPE_CODE (TYPE_TARGET_TYPE (pfn_type)) != TYPE_CODE_FUNC)
    return;

  /* Look for the "this" argument.  */
  pfn_type = TYPE_TARGET_TYPE (pfn_type);
  if (TYPE_NFIELDS (pfn_type) == 0
      /* || TYPE_FIELD_TYPE (pfn_type, 0) == NULL */
      || TYPE_CODE (TYPE_FIELD_TYPE (pfn_type, 0)) != TYPE_CODE_PTR)
    return;

  domain_type = TYPE_TARGET_TYPE (TYPE_FIELD_TYPE (pfn_type, 0));
  new_type = alloc_type (objfile);
  smash_to_method_type (new_type, domain_type, TYPE_TARGET_TYPE (pfn_type),
			TYPE_FIELDS (pfn_type), TYPE_NFIELDS (pfn_type),
			TYPE_VARARGS (pfn_type));
  smash_to_methodptr_type (type, new_type);
}

/* Called when we find the DIE that starts a structure or union scope
   (definition) to process all dies that define the members of the
   structure or union.

   NOTE: we need to call struct_type regardless of whether or not the
   DIE has an at_name attribute, since it might be an anonymous
   structure or union.  This gets the type entered into our set of
   user defined types.

   However, if the structure is incomplete (an opaque struct/union)
   then suppress creating a symbol table entry for it since gdb only
   wants to find the one with the complete definition.  Note that if
   it is complete, we just call new_symbol, which does it's own
   checking about whether the struct/union is anonymous or not (and
   suppresses creating a symbol table entry itself).  */

static struct type *
read_structure_type (struct die_info *die, struct dwarf2_cu *cu)
{
  struct objfile *objfile = cu->objfile;
  struct type *type;
  struct attribute *attr;
  char *name;
  struct cleanup *back_to = make_cleanup (null_cleanup, 0);

  /* If the definition of this type lives in .debug_types, read that type.
     Don't follow DW_AT_specification though, that will take us back up
     the chain and we want to go down.  */
  attr = dwarf2_attr_no_follow (die, DW_AT_signature, cu);
  if (attr)
    {
      struct dwarf2_cu *type_cu = cu;
      struct die_info *type_die = follow_die_ref_or_sig (die, attr, &type_cu);
      /* We could just recurse on read_structure_type, but we need to call
	 get_die_type to ensure only one type for this DIE is created.
	 This is important, for example, because for c++ classes we need
	 TYPE_NAME set which is only done by new_symbol.  Blech.  */
      type = read_type_die (type_die, type_cu);
      return set_die_type (die, type, cu);
    }

  type = alloc_type (objfile);
  INIT_CPLUS_SPECIFIC (type);

  name = dwarf2_name (die, cu);
  if (name != NULL)
    {
      if (cu->language == language_cplus
	  || cu->language == language_java)
	{
	  TYPE_TAG_NAME (type) = (char *) dwarf2_full_name (name, die, cu);
	  if (die->tag == DW_TAG_structure_type
	      || die->tag == DW_TAG_class_type)
	    TYPE_NAME (type) = TYPE_TAG_NAME (type);
	}
      else
	{
	  /* The name is already allocated along with this objfile, so
	     we don't need to duplicate it for the type.  */
	  TYPE_TAG_NAME (type) = (char *) name;
	  if (die->tag == DW_TAG_class_type)
	    TYPE_NAME (type) = TYPE_TAG_NAME (type);
	}
    }

  if (die->tag == DW_TAG_structure_type)
    {
      TYPE_CODE (type) = TYPE_CODE_STRUCT;
    }
  else if (die->tag == DW_TAG_union_type)
    {
      TYPE_CODE (type) = TYPE_CODE_UNION;
    }
  else
    {
      TYPE_CODE (type) = TYPE_CODE_CLASS;
    }

  if (cu->language == language_cplus && die->tag == DW_TAG_class_type)
    TYPE_DECLARED_CLASS (type) = 1;

  attr = dwarf2_attr (die, DW_AT_byte_size, cu);
  if (attr)
    {
      TYPE_LENGTH (type) = DW_UNSND (attr);
    }
  else
    {
      TYPE_LENGTH (type) = 0;
    }

  TYPE_STUB_SUPPORTED (type) = 1;
  if (die_is_declaration (die, cu))
    TYPE_STUB (type) = 1;

  set_descriptive_type (type, die, cu);

  /* We need to add the type field to the die immediately so we don't
     infinitely recurse when dealing with pointers to the structure
     type within the structure itself. */
  set_die_type (die, type, cu);

  if (die->child != NULL && ! die_is_declaration (die, cu))
    {
      struct field_info fi;
      struct die_info *child_die;

      memset (&fi, 0, sizeof (struct field_info));

      child_die = die->child;

      while (child_die && child_die->tag)
	{
	  if (child_die->tag == DW_TAG_member
	      || child_die->tag == DW_TAG_variable)
	    {
	      /* NOTE: carlton/2002-11-05: A C++ static data member
		 should be a DW_TAG_member that is a declaration, but
		 all versions of G++ as of this writing (so through at
		 least 3.2.1) incorrectly generate DW_TAG_variable
		 tags for them instead.  */
	      dwarf2_add_field (&fi, child_die, cu);
	    }
	  else if (child_die->tag == DW_TAG_subprogram)
	    {
	      /* C++ member function. */
	      dwarf2_add_member_fn (&fi, child_die, type, cu);
	    }
	  else if (child_die->tag == DW_TAG_inheritance)
	    {
	      /* C++ base class field.  */
	      dwarf2_add_field (&fi, child_die, cu);
	    }
	  child_die = sibling_die (child_die);
	}

      /* Attach fields and member functions to the type.  */
      if (fi.nfields)
	dwarf2_attach_fields_to_type (&fi, type, cu);
      if (fi.nfnfields)
	{
	  dwarf2_attach_fn_fields_to_type (&fi, type, cu);

	  /* Get the type which refers to the base class (possibly this
	     class itself) which contains the vtable pointer for the current
	     class from the DW_AT_containing_type attribute.  This use of
	     DW_AT_containing_type is a GNU extension.  */

	  if (dwarf2_attr (die, DW_AT_containing_type, cu) != NULL)
	    {
	      struct type *t = die_containing_type (die, cu);

	      TYPE_VPTR_BASETYPE (type) = t;
	      if (type == t)
		{
		  int i;

		  /* Our own class provides vtbl ptr.  */
		  for (i = TYPE_NFIELDS (t) - 1;
		       i >= TYPE_N_BASECLASSES (t);
		       --i)
		    {
		      char *fieldname = TYPE_FIELD_NAME (t, i);

                      if (is_vtable_name (fieldname, cu))
			{
			  TYPE_VPTR_FIELDNO (type) = i;
			  break;
			}
		    }

		  /* Complain if virtual function table field not found.  */
		  if (i < TYPE_N_BASECLASSES (t))
		    complaint (&symfile_complaints,
			       _("virtual function table pointer not found when defining class '%s'"),
			       TYPE_TAG_NAME (type) ? TYPE_TAG_NAME (type) :
			       "");
		}
	      else
		{
		  TYPE_VPTR_FIELDNO (type) = TYPE_VPTR_FIELDNO (t);
		}
	    }
	  else if (cu->producer
		   && strncmp (cu->producer,
			       "IBM(R) XL C/C++ Advanced Edition", 32) == 0)
	    {
	      /* The IBM XLC compiler does not provide direct indication
	         of the containing type, but the vtable pointer is
	         always named __vfp.  */

	      int i;

	      for (i = TYPE_NFIELDS (type) - 1;
		   i >= TYPE_N_BASECLASSES (type);
		   --i)
		{
		  if (strcmp (TYPE_FIELD_NAME (type, i), "__vfp") == 0)
		    {
		      TYPE_VPTR_FIELDNO (type) = i;
		      TYPE_VPTR_BASETYPE (type) = type;
		      break;
		    }
		}
	    }
	}
    }

  quirk_gcc_member_function_pointer (type, cu->objfile);

  do_cleanups (back_to);
  return type;
}

static void
process_structure_scope (struct die_info *die, struct dwarf2_cu *cu)
{
  struct objfile *objfile = cu->objfile;
  struct die_info *child_die = die->child;
  struct type *this_type;

  this_type = get_die_type (die, cu);
  if (this_type == NULL)
    this_type = read_structure_type (die, cu);

  /* NOTE: carlton/2004-03-16: GCC 3.4 (or at least one of its
     snapshots) has been known to create a die giving a declaration
     for a class that has, as a child, a die giving a definition for a
     nested class.  So we have to process our children even if the
     current die is a declaration.  Normally, of course, a declaration
     won't have any children at all.  */

  while (child_die != NULL && child_die->tag)
    {
      if (child_die->tag == DW_TAG_member
	  || child_die->tag == DW_TAG_variable
	  || child_die->tag == DW_TAG_inheritance)
	{
	  /* Do nothing.  */
	}
      else
	process_die (child_die, cu);

      child_die = sibling_die (child_die);
    }

  /* Do not consider external references.  According to the DWARF standard,
     these DIEs are identified by the fact that they have no byte_size
     attribute, and a declaration attribute.  */
  if (dwarf2_attr (die, DW_AT_byte_size, cu) != NULL
      || !die_is_declaration (die, cu))
    new_symbol (die, this_type, cu);
}

/* Given a DW_AT_enumeration_type die, set its type.  We do not
   complete the type's fields yet, or create any symbols.  */

static struct type *
read_enumeration_type (struct die_info *die, struct dwarf2_cu *cu)
{
  struct objfile *objfile = cu->objfile;
  struct type *type;
  struct attribute *attr;
  const char *name;

  /* If the definition of this type lives in .debug_types, read that type.
     Don't follow DW_AT_specification though, that will take us back up
     the chain and we want to go down.  */
  attr = dwarf2_attr_no_follow (die, DW_AT_signature, cu);
  if (attr)
    {
      struct dwarf2_cu *type_cu = cu;
      struct die_info *type_die = follow_die_ref_or_sig (die, attr, &type_cu);
      type = read_type_die (type_die, type_cu);
      return set_die_type (die, type, cu);
    }

  type = alloc_type (objfile);

  TYPE_CODE (type) = TYPE_CODE_ENUM;
  name = dwarf2_full_name (NULL, die, cu);
  if (name != NULL)
    TYPE_TAG_NAME (type) = (char *) name;

  attr = dwarf2_attr (die, DW_AT_byte_size, cu);
  if (attr)
    {
      TYPE_LENGTH (type) = DW_UNSND (attr);
    }
  else
    {
      TYPE_LENGTH (type) = 0;
    }

  /* The enumeration DIE can be incomplete.  In Ada, any type can be
     declared as private in the package spec, and then defined only
     inside the package body.  Such types are known as Taft Amendment
     Types.  When another package uses such a type, an incomplete DIE
     may be generated by the compiler.  */
  if (die_is_declaration (die, cu))
    TYPE_STUB (type) = 1;

  return set_die_type (die, type, cu);
}

/* Given a pointer to a die which begins an enumeration, process all
   the dies that define the members of the enumeration, and create the
   symbol for the enumeration type.

   NOTE: We reverse the order of the element list.  */

static void
process_enumeration_scope (struct die_info *die, struct dwarf2_cu *cu)
{
  struct objfile *objfile = cu->objfile;
  struct die_info *child_die;
  struct field *fields;
  struct symbol *sym;
  int num_fields;
  int unsigned_enum = 1;
  char *name;
  struct type *this_type;

  num_fields = 0;
  fields = NULL;
  this_type = get_die_type (die, cu);
  if (this_type == NULL)
    this_type = read_enumeration_type (die, cu);
  if (die->child != NULL)
    {
      child_die = die->child;
      while (child_die && child_die->tag)
	{
	  if (child_die->tag != DW_TAG_enumerator)
	    {
	      process_die (child_die, cu);
	    }
	  else
	    {
	      name = dwarf2_name (child_die, cu);
	      if (name)
		{
		  sym = new_symbol (child_die, this_type, cu);
		  if (SYMBOL_VALUE (sym) < 0)
		    unsigned_enum = 0;

		  if ((num_fields % DW_FIELD_ALLOC_CHUNK) == 0)
		    {
		      fields = (struct field *)
			xrealloc (fields,
				  (num_fields + DW_FIELD_ALLOC_CHUNK)
				  * sizeof (struct field));
		    }

		  FIELD_NAME (fields[num_fields]) = SYMBOL_LINKAGE_NAME (sym);
		  FIELD_TYPE (fields[num_fields]) = NULL;
		  SET_FIELD_BITPOS (fields[num_fields], SYMBOL_VALUE (sym));
		  FIELD_BITSIZE (fields[num_fields]) = 0;

		  num_fields++;
		}
	    }

	  child_die = sibling_die (child_die);
	}

      if (num_fields)
	{
	  TYPE_NFIELDS (this_type) = num_fields;
	  TYPE_FIELDS (this_type) = (struct field *)
	    TYPE_ALLOC (this_type, sizeof (struct field) * num_fields);
	  memcpy (TYPE_FIELDS (this_type), fields,
		  sizeof (struct field) * num_fields);
	  xfree (fields);
	}
      if (unsigned_enum)
	TYPE_UNSIGNED (this_type) = 1;
    }

  new_symbol (die, this_type, cu);
}

/* Extract all information from a DW_TAG_array_type DIE and put it in
   the DIE's type field.  For now, this only handles one dimensional
   arrays.  */

static struct type *
read_array_type (struct die_info *die, struct dwarf2_cu *cu)
{
  struct objfile *objfile = cu->objfile;
  struct die_info *child_die;
  struct type *type = NULL;
  struct type *element_type, *range_type, *index_type;
  struct type **range_types = NULL;
  struct attribute *attr;
  int ndim = 0;
  struct cleanup *back_to;
  char *name;

  element_type = die_type (die, cu);

  /* Irix 6.2 native cc creates array types without children for
     arrays with unspecified length.  */
  if (die->child == NULL)
    {
      index_type = objfile_type (objfile)->builtin_int;
      range_type = create_range_type (NULL, index_type, 0, -1);
      type = create_array_type (NULL, element_type, range_type);
      return set_die_type (die, type, cu);
    }

  back_to = make_cleanup (null_cleanup, NULL);
  child_die = die->child;
  while (child_die && child_die->tag)
    {
      if (child_die->tag == DW_TAG_subrange_type)
	{
	  struct type *child_type = read_type_die (child_die, cu);
          if (child_type != NULL)
            {
	      /* The range type was succesfully read. Save it for
                 the array type creation.  */
              if ((ndim % DW_FIELD_ALLOC_CHUNK) == 0)
                {
                  range_types = (struct type **)
                    xrealloc (range_types, (ndim + DW_FIELD_ALLOC_CHUNK)
                              * sizeof (struct type *));
                  if (ndim == 0)
                    make_cleanup (free_current_contents, &range_types);
	        }
	      range_types[ndim++] = child_type;
            }
	}
      child_die = sibling_die (child_die);
    }

  /* Dwarf2 dimensions are output from left to right, create the
     necessary array types in backwards order.  */

  type = element_type;

  if (read_array_order (die, cu) == DW_ORD_col_major)
    {
      int i = 0;
      while (i < ndim)
	type = create_array_type (NULL, type, range_types[i++]);
    }
  else
    {
      while (ndim-- > 0)
	type = create_array_type (NULL, type, range_types[ndim]);
    }

  /* Understand Dwarf2 support for vector types (like they occur on
     the PowerPC w/ AltiVec).  Gcc just adds another attribute to the
     array type.  This is not part of the Dwarf2/3 standard yet, but a
     custom vendor extension.  The main difference between a regular
     array and the vector variant is that vectors are passed by value
     to functions.  */
  attr = dwarf2_attr (die, DW_AT_GNU_vector, cu);
  if (attr)
    make_vector_type (type);

  name = dwarf2_name (die, cu);
  if (name)
    TYPE_NAME (type) = name;
<<<<<<< HEAD
=======
  
  set_descriptive_type (type, die, cu);
>>>>>>> 302ba51b

  do_cleanups (back_to);

  /* Install the type in the die. */
  return set_die_type (die, type, cu);
}

static enum dwarf_array_dim_ordering
read_array_order (struct die_info *die, struct dwarf2_cu *cu) 
{
  struct attribute *attr;

  attr = dwarf2_attr (die, DW_AT_ordering, cu);

  if (attr) return DW_SND (attr);

  /*
    GNU F77 is a special case, as at 08/2004 array type info is the
    opposite order to the dwarf2 specification, but data is still 
    laid out as per normal fortran.

    FIXME: dsl/2004-8-20: If G77 is ever fixed, this will also need 
    version checking.
  */

  if (cu->language == language_fortran
      && cu->producer && strstr (cu->producer, "GNU F77"))
    {
      return DW_ORD_row_major;
    }

  switch (cu->language_defn->la_array_ordering) 
    {
    case array_column_major:
      return DW_ORD_col_major;
    case array_row_major:
    default:
      return DW_ORD_row_major;
    };
}

/* Extract all information from a DW_TAG_set_type DIE and put it in
   the DIE's type field. */

static struct type *
read_set_type (struct die_info *die, struct dwarf2_cu *cu)
{
  struct type *set_type = create_set_type (NULL, die_type (die, cu));

  return set_die_type (die, set_type, cu);
}

/* First cut: install each common block member as a global variable.  */

static void
read_common_block (struct die_info *die, struct dwarf2_cu *cu)
{
  struct die_info *child_die;
  struct attribute *attr;
  struct symbol *sym;
  CORE_ADDR base = (CORE_ADDR) 0;

  attr = dwarf2_attr (die, DW_AT_location, cu);
  if (attr)
    {
      /* Support the .debug_loc offsets */
      if (attr_form_is_block (attr))
        {
          base = decode_locdesc (DW_BLOCK (attr), cu);
        }
      else if (attr_form_is_section_offset (attr))
        {
	  dwarf2_complex_location_expr_complaint ();
        }
      else
        {
	  dwarf2_invalid_attrib_class_complaint ("DW_AT_location",
						 "common block member");
        }
    }
  if (die->child != NULL)
    {
      child_die = die->child;
      while (child_die && child_die->tag)
	{
	  sym = new_symbol (child_die, NULL, cu);
	  attr = dwarf2_attr (child_die, DW_AT_data_member_location, cu);
	  if (attr)
	    {
	      CORE_ADDR byte_offset = 0;

	      if (attr_form_is_section_offset (attr))
		dwarf2_complex_location_expr_complaint ();
	      else if (attr_form_is_constant (attr))
		byte_offset = dwarf2_get_attr_constant_value (attr, 0);
	      else if (attr_form_is_block (attr))
		byte_offset = decode_locdesc (DW_BLOCK (attr), cu);
	      else
		dwarf2_complex_location_expr_complaint ();

	      SYMBOL_VALUE_ADDRESS (sym) = base + byte_offset;
	      add_symbol_to_list (sym, &global_symbols);
	    }
	  child_die = sibling_die (child_die);
	}
    }
}

/* Create a type for a C++ namespace.  */

static struct type *
read_namespace_type (struct die_info *die, struct dwarf2_cu *cu)
{
  struct objfile *objfile = cu->objfile;
  const char *previous_prefix, *name;
  int is_anonymous;
  struct type *type;

  /* For extensions, reuse the type of the original namespace.  */
  if (dwarf2_attr (die, DW_AT_extension, cu) != NULL)
    {
      struct die_info *ext_die;
      struct dwarf2_cu *ext_cu = cu;
      ext_die = dwarf2_extension (die, &ext_cu);
      type = read_type_die (ext_die, ext_cu);
      return set_die_type (die, type, cu);
    }

  name = namespace_name (die, &is_anonymous, cu);

  /* Now build the name of the current namespace.  */

  previous_prefix = determine_prefix (die, cu);
  if (previous_prefix[0] != '\0')
    name = typename_concat (dwarf2_per_objfile->obstack,
			    previous_prefix, name, cu);

  /* Create the type.  */
  type = init_type (TYPE_CODE_NAMESPACE, 0, 0, NULL,
		    objfile);
  TYPE_NAME (type) = (char *) name;
  TYPE_TAG_NAME (type) = TYPE_NAME (type);

  set_die_type (die, type, cu);

  return type;
}

/* Read a C++ namespace.  */

static void
read_namespace (struct die_info *die, struct dwarf2_cu *cu)
{
  struct objfile *objfile = cu->objfile;
  const char *name;
  int is_anonymous;

  /* Add a symbol associated to this if we haven't seen the namespace
     before.  Also, add a using directive if it's an anonymous
     namespace.  */

  if (dwarf2_attr (die, DW_AT_extension, cu) == NULL)
    {
      struct type *type;

      type = read_type_die (die, cu);
      new_symbol (die, type, cu);

      name = namespace_name (die, &is_anonymous, cu);
      if (is_anonymous)
	{
	  const char *previous_prefix = determine_prefix (die, cu);
	  cp_add_using_directive (previous_prefix, TYPE_NAME (type), NULL,
	                          &objfile->objfile_obstack);
	}
    }

  if (die->child != NULL)
    {
      struct die_info *child_die = die->child;
      
      while (child_die && child_die->tag)
	{
	  process_die (child_die, cu);
	  child_die = sibling_die (child_die);
	}
    }
}

/* Read a Fortran module.  */

static void
read_module (struct die_info *die, struct dwarf2_cu *cu)
{
  struct die_info *child_die = die->child;

  /* FIXME: Support the separate Fortran module namespaces.  */

  while (child_die && child_die->tag)
    {
      process_die (child_die, cu);
      child_die = sibling_die (child_die);
    }
}

/* Return the name of the namespace represented by DIE.  Set
   *IS_ANONYMOUS to tell whether or not the namespace is an anonymous
   namespace.  */

static const char *
namespace_name (struct die_info *die, int *is_anonymous, struct dwarf2_cu *cu)
{
  struct die_info *current_die;
  const char *name = NULL;

  /* Loop through the extensions until we find a name.  */

  for (current_die = die;
       current_die != NULL;
       current_die = dwarf2_extension (die, &cu))
    {
      name = dwarf2_name (current_die, cu);
      if (name != NULL)
	break;
    }

  /* Is it an anonymous namespace?  */

  *is_anonymous = (name == NULL);
  if (*is_anonymous)
    name = "(anonymous namespace)";

  return name;
}

/* Extract all information from a DW_TAG_pointer_type DIE and add to
   the user defined type vector.  */

static struct type *
read_tag_pointer_type (struct die_info *die, struct dwarf2_cu *cu)
{
  struct gdbarch *gdbarch = get_objfile_arch (cu->objfile);
  struct comp_unit_head *cu_header = &cu->header;
  struct type *type;
  struct attribute *attr_byte_size;
  struct attribute *attr_address_class;
  int byte_size, addr_class;

  type = lookup_pointer_type (die_type (die, cu));

  attr_byte_size = dwarf2_attr (die, DW_AT_byte_size, cu);
  if (attr_byte_size)
    byte_size = DW_UNSND (attr_byte_size);
  else
    byte_size = cu_header->addr_size;

  attr_address_class = dwarf2_attr (die, DW_AT_address_class, cu);
  if (attr_address_class)
    addr_class = DW_UNSND (attr_address_class);
  else
    addr_class = DW_ADDR_none;

  /* If the pointer size or address class is different than the
     default, create a type variant marked as such and set the
     length accordingly.  */
  if (TYPE_LENGTH (type) != byte_size || addr_class != DW_ADDR_none)
    {
      if (gdbarch_address_class_type_flags_p (gdbarch))
	{
	  int type_flags;

	  type_flags = gdbarch_address_class_type_flags
			 (gdbarch, byte_size, addr_class);
	  gdb_assert ((type_flags & ~TYPE_INSTANCE_FLAG_ADDRESS_CLASS_ALL)
		      == 0);
	  type = make_type_with_address_space (type, type_flags);
	}
      else if (TYPE_LENGTH (type) != byte_size)
	{
	  complaint (&symfile_complaints, _("invalid pointer size %d"), byte_size);
	}
      else {
	/* Should we also complain about unhandled address classes?  */
      }
    }

  TYPE_LENGTH (type) = byte_size;
  return set_die_type (die, type, cu);
}

/* Extract all information from a DW_TAG_ptr_to_member_type DIE and add to
   the user defined type vector.  */

static struct type *
read_tag_ptr_to_member_type (struct die_info *die, struct dwarf2_cu *cu)
{
  struct objfile *objfile = cu->objfile;
  struct type *type;
  struct type *to_type;
  struct type *domain;

  to_type = die_type (die, cu);
  domain = die_containing_type (die, cu);

  if (TYPE_CODE (check_typedef (to_type)) == TYPE_CODE_METHOD)
    type = lookup_methodptr_type (to_type);
  else
    type = lookup_memberptr_type (to_type, domain);

  return set_die_type (die, type, cu);
}

/* Extract all information from a DW_TAG_reference_type DIE and add to
   the user defined type vector.  */

static struct type *
read_tag_reference_type (struct die_info *die, struct dwarf2_cu *cu)
{
  struct comp_unit_head *cu_header = &cu->header;
  struct type *type;
  struct attribute *attr;

  type = lookup_reference_type (die_type (die, cu));
  attr = dwarf2_attr (die, DW_AT_byte_size, cu);
  if (attr)
    {
      TYPE_LENGTH (type) = DW_UNSND (attr);
    }
  else
    {
      TYPE_LENGTH (type) = cu_header->addr_size;
    }
  return set_die_type (die, type, cu);
}

static struct type *
read_tag_const_type (struct die_info *die, struct dwarf2_cu *cu)
{
  struct type *base_type, *cv_type;

  base_type = die_type (die, cu);
  cv_type = make_cv_type (1, TYPE_VOLATILE (base_type), base_type, 0);
  return set_die_type (die, cv_type, cu);
}

static struct type *
read_tag_volatile_type (struct die_info *die, struct dwarf2_cu *cu)
{
  struct type *base_type, *cv_type;

  base_type = die_type (die, cu);
  cv_type = make_cv_type (TYPE_CONST (base_type), 1, base_type, 0);
  return set_die_type (die, cv_type, cu);
}

/* Extract all information from a DW_TAG_string_type DIE and add to
   the user defined type vector.  It isn't really a user defined type,
   but it behaves like one, with other DIE's using an AT_user_def_type
   attribute to reference it.  */

static struct type *
read_tag_string_type (struct die_info *die, struct dwarf2_cu *cu)
{
  struct objfile *objfile = cu->objfile;
  struct gdbarch *gdbarch = get_objfile_arch (objfile);
  struct type *type, *range_type, *index_type, *char_type;
  struct attribute *attr;
  unsigned int length;

  attr = dwarf2_attr (die, DW_AT_string_length, cu);
  if (attr)
    {
      length = DW_UNSND (attr);
    }
  else
    {
      /* check for the DW_AT_byte_size attribute */
      attr = dwarf2_attr (die, DW_AT_byte_size, cu);
      if (attr)
        {
          length = DW_UNSND (attr);
        }
      else
        {
          length = 1;
        }
    }

  index_type = objfile_type (objfile)->builtin_int;
  range_type = create_range_type (NULL, index_type, 1, length);
  char_type = language_string_char_type (cu->language_defn, gdbarch);
  type = create_string_type (NULL, char_type, range_type);

  return set_die_type (die, type, cu);
}

/* Handle DIES due to C code like:

   struct foo
   {
   int (*funcp)(int a, long l);
   int b;
   };

   ('funcp' generates a DW_TAG_subroutine_type DIE)
 */

static struct type *
read_subroutine_type (struct die_info *die, struct dwarf2_cu *cu)
{
  struct type *type;		/* Type that this function returns */
  struct type *ftype;		/* Function that returns above type */
  struct attribute *attr;

  type = die_type (die, cu);
  ftype = lookup_function_type (type);

  /* All functions in C++, Pascal and Java have prototypes.  */
  attr = dwarf2_attr (die, DW_AT_prototyped, cu);
  if ((attr && (DW_UNSND (attr) != 0))
      || cu->language == language_cplus
      || cu->language == language_java
      || cu->language == language_pascal)
    TYPE_PROTOTYPED (ftype) = 1;

  /* Store the calling convention in the type if it's available in
     the subroutine die.  Otherwise set the calling convention to
     the default value DW_CC_normal.  */
  attr = dwarf2_attr (die, DW_AT_calling_convention, cu);
  TYPE_CALLING_CONVENTION (ftype) = attr ? DW_UNSND (attr) : DW_CC_normal;

<<<<<<< HEAD
=======
  /* We need to add the subroutine type to the die immediately so
     we don't infinitely recurse when dealing with parameters
     declared as the same subroutine type. */
  set_die_type (die, ftype, cu);
  
>>>>>>> 302ba51b
  if (die->child != NULL)
    {
      struct die_info *child_die;
      int nparams = 0;
      int iparams = 0;

      /* Count the number of parameters.
         FIXME: GDB currently ignores vararg functions, but knows about
         vararg member functions.  */
      child_die = die->child;
      while (child_die && child_die->tag)
	{
	  if (child_die->tag == DW_TAG_formal_parameter)
	    nparams++;
	  else if (child_die->tag == DW_TAG_unspecified_parameters)
	    TYPE_VARARGS (ftype) = 1;
	  child_die = sibling_die (child_die);
	}

      /* Allocate storage for parameters and fill them in.  */
      TYPE_NFIELDS (ftype) = nparams;
      TYPE_FIELDS (ftype) = (struct field *)
	TYPE_ZALLOC (ftype, nparams * sizeof (struct field));

      child_die = die->child;
      while (child_die && child_die->tag)
	{
	  if (child_die->tag == DW_TAG_formal_parameter)
	    {
	      /* Dwarf2 has no clean way to discern C++ static and non-static
	         member functions. G++ helps GDB by marking the first
	         parameter for non-static member functions (which is the
	         this pointer) as artificial. We pass this information
	         to dwarf2_add_member_fn via TYPE_FIELD_ARTIFICIAL.  */
	      attr = dwarf2_attr (child_die, DW_AT_artificial, cu);
	      if (attr)
		TYPE_FIELD_ARTIFICIAL (ftype, iparams) = DW_UNSND (attr);
	      else
		TYPE_FIELD_ARTIFICIAL (ftype, iparams) = 0;
	      TYPE_FIELD_TYPE (ftype, iparams) = die_type (child_die, cu);
	      iparams++;
	    }
	  child_die = sibling_die (child_die);
	}
    }

  return ftype;
}

static struct type *
read_typedef (struct die_info *die, struct dwarf2_cu *cu)
{
  struct objfile *objfile = cu->objfile;
  struct attribute *attr;
  const char *name = NULL;
  struct type *this_type;

  name = dwarf2_full_name (NULL, die, cu);
  this_type = init_type (TYPE_CODE_TYPEDEF, 0,
			 TYPE_FLAG_TARGET_STUB, NULL, objfile);
  TYPE_NAME (this_type) = (char *) name;
  set_die_type (die, this_type, cu);
  TYPE_TARGET_TYPE (this_type) = die_type (die, cu);
  return this_type;
}

/* Find a representation of a given base type and install
   it in the TYPE field of the die.  */

static struct type *
read_base_type (struct die_info *die, struct dwarf2_cu *cu)
{
  struct objfile *objfile = cu->objfile;
  struct type *type;
  struct attribute *attr;
  int encoding = 0, size = 0;
  char *name;
  enum type_code code = TYPE_CODE_INT;
  int type_flags = 0;
  struct type *target_type = NULL;

  attr = dwarf2_attr (die, DW_AT_encoding, cu);
  if (attr)
    {
      encoding = DW_UNSND (attr);
    }
  attr = dwarf2_attr (die, DW_AT_byte_size, cu);
  if (attr)
    {
      size = DW_UNSND (attr);
    }
  name = dwarf2_name (die, cu);
  if (!name)
    {
      complaint (&symfile_complaints,
		 _("DW_AT_name missing from DW_TAG_base_type"));
    }

  switch (encoding)
    {
      case DW_ATE_address:
	/* Turn DW_ATE_address into a void * pointer.  */
	code = TYPE_CODE_PTR;
	type_flags |= TYPE_FLAG_UNSIGNED;
	target_type = init_type (TYPE_CODE_VOID, 1, 0, NULL, objfile);
	break;
      case DW_ATE_boolean:
	code = TYPE_CODE_BOOL;
	type_flags |= TYPE_FLAG_UNSIGNED;
	break;
      case DW_ATE_complex_float:
	code = TYPE_CODE_COMPLEX;
	target_type = init_type (TYPE_CODE_FLT, size / 2, 0, NULL, objfile);
	break;
      case DW_ATE_decimal_float:
	code = TYPE_CODE_DECFLOAT;
	break;
      case DW_ATE_float:
	code = TYPE_CODE_FLT;
	break;
      case DW_ATE_signed:
	break;
      case DW_ATE_unsigned:
	type_flags |= TYPE_FLAG_UNSIGNED;
	break;
      case DW_ATE_signed_char:
	if (cu->language == language_ada || cu->language == language_m2 
	    || cu->language == language_pascal)
	  code = TYPE_CODE_CHAR;
	break;
      case DW_ATE_unsigned_char:
	if (cu->language == language_ada || cu->language == language_m2
	    || cu->language == language_pascal)
	  code = TYPE_CODE_CHAR;
	type_flags |= TYPE_FLAG_UNSIGNED;
	break;
      default:
	complaint (&symfile_complaints, _("unsupported DW_AT_encoding: '%s'"),
		   dwarf_type_encoding_name (encoding));
	break;
    }

  type = init_type (code, size, type_flags, NULL, objfile);
  TYPE_NAME (type) = name;
  TYPE_TARGET_TYPE (type) = target_type;

  if (name && strcmp (name, "char") == 0)
    TYPE_NOSIGN (type) = 1;

  return set_die_type (die, type, cu);
}

/* Read the given DW_AT_subrange DIE.  */

static struct type *
read_subrange_type (struct die_info *die, struct dwarf2_cu *cu)
{
  struct gdbarch *gdbarch = get_objfile_arch (cu->objfile);
  struct type *base_type;
  struct type *range_type;
  struct attribute *attr;
  LONGEST low = 0;
  LONGEST high = -1;
  char *name;
<<<<<<< HEAD

=======
  LONGEST negative_mask;
  
>>>>>>> 302ba51b
  base_type = die_type (die, cu);
  if (TYPE_CODE (base_type) == TYPE_CODE_VOID)
    {
      complaint (&symfile_complaints,
                _("DW_AT_type missing from DW_TAG_subrange_type"));
      base_type
	= init_type (TYPE_CODE_INT, gdbarch_addr_bit (gdbarch) / 8,
		     0, NULL, cu->objfile);
    }

  if (cu->language == language_fortran)
    { 
      /* FORTRAN implies a lower bound of 1, if not given.  */
      low = 1;
    }

  /* FIXME: For variable sized arrays either of these could be
     a variable rather than a constant value.  We'll allow it,
     but we don't know how to handle it.  */
  attr = dwarf2_attr (die, DW_AT_lower_bound, cu);
  if (attr)
    low = dwarf2_get_attr_constant_value (attr, 0);

  attr = dwarf2_attr (die, DW_AT_upper_bound, cu);
  if (attr)
    {       
      if (attr->form == DW_FORM_block1)
        {
          /* GCC encodes arrays with unspecified or dynamic length
             with a DW_FORM_block1 attribute.
             FIXME: GDB does not yet know how to handle dynamic
             arrays properly, treat them as arrays with unspecified
             length for now.

             FIXME: jimb/2003-09-22: GDB does not really know
             how to handle arrays of unspecified length
             either; we just represent them as zero-length
             arrays.  Choose an appropriate upper bound given
             the lower bound we've computed above.  */
          high = low - 1;
        }
      else
        high = dwarf2_get_attr_constant_value (attr, 1);
    }

  negative_mask = 
    (LONGEST) -1 << (TYPE_LENGTH (base_type) * TARGET_CHAR_BIT - 1);
  if (!TYPE_UNSIGNED (base_type) && (low & negative_mask))
    low |= negative_mask;
  if (!TYPE_UNSIGNED (base_type) && (high & negative_mask))
    high |= negative_mask;

  range_type = create_range_type (NULL, base_type, low, high);

  name = dwarf2_name (die, cu);
  if (name)
    TYPE_NAME (range_type) = name;

  attr = dwarf2_attr (die, DW_AT_byte_size, cu);
  if (attr)
    TYPE_LENGTH (range_type) = DW_UNSND (attr);

  set_descriptive_type (range_type, die, cu);

  return set_die_type (die, range_type, cu);
}

static struct type *
read_unspecified_type (struct die_info *die, struct dwarf2_cu *cu)
{
  struct type *type;

  /* For now, we only support the C meaning of an unspecified type: void.  */

  type = init_type (TYPE_CODE_VOID, 0, 0, NULL, cu->objfile);
  TYPE_NAME (type) = dwarf2_name (die, cu);

  return set_die_type (die, type, cu);
}

/* Trivial hash function for die_info: the hash value of a DIE
   is its offset in .debug_info for this objfile.  */

static hashval_t
die_hash (const void *item)
{
  const struct die_info *die = item;
  return die->offset;
}

/* Trivial comparison function for die_info structures: two DIEs
   are equal if they have the same offset.  */

static int
die_eq (const void *item_lhs, const void *item_rhs)
{
  const struct die_info *die_lhs = item_lhs;
  const struct die_info *die_rhs = item_rhs;
  return die_lhs->offset == die_rhs->offset;
}

<<<<<<< HEAD
/* Initialize a die_reader_specs struct from a dwarf2_cu struct.  */

static void
init_cu_die_reader (struct die_reader_specs *reader,
		    struct dwarf2_cu *cu)
{
  reader->abfd = cu->objfile->obfd;
  reader->cu = cu;
  if (cu->per_cu->from_debug_types)
    {
        gdb_assert (dwarf2_per_objfile->types.readin);
	reader->buffer = dwarf2_per_objfile->types.buffer;
    }
  else
    {
      gdb_assert (dwarf2_per_objfile->info.readin);
      reader->buffer = dwarf2_per_objfile->info.buffer;
    }
}

=======
>>>>>>> 302ba51b
/* Read a whole compilation unit into a linked list of dies.  */

static struct die_info *
read_comp_unit (gdb_byte *info_ptr, struct dwarf2_cu *cu)
{
  struct die_reader_specs reader_specs;

  gdb_assert (cu->die_hash == NULL);
  cu->die_hash
    = htab_create_alloc_ex (cu->header.length / 12,
			    die_hash,
			    die_eq,
			    NULL,
			    &cu->comp_unit_obstack,
			    hashtab_obstack_allocate,
			    dummy_obstack_deallocate);

  init_cu_die_reader (&reader_specs, cu);

  return read_die_and_children (&reader_specs, info_ptr, &info_ptr, NULL);
}

/* Main entry point for reading a DIE and all children.
   Read the DIE and dump it if requested.  */

static struct die_info *
read_die_and_children (const struct die_reader_specs *reader,
		       gdb_byte *info_ptr,
		       gdb_byte **new_info_ptr,
		       struct die_info *parent)
{
  struct die_info *result = read_die_and_children_1 (reader, info_ptr,
						     new_info_ptr, parent);

  if (dwarf2_die_debug)
    {
      fprintf_unfiltered (gdb_stdlog,
			  "\nRead die from %s of %s:\n",
			  reader->buffer == dwarf2_per_objfile->info.buffer
			  ? ".debug_info"
			  : reader->buffer == dwarf2_per_objfile->types.buffer
			  ? ".debug_types"
			  : "unknown section",
			  reader->abfd->filename);
      dump_die (result, dwarf2_die_debug);
    }

  return result;
}

/* Read a single die and all its descendents.  Set the die's sibling
   field to NULL; set other fields in the die correctly, and set all
   of the descendents' fields correctly.  Set *NEW_INFO_PTR to the
   location of the info_ptr after reading all of those dies.  PARENT
   is the parent of the die in question.  */

static struct die_info *
read_die_and_children_1 (const struct die_reader_specs *reader,
			 gdb_byte *info_ptr,
			 gdb_byte **new_info_ptr,
			 struct die_info *parent)
{
  struct die_info *die;
  gdb_byte *cur_ptr;
  int has_children;

  cur_ptr = read_full_die (reader, &die, info_ptr, &has_children);
  if (die == NULL)
    {
      *new_info_ptr = cur_ptr;
      return NULL;
    }
  store_in_ref_table (die, reader->cu);

  if (has_children)
    die->child = read_die_and_siblings (reader, cur_ptr, new_info_ptr, die);
  else
    {
      die->child = NULL;
      *new_info_ptr = cur_ptr;
    }

  die->sibling = NULL;
  die->parent = parent;
  return die;
}

/* Read a die, all of its descendents, and all of its siblings; set
   all of the fields of all of the dies correctly.  Arguments are as
   in read_die_and_children.  */

static struct die_info *
read_die_and_siblings (const struct die_reader_specs *reader,
		       gdb_byte *info_ptr,
		       gdb_byte **new_info_ptr,
		       struct die_info *parent)
{
  struct die_info *first_die, *last_sibling;
  gdb_byte *cur_ptr;

  cur_ptr = info_ptr;
  first_die = last_sibling = NULL;

  while (1)
    {
      struct die_info *die
	= read_die_and_children_1 (reader, cur_ptr, &cur_ptr, parent);

      if (die == NULL)
	{
	  *new_info_ptr = cur_ptr;
	  return first_die;
	}

      if (!first_die)
	first_die = die;
      else
	last_sibling->sibling = die;

      last_sibling = die;
    }
}

/* Read the die from the .debug_info section buffer.  Set DIEP to
   point to a newly allocated die with its information, except for its
   child, sibling, and parent fields.  Set HAS_CHILDREN to tell
   whether the die has children or not.  */

static gdb_byte *
read_full_die (const struct die_reader_specs *reader,
	       struct die_info **diep, gdb_byte *info_ptr,
	       int *has_children)
{
  unsigned int abbrev_number, bytes_read, i, offset;
  struct abbrev_info *abbrev;
  struct die_info *die;
  struct dwarf2_cu *cu = reader->cu;
  bfd *abfd = reader->abfd;

  offset = info_ptr - reader->buffer;
  abbrev_number = read_unsigned_leb128 (abfd, info_ptr, &bytes_read);
  info_ptr += bytes_read;
  if (!abbrev_number)
    {
      *diep = NULL;
      *has_children = 0;
      return info_ptr;
    }

  abbrev = dwarf2_lookup_abbrev (abbrev_number, cu);
  if (!abbrev)
    error (_("Dwarf Error: could not find abbrev number %d [in module %s]"),
	   abbrev_number,
	   bfd_get_filename (abfd));

  die = dwarf_alloc_die (cu, abbrev->num_attrs);
  die->offset = offset;
  die->tag = abbrev->tag;
  die->abbrev = abbrev_number;

  die->num_attrs = abbrev->num_attrs;

  for (i = 0; i < abbrev->num_attrs; ++i)
    info_ptr = read_attribute (&die->attrs[i], &abbrev->attrs[i],
			       abfd, info_ptr, cu);

  *diep = die;
  *has_children = abbrev->has_children;
  return info_ptr;
}

/* In DWARF version 2, the description of the debugging information is
   stored in a separate .debug_abbrev section.  Before we read any
   dies from a section we read in all abbreviations and install them
   in a hash table.  This function also sets flags in CU describing
   the data found in the abbrev table.  */

static void
dwarf2_read_abbrevs (bfd *abfd, struct dwarf2_cu *cu)
{
  struct comp_unit_head *cu_header = &cu->header;
  gdb_byte *abbrev_ptr;
  struct abbrev_info *cur_abbrev;
  unsigned int abbrev_number, bytes_read, abbrev_name;
  unsigned int abbrev_form, hash_number;
  struct attr_abbrev *cur_attrs;
  unsigned int allocated_attrs;

  /* Initialize dwarf2 abbrevs */
  obstack_init (&cu->abbrev_obstack);
  cu->dwarf2_abbrevs = obstack_alloc (&cu->abbrev_obstack,
				      (ABBREV_HASH_SIZE
				       * sizeof (struct abbrev_info *)));
  memset (cu->dwarf2_abbrevs, 0,
          ABBREV_HASH_SIZE * sizeof (struct abbrev_info *));

  dwarf2_read_section (dwarf2_per_objfile->objfile,
		       &dwarf2_per_objfile->abbrev);
  abbrev_ptr = dwarf2_per_objfile->abbrev.buffer + cu_header->abbrev_offset;
  abbrev_number = read_unsigned_leb128 (abfd, abbrev_ptr, &bytes_read);
  abbrev_ptr += bytes_read;

  allocated_attrs = ATTR_ALLOC_CHUNK;
  cur_attrs = xmalloc (allocated_attrs * sizeof (struct attr_abbrev));

  /* loop until we reach an abbrev number of 0 */
  while (abbrev_number)
    {
      cur_abbrev = dwarf_alloc_abbrev (cu);

      /* read in abbrev header */
      cur_abbrev->number = abbrev_number;
      cur_abbrev->tag = read_unsigned_leb128 (abfd, abbrev_ptr, &bytes_read);
      abbrev_ptr += bytes_read;
      cur_abbrev->has_children = read_1_byte (abfd, abbrev_ptr);
      abbrev_ptr += 1;

      if (cur_abbrev->tag == DW_TAG_namespace)
	cu->has_namespace_info = 1;

      /* now read in declarations */
      abbrev_name = read_unsigned_leb128 (abfd, abbrev_ptr, &bytes_read);
      abbrev_ptr += bytes_read;
      abbrev_form = read_unsigned_leb128 (abfd, abbrev_ptr, &bytes_read);
      abbrev_ptr += bytes_read;
      while (abbrev_name)
	{
	  if (cur_abbrev->num_attrs == allocated_attrs)
	    {
	      allocated_attrs += ATTR_ALLOC_CHUNK;
	      cur_attrs
		= xrealloc (cur_attrs, (allocated_attrs
					* sizeof (struct attr_abbrev)));
	    }

	  /* Record whether this compilation unit might have
	     inter-compilation-unit references.  If we don't know what form
	     this attribute will have, then it might potentially be a
	     DW_FORM_ref_addr, so we conservatively expect inter-CU
	     references.  */

	  if (abbrev_form == DW_FORM_ref_addr
	      || abbrev_form == DW_FORM_indirect)
	    cu->has_form_ref_addr = 1;

	  cur_attrs[cur_abbrev->num_attrs].name = abbrev_name;
	  cur_attrs[cur_abbrev->num_attrs++].form = abbrev_form;
	  abbrev_name = read_unsigned_leb128 (abfd, abbrev_ptr, &bytes_read);
	  abbrev_ptr += bytes_read;
	  abbrev_form = read_unsigned_leb128 (abfd, abbrev_ptr, &bytes_read);
	  abbrev_ptr += bytes_read;
	}

      cur_abbrev->attrs = obstack_alloc (&cu->abbrev_obstack,
					 (cur_abbrev->num_attrs
					  * sizeof (struct attr_abbrev)));
      memcpy (cur_abbrev->attrs, cur_attrs,
	      cur_abbrev->num_attrs * sizeof (struct attr_abbrev));

      hash_number = abbrev_number % ABBREV_HASH_SIZE;
      cur_abbrev->next = cu->dwarf2_abbrevs[hash_number];
      cu->dwarf2_abbrevs[hash_number] = cur_abbrev;

      /* Get next abbreviation.
         Under Irix6 the abbreviations for a compilation unit are not
         always properly terminated with an abbrev number of 0.
         Exit loop if we encounter an abbreviation which we have
         already read (which means we are about to read the abbreviations
         for the next compile unit) or if the end of the abbreviation
         table is reached.  */
      if ((unsigned int) (abbrev_ptr - dwarf2_per_objfile->abbrev.buffer)
	  >= dwarf2_per_objfile->abbrev.size)
	break;
      abbrev_number = read_unsigned_leb128 (abfd, abbrev_ptr, &bytes_read);
      abbrev_ptr += bytes_read;
      if (dwarf2_lookup_abbrev (abbrev_number, cu) != NULL)
	break;
    }

  xfree (cur_attrs);
}

/* Release the memory used by the abbrev table for a compilation unit.  */

static void
dwarf2_free_abbrev_table (void *ptr_to_cu)
{
  struct dwarf2_cu *cu = ptr_to_cu;

  obstack_free (&cu->abbrev_obstack, NULL);
  cu->dwarf2_abbrevs = NULL;
}

/* Lookup an abbrev_info structure in the abbrev hash table.  */

static struct abbrev_info *
dwarf2_lookup_abbrev (unsigned int number, struct dwarf2_cu *cu)
{
  unsigned int hash_number;
  struct abbrev_info *abbrev;

  hash_number = number % ABBREV_HASH_SIZE;
  abbrev = cu->dwarf2_abbrevs[hash_number];

  while (abbrev)
    {
      if (abbrev->number == number)
	return abbrev;
      else
	abbrev = abbrev->next;
    }
  return NULL;
}

/* Returns nonzero if TAG represents a type that we might generate a partial
   symbol for.  */

static int
is_type_tag_for_partial (int tag)
{
  switch (tag)
    {
#if 0
    /* Some types that would be reasonable to generate partial symbols for,
       that we don't at present.  */
    case DW_TAG_array_type:
    case DW_TAG_file_type:
    case DW_TAG_ptr_to_member_type:
    case DW_TAG_set_type:
    case DW_TAG_string_type:
    case DW_TAG_subroutine_type:
#endif
    case DW_TAG_base_type:
    case DW_TAG_class_type:
    case DW_TAG_interface_type:
    case DW_TAG_enumeration_type:
    case DW_TAG_structure_type:
    case DW_TAG_subrange_type:
    case DW_TAG_typedef:
    case DW_TAG_union_type:
      return 1;
    default:
      return 0;
    }
}

/* Load all DIEs that are interesting for partial symbols into memory.  */

static struct partial_die_info *
load_partial_dies (bfd *abfd, gdb_byte *buffer, gdb_byte *info_ptr,
		   int building_psymtab, struct dwarf2_cu *cu)
{
  struct partial_die_info *part_die;
  struct partial_die_info *parent_die, *last_die, *first_die = NULL;
  struct abbrev_info *abbrev;
  unsigned int bytes_read;
  unsigned int load_all = 0;

  int nesting_level = 1;

  parent_die = NULL;
  last_die = NULL;

  if (cu->per_cu && cu->per_cu->load_all_dies)
    load_all = 1;

  cu->partial_dies
    = htab_create_alloc_ex (cu->header.length / 12,
			    partial_die_hash,
			    partial_die_eq,
			    NULL,
			    &cu->comp_unit_obstack,
			    hashtab_obstack_allocate,
			    dummy_obstack_deallocate);

  part_die = obstack_alloc (&cu->comp_unit_obstack,
			    sizeof (struct partial_die_info));

  while (1)
    {
      abbrev = peek_die_abbrev (info_ptr, &bytes_read, cu);

      /* A NULL abbrev means the end of a series of children.  */
      if (abbrev == NULL)
	{
	  if (--nesting_level == 0)
	    {
	      /* PART_DIE was probably the last thing allocated on the
		 comp_unit_obstack, so we could call obstack_free
		 here.  We don't do that because the waste is small,
		 and will be cleaned up when we're done with this
		 compilation unit.  This way, we're also more robust
		 against other users of the comp_unit_obstack.  */
	      return first_die;
	    }
	  info_ptr += bytes_read;
	  last_die = parent_die;
	  parent_die = parent_die->die_parent;
	  continue;
	}

      /* Check whether this DIE is interesting enough to save.  Normally
	 we would not be interested in members here, but there may be
	 later variables referencing them via DW_AT_specification (for
	 static members).  */
      if (!load_all
	  && !is_type_tag_for_partial (abbrev->tag)
	  && abbrev->tag != DW_TAG_enumerator
	  && abbrev->tag != DW_TAG_subprogram
	  && abbrev->tag != DW_TAG_lexical_block
	  && abbrev->tag != DW_TAG_variable
	  && abbrev->tag != DW_TAG_namespace
	  && abbrev->tag != DW_TAG_member)
	{
	  /* Otherwise we skip to the next sibling, if any.  */
	  info_ptr = skip_one_die (buffer, info_ptr + bytes_read, abbrev, cu);
	  continue;
	}

      info_ptr = read_partial_die (part_die, abbrev, bytes_read, abfd,
				   buffer, info_ptr, cu);

      /* This two-pass algorithm for processing partial symbols has a
	 high cost in cache pressure.  Thus, handle some simple cases
	 here which cover the majority of C partial symbols.  DIEs
	 which neither have specification tags in them, nor could have
	 specification tags elsewhere pointing at them, can simply be
	 processed and discarded.

	 This segment is also optional; scan_partial_symbols and
	 add_partial_symbol will handle these DIEs if we chain
	 them in normally.  When compilers which do not emit large
	 quantities of duplicate debug information are more common,
	 this code can probably be removed.  */

      /* Any complete simple types at the top level (pretty much all
	 of them, for a language without namespaces), can be processed
	 directly.  */
      if (parent_die == NULL
	  && part_die->has_specification == 0
	  && part_die->is_declaration == 0
	  && (part_die->tag == DW_TAG_typedef
	      || part_die->tag == DW_TAG_base_type
	      || part_die->tag == DW_TAG_subrange_type))
	{
	  if (building_psymtab && part_die->name != NULL)
<<<<<<< HEAD
	    add_psymbol_to_list_full (dwarf2_per_objfile->psyms,
				      part_die->name, strlen (part_die->name),
				      VAR_DOMAIN, LOC_TYPEDEF,
				      0, (CORE_ADDR) 0, cu->language,
				      cu->objfile, 0);
=======
	    add_psymbol_to_list (part_die->name, strlen (part_die->name), 0,
				 VAR_DOMAIN, LOC_TYPEDEF,
				 &cu->objfile->static_psymbols,
				 0, (CORE_ADDR) 0, cu->language, cu->objfile);
>>>>>>> 302ba51b
	  info_ptr = locate_pdi_sibling (part_die, buffer, info_ptr, abfd, cu);
	  continue;
	}

      /* If we're at the second level, and we're an enumerator, and
	 our parent has no specification (meaning possibly lives in a
	 namespace elsewhere), then we can add the partial symbol now
	 instead of queueing it.  */
      if (part_die->tag == DW_TAG_enumerator
	  && parent_die != NULL
	  && parent_die->die_parent == NULL
	  && parent_die->tag == DW_TAG_enumeration_type
	  && parent_die->has_specification == 0)
	{
	  if (part_die->name == NULL)
	    complaint (&symfile_complaints, _("malformed enumerator DIE ignored"));
	  else if (building_psymtab)
<<<<<<< HEAD
	    add_psymbol_to_list_full (dwarf2_per_objfile->psyms,
				      part_die->name, strlen (part_die->name),
				      VAR_DOMAIN, LOC_CONST,
				      0, (CORE_ADDR) 0, cu->language,
				      cu->objfile,
				      (cu->language == language_cplus
				       || cu->language == language_java));
=======
	    add_psymbol_to_list (part_die->name, strlen (part_die->name), 0,
				 VAR_DOMAIN, LOC_CONST,
				 (cu->language == language_cplus
				  || cu->language == language_java)
				 ? &cu->objfile->global_psymbols
				 : &cu->objfile->static_psymbols,
				 0, (CORE_ADDR) 0, cu->language, cu->objfile);
>>>>>>> 302ba51b

	  info_ptr = locate_pdi_sibling (part_die, buffer, info_ptr, abfd, cu);
	  continue;
	}

      /* We'll save this DIE so link it in.  */
      part_die->die_parent = parent_die;
      part_die->die_sibling = NULL;
      part_die->die_child = NULL;

      if (last_die && last_die == parent_die)
	last_die->die_child = part_die;
      else if (last_die)
	last_die->die_sibling = part_die;

      last_die = part_die;

      if (first_die == NULL)
	first_die = part_die;

      /* Maybe add the DIE to the hash table.  Not all DIEs that we
	 find interesting need to be in the hash table, because we
	 also have the parent/sibling/child chains; only those that we
	 might refer to by offset later during partial symbol reading.

	 For now this means things that might have be the target of a
	 DW_AT_specification, DW_AT_abstract_origin, or
	 DW_AT_extension.  DW_AT_extension will refer only to
	 namespaces; DW_AT_abstract_origin refers to functions (and
	 many things under the function DIE, but we do not recurse
	 into function DIEs during partial symbol reading) and
	 possibly variables as well; DW_AT_specification refers to
	 declarations.  Declarations ought to have the DW_AT_declaration
	 flag.  It happens that GCC forgets to put it in sometimes, but
	 only for functions, not for types.

	 Adding more things than necessary to the hash table is harmless
	 except for the performance cost.  Adding too few will result in
	 wasted time in find_partial_die, when we reread the compilation
	 unit with load_all_dies set.  */

      if (load_all
	  || abbrev->tag == DW_TAG_subprogram
	  || abbrev->tag == DW_TAG_variable
	  || abbrev->tag == DW_TAG_namespace
	  || part_die->is_declaration)
	{
	  void **slot;

	  slot = htab_find_slot_with_hash (cu->partial_dies, part_die,
					   part_die->offset, INSERT);
	  *slot = part_die;
	}

      part_die = obstack_alloc (&cu->comp_unit_obstack,
				sizeof (struct partial_die_info));

      /* For some DIEs we want to follow their children (if any).  For C
	 we have no reason to follow the children of structures; for other
	 languages we have to, both so that we can get at method physnames
	 to infer fully qualified class names, and for DW_AT_specification.

	 For Ada, we need to scan the children of subprograms and lexical
	 blocks as well because Ada allows the definition of nested
	 entities that could be interesting for the debugger, such as
	 nested subprograms for instance.  */
      if (last_die->has_children
	  && (load_all
	      || last_die->tag == DW_TAG_namespace
	      || last_die->tag == DW_TAG_enumeration_type
	      || (cu->language != language_c
		  && (last_die->tag == DW_TAG_class_type
		      || last_die->tag == DW_TAG_interface_type
		      || last_die->tag == DW_TAG_structure_type
		      || last_die->tag == DW_TAG_union_type))
	      || (cu->language == language_ada
		  && (last_die->tag == DW_TAG_subprogram
		      || last_die->tag == DW_TAG_lexical_block))))
	{
	  nesting_level++;
	  parent_die = last_die;
	  continue;
	}

      /* Otherwise we skip to the next sibling, if any.  */
      info_ptr = locate_pdi_sibling (last_die, buffer, info_ptr, abfd, cu);

      /* Back to the top, do it again.  */
    }
}

/* Read a minimal amount of information into the minimal die structure.  */

static gdb_byte *
read_partial_die (struct partial_die_info *part_die,
		  struct abbrev_info *abbrev,
		  unsigned int abbrev_len, bfd *abfd,
		  gdb_byte *buffer, gdb_byte *info_ptr,
		  struct dwarf2_cu *cu)
{
  unsigned int bytes_read, i;
  struct attribute attr;
  int has_low_pc_attr = 0;
  int has_high_pc_attr = 0;

  memset (part_die, 0, sizeof (struct partial_die_info));

  part_die->offset = info_ptr - buffer;

  info_ptr += abbrev_len;

  if (abbrev == NULL)
    return info_ptr;

  part_die->tag = abbrev->tag;
  part_die->has_children = abbrev->has_children;

  for (i = 0; i < abbrev->num_attrs; ++i)
    {
      info_ptr = read_attribute (&attr, &abbrev->attrs[i], abfd, info_ptr, cu);

      /* Store the data if it is of an attribute we want to keep in a
         partial symbol table.  */
      switch (attr.name)
	{
	case DW_AT_name:
	  switch (part_die->tag)
	    {
	    case DW_TAG_compile_unit:
	    case DW_TAG_type_unit:
	      /* Compilation units have a DW_AT_name that is a filename, not
		 a source language identifier.  */
	    case DW_TAG_enumeration_type:
	    case DW_TAG_enumerator:
	      /* These tags always have simple identifiers already; no need
		 to canonicalize them.  */
	      part_die->name = DW_STRING (&attr);
	      break;
	    default:
	      part_die->name
<<<<<<< HEAD
		= dwarf2_canonicalize_name (DW_STRING (&attr), cu->language,
					    &cu->comp_unit_obstack);
=======
		= dwarf2_canonicalize_name (DW_STRING (&attr), cu,
					    &cu->objfile->objfile_obstack);
>>>>>>> 302ba51b
	      break;
	    }
	  break;
	case DW_AT_MIPS_linkage_name:
	  if (cu->language == language_ada)
	    part_die->name = DW_STRING (&attr);
	  break;
	case DW_AT_low_pc:
	  has_low_pc_attr = 1;
	  part_die->lowpc = DW_ADDR (&attr);
	  break;
	case DW_AT_high_pc:
	  has_high_pc_attr = 1;
	  part_die->highpc = DW_ADDR (&attr);
	  break;
	case DW_AT_location:
          /* Support the .debug_loc offsets */
          if (attr_form_is_block (&attr))
            {
	       part_die->locdesc = DW_BLOCK (&attr);
            }
          else if (attr_form_is_section_offset (&attr))
            {
	      dwarf2_complex_location_expr_complaint ();
            }
          else
            {
	      dwarf2_invalid_attrib_class_complaint ("DW_AT_location",
						     "partial symbol information");
            }
	  break;
	case DW_AT_external:
	  part_die->is_external = DW_UNSND (&attr);
	  break;
	case DW_AT_declaration:
	  part_die->is_declaration = DW_UNSND (&attr);
	  break;
	case DW_AT_type:
	  part_die->has_type = 1;
	  break;
	case DW_AT_abstract_origin:
	case DW_AT_specification:
	case DW_AT_extension:
	  part_die->has_specification = 1;
	  part_die->spec_offset = dwarf2_get_ref_die_offset (&attr);
	  break;
	case DW_AT_sibling:
	  /* Ignore absolute siblings, they might point outside of
	     the current compile unit.  */
	  if (attr.form == DW_FORM_ref_addr)
	    complaint (&symfile_complaints, _("ignoring absolute DW_AT_sibling"));
	  else
	    part_die->sibling = buffer + dwarf2_get_ref_die_offset (&attr);
	  break;
        case DW_AT_byte_size:
          part_die->has_byte_size = 1;
          break;
	case DW_AT_calling_convention:
	  /* DWARF doesn't provide a way to identify a program's source-level
	     entry point.  DW_AT_calling_convention attributes are only meant
	     to describe functions' calling conventions.

	     However, because it's a necessary piece of information in
	     Fortran, and because DW_CC_program is the only piece of debugging
	     information whose definition refers to a 'main program' at all,
	     several compilers have begun marking Fortran main programs with
	     DW_CC_program --- even when those functions use the standard
	     calling conventions.

	     So until DWARF specifies a way to provide this information and
	     compilers pick up the new representation, we'll support this
	     practice.  */
	  if (DW_UNSND (&attr) == DW_CC_program
	      && cu->language == language_fortran)
	    set_main_name (part_die->name);
	  break;
	default:
	  break;
	}
    }

  /* When using the GNU linker, .gnu.linkonce. sections are used to
     eliminate duplicate copies of functions and vtables and such.
     The linker will arbitrarily choose one and discard the others.
     The AT_*_pc values for such functions refer to local labels in
     these sections.  If the section from that file was discarded, the
     labels are not in the output, so the relocs get a value of 0.
     If this is a discarded function, mark the pc bounds as invalid,
     so that GDB will ignore it.  */
  if (has_low_pc_attr && has_high_pc_attr
      && part_die->lowpc < part_die->highpc
      && (part_die->lowpc != 0
	  || dwarf2_per_objfile->has_section_at_zero))
    part_die->has_pc_info = 1;

  return info_ptr;
}

/* Find a cached partial DIE at OFFSET in CU.  */

static struct partial_die_info *
find_partial_die_in_comp_unit (unsigned int offset, struct dwarf2_cu *cu)
{
  struct partial_die_info *lookup_die = NULL;
  struct partial_die_info part_die;

  part_die.offset = offset;
  lookup_die = htab_find_with_hash (cu->partial_dies, &part_die, offset);

  return lookup_die;
}

/* Find a partial DIE at OFFSET, which may or may not be in CU,
   except in the case of .debug_types DIEs which do not reference
   outside their CU (they do however referencing other types via
   DW_FORM_sig8).  */

static struct partial_die_info *
find_partial_die (unsigned int offset, struct dwarf2_cu *cu)
{
  struct dwarf2_per_cu_data *per_cu = NULL;
  struct partial_die_info *pd = NULL;

  if (cu->per_cu->from_debug_types)
    {
      pd = find_partial_die_in_comp_unit (offset, cu);
      if (pd != NULL)
	return pd;
      goto not_found;
    }

  if (offset_in_cu_p (&cu->header, offset))
    {
      pd = find_partial_die_in_comp_unit (offset, cu);
      if (pd != NULL)
	return pd;
    }

  per_cu = dwarf2_find_containing_comp_unit (offset, cu->objfile);

  if (per_cu->cu == NULL)
    {
      load_partial_comp_unit (per_cu, cu->objfile);
      per_cu->cu->read_in_chain = dwarf2_per_objfile->read_in_chain;
      dwarf2_per_objfile->read_in_chain = per_cu;
    }

  per_cu->cu->last_used = 0;
  pd = find_partial_die_in_comp_unit (offset, per_cu->cu);

  if (pd == NULL && per_cu->load_all_dies == 0)
    {
      struct cleanup *back_to;
      struct partial_die_info comp_unit_die;
      struct abbrev_info *abbrev;
      unsigned int bytes_read;
      char *info_ptr;

      per_cu->load_all_dies = 1;

      /* Re-read the DIEs.  */
      back_to = make_cleanup (null_cleanup, 0);
      if (per_cu->cu->dwarf2_abbrevs == NULL)
	{
	  dwarf2_read_abbrevs (per_cu->cu->objfile->obfd, per_cu->cu);
	  make_cleanup (dwarf2_free_abbrev_table, per_cu->cu);
	}
      info_ptr = (dwarf2_per_objfile->info.buffer
		  + per_cu->cu->header.offset
		  + per_cu->cu->header.first_die_offset);
      abbrev = peek_die_abbrev (info_ptr, &bytes_read, per_cu->cu);
      info_ptr = read_partial_die (&comp_unit_die, abbrev, bytes_read,
				   per_cu->cu->objfile->obfd,
				   dwarf2_per_objfile->info.buffer, info_ptr,
				   per_cu->cu);
      if (comp_unit_die.has_children)
	load_partial_dies (per_cu->cu->objfile->obfd,
			   dwarf2_per_objfile->info.buffer, info_ptr,
			   0, per_cu->cu);
      do_cleanups (back_to);

      pd = find_partial_die_in_comp_unit (offset, per_cu->cu);
    }

 not_found:

  if (pd == NULL)
    internal_error (__FILE__, __LINE__,
		    _("could not find partial DIE 0x%x in cache [from module %s]\n"),
		    offset, bfd_get_filename (cu->objfile->obfd));
  return pd;
}

/* Adjust PART_DIE before generating a symbol for it.  This function
   may set the is_external flag or change the DIE's name.  */

static void
fixup_partial_die (struct partial_die_info *part_die,
		   struct dwarf2_cu *cu)
{
  /* If we found a reference attribute and the DIE has no name, try
     to find a name in the referred to DIE.  */

  if (part_die->name == NULL && part_die->has_specification)
    {
      struct partial_die_info *spec_die;

      spec_die = find_partial_die (part_die->spec_offset, cu);

      fixup_partial_die (spec_die, cu);

      if (spec_die->name)
	{
	  part_die->name = spec_die->name;

	  /* Copy DW_AT_external attribute if it is set.  */
	  if (spec_die->is_external)
	    part_die->is_external = spec_die->is_external;
	}
    }

  /* Set default names for some unnamed DIEs.  */
  if (part_die->name == NULL && (part_die->tag == DW_TAG_structure_type
				 || part_die->tag == DW_TAG_class_type))
    part_die->name = "(anonymous class)";

  if (part_die->name == NULL && part_die->tag == DW_TAG_namespace)
    part_die->name = "(anonymous namespace)";

  if (part_die->tag == DW_TAG_structure_type
      || part_die->tag == DW_TAG_class_type
      || part_die->tag == DW_TAG_union_type)
    guess_structure_name (part_die, cu);
}

/* Read an attribute value described by an attribute form.  */

static gdb_byte *
read_attribute_value (struct attribute *attr, unsigned form,
		      bfd *abfd, gdb_byte *info_ptr,
		      struct dwarf2_cu *cu)
{
  struct comp_unit_head *cu_header = &cu->header;
  unsigned int bytes_read;
  struct dwarf_block *blk;

  attr->form = form;
  switch (form)
    {
    case DW_FORM_ref_addr:
      if (cu->header.version == 2)
	DW_ADDR (attr) = read_address (abfd, info_ptr, cu, &bytes_read);
      else
	DW_ADDR (attr) = read_offset (abfd, info_ptr, &cu->header, &bytes_read);
      info_ptr += bytes_read;
      break;
    case DW_FORM_addr:
      DW_ADDR (attr) = read_address (abfd, info_ptr, cu, &bytes_read);
      info_ptr += bytes_read;
      break;
    case DW_FORM_block2:
      blk = dwarf_alloc_block (cu);
      blk->size = read_2_bytes (abfd, info_ptr);
      info_ptr += 2;
      blk->data = read_n_bytes (abfd, info_ptr, blk->size);
      info_ptr += blk->size;
      DW_BLOCK (attr) = blk;
      break;
    case DW_FORM_block4:
      blk = dwarf_alloc_block (cu);
      blk->size = read_4_bytes (abfd, info_ptr);
      info_ptr += 4;
      blk->data = read_n_bytes (abfd, info_ptr, blk->size);
      info_ptr += blk->size;
      DW_BLOCK (attr) = blk;
      break;
    case DW_FORM_data2:
      DW_UNSND (attr) = read_2_bytes (abfd, info_ptr);
      info_ptr += 2;
      break;
    case DW_FORM_data4:
      DW_UNSND (attr) = read_4_bytes (abfd, info_ptr);
      info_ptr += 4;
      break;
    case DW_FORM_data8:
      DW_UNSND (attr) = read_8_bytes (abfd, info_ptr);
      info_ptr += 8;
      break;
    case DW_FORM_string:
      DW_STRING (attr) = read_string (abfd, info_ptr, &bytes_read);
      DW_STRING_IS_CANONICAL (attr) = 0;
      info_ptr += bytes_read;
      break;
    case DW_FORM_strp:
      DW_STRING (attr) = read_indirect_string (abfd, info_ptr, cu_header,
					       &bytes_read);
      DW_STRING_IS_CANONICAL (attr) = 0;
      info_ptr += bytes_read;
      break;
    case DW_FORM_block:
      blk = dwarf_alloc_block (cu);
      blk->size = read_unsigned_leb128 (abfd, info_ptr, &bytes_read);
      info_ptr += bytes_read;
      blk->data = read_n_bytes (abfd, info_ptr, blk->size);
      info_ptr += blk->size;
      DW_BLOCK (attr) = blk;
      break;
    case DW_FORM_block1:
      blk = dwarf_alloc_block (cu);
      blk->size = read_1_byte (abfd, info_ptr);
      info_ptr += 1;
      blk->data = read_n_bytes (abfd, info_ptr, blk->size);
      info_ptr += blk->size;
      DW_BLOCK (attr) = blk;
      break;
    case DW_FORM_data1:
      DW_UNSND (attr) = read_1_byte (abfd, info_ptr);
      info_ptr += 1;
      break;
    case DW_FORM_flag:
      DW_UNSND (attr) = read_1_byte (abfd, info_ptr);
      info_ptr += 1;
      break;
    case DW_FORM_sdata:
      DW_SND (attr) = read_signed_leb128 (abfd, info_ptr, &bytes_read);
      info_ptr += bytes_read;
      break;
    case DW_FORM_udata:
      DW_UNSND (attr) = read_unsigned_leb128 (abfd, info_ptr, &bytes_read);
      info_ptr += bytes_read;
      break;
    case DW_FORM_ref1:
      DW_ADDR (attr) = cu->header.offset + read_1_byte (abfd, info_ptr);
      info_ptr += 1;
      break;
    case DW_FORM_ref2:
      DW_ADDR (attr) = cu->header.offset + read_2_bytes (abfd, info_ptr);
      info_ptr += 2;
      break;
    case DW_FORM_ref4:
      DW_ADDR (attr) = cu->header.offset + read_4_bytes (abfd, info_ptr);
      info_ptr += 4;
      break;
    case DW_FORM_ref8:
      DW_ADDR (attr) = cu->header.offset + read_8_bytes (abfd, info_ptr);
      info_ptr += 8;
      break;
    case DW_FORM_sig8:
      /* Convert the signature to something we can record in DW_UNSND
	 for later lookup.
         NOTE: This is NULL if the type wasn't found.  */
      DW_SIGNATURED_TYPE (attr) =
	lookup_signatured_type (cu->objfile, read_8_bytes (abfd, info_ptr));
      info_ptr += 8;
      break;
    case DW_FORM_ref_udata:
      DW_ADDR (attr) = (cu->header.offset
			+ read_unsigned_leb128 (abfd, info_ptr, &bytes_read));
      info_ptr += bytes_read;
      break;
    case DW_FORM_indirect:
      form = read_unsigned_leb128 (abfd, info_ptr, &bytes_read);
      info_ptr += bytes_read;
      info_ptr = read_attribute_value (attr, form, abfd, info_ptr, cu);
      break;
    default:
      error (_("Dwarf Error: Cannot handle %s in DWARF reader [in module %s]"),
	     dwarf_form_name (form),
	     bfd_get_filename (abfd));
    }

  /* We have seen instances where the compiler tried to emit a byte
     size attribute of -1 which ended up being encoded as an unsigned
     0xffffffff.  Although 0xffffffff is technically a valid size value,
     an object of this size seems pretty unlikely so we can relatively
     safely treat these cases as if the size attribute was invalid and
     treat them as zero by default.  */
  if (attr->name == DW_AT_byte_size
      && form == DW_FORM_data4
      && DW_UNSND (attr) >= 0xffffffff)
    {
      complaint
        (&symfile_complaints,
         _("Suspicious DW_AT_byte_size value treated as zero instead of %s"),
         hex_string (DW_UNSND (attr)));
      DW_UNSND (attr) = 0;
    }

  return info_ptr;
}

/* Read an attribute described by an abbreviated attribute.  */

static gdb_byte *
read_attribute (struct attribute *attr, struct attr_abbrev *abbrev,
		bfd *abfd, gdb_byte *info_ptr, struct dwarf2_cu *cu)
{
  attr->name = abbrev->name;
  return read_attribute_value (attr, abbrev->form, abfd, info_ptr, cu);
}

/* read dwarf information from a buffer */

static unsigned int
read_1_byte (bfd *abfd, gdb_byte *buf)
{
  return bfd_get_8 (abfd, buf);
}

static int
read_1_signed_byte (bfd *abfd, gdb_byte *buf)
{
  return bfd_get_signed_8 (abfd, buf);
}

static unsigned int
read_2_bytes (bfd *abfd, gdb_byte *buf)
{
  return bfd_get_16 (abfd, buf);
}

static int
read_2_signed_bytes (bfd *abfd, gdb_byte *buf)
{
  return bfd_get_signed_16 (abfd, buf);
}

static unsigned int
read_4_bytes (bfd *abfd, gdb_byte *buf)
{
  return bfd_get_32 (abfd, buf);
}

static int
read_4_signed_bytes (bfd *abfd, gdb_byte *buf)
{
  return bfd_get_signed_32 (abfd, buf);
}

static ULONGEST
read_8_bytes (bfd *abfd, gdb_byte *buf)
{
  return bfd_get_64 (abfd, buf);
}

static CORE_ADDR
read_address (bfd *abfd, gdb_byte *buf, struct dwarf2_cu *cu,
	      unsigned int *bytes_read)
{
  struct comp_unit_head *cu_header = &cu->header;
  CORE_ADDR retval = 0;

  if (cu_header->signed_addr_p)
    {
      switch (cu_header->addr_size)
	{
	case 2:
	  retval = bfd_get_signed_16 (abfd, buf);
	  break;
	case 4:
	  retval = bfd_get_signed_32 (abfd, buf);
	  break;
	case 8:
	  retval = bfd_get_signed_64 (abfd, buf);
	  break;
	default:
	  internal_error (__FILE__, __LINE__,
			  _("read_address: bad switch, signed [in module %s]"),
			  bfd_get_filename (abfd));
	}
    }
  else
    {
      switch (cu_header->addr_size)
	{
	case 2:
	  retval = bfd_get_16 (abfd, buf);
	  break;
	case 4:
	  retval = bfd_get_32 (abfd, buf);
	  break;
	case 8:
	  retval = bfd_get_64 (abfd, buf);
	  break;
	default:
	  internal_error (__FILE__, __LINE__,
			  _("read_address: bad switch, unsigned [in module %s]"),
			  bfd_get_filename (abfd));
	}
    }

  *bytes_read = cu_header->addr_size;
  return retval;
}

/* Read the initial length from a section.  The (draft) DWARF 3
   specification allows the initial length to take up either 4 bytes
   or 12 bytes.  If the first 4 bytes are 0xffffffff, then the next 8
   bytes describe the length and all offsets will be 8 bytes in length
   instead of 4.

   An older, non-standard 64-bit format is also handled by this
   function.  The older format in question stores the initial length
   as an 8-byte quantity without an escape value.  Lengths greater
   than 2^32 aren't very common which means that the initial 4 bytes
   is almost always zero.  Since a length value of zero doesn't make
   sense for the 32-bit format, this initial zero can be considered to
   be an escape value which indicates the presence of the older 64-bit
   format.  As written, the code can't detect (old format) lengths
   greater than 4GB.  If it becomes necessary to handle lengths
   somewhat larger than 4GB, we could allow other small values (such
   as the non-sensical values of 1, 2, and 3) to also be used as
   escape values indicating the presence of the old format.

   The value returned via bytes_read should be used to increment the
   relevant pointer after calling read_initial_length().

   [ Note:  read_initial_length() and read_offset() are based on the
     document entitled "DWARF Debugging Information Format", revision
     3, draft 8, dated November 19, 2001.  This document was obtained
     from:

	http://reality.sgiweb.org/davea/dwarf3-draft8-011125.pdf
     
     This document is only a draft and is subject to change.  (So beware.)

     Details regarding the older, non-standard 64-bit format were
     determined empirically by examining 64-bit ELF files produced by
     the SGI toolchain on an IRIX 6.5 machine.

     - Kevin, July 16, 2002
   ] */

static LONGEST
read_initial_length (bfd *abfd, gdb_byte *buf, unsigned int *bytes_read)
{
  LONGEST length = bfd_get_32 (abfd, buf);

  if (length == 0xffffffff)
    {
      length = bfd_get_64 (abfd, buf + 4);
      *bytes_read = 12;
    }
  else if (length == 0)
    {
      /* Handle the (non-standard) 64-bit DWARF2 format used by IRIX.  */
      length = bfd_get_64 (abfd, buf);
      *bytes_read = 8;
    }
  else
    {
      *bytes_read = 4;
    }

  return length;
}

/* Cover function for read_initial_length.
   Returns the length of the object at BUF, and stores the size of the
   initial length in *BYTES_READ and stores the size that offsets will be in
   *OFFSET_SIZE.
   If the initial length size is not equivalent to that specified in
   CU_HEADER then issue a complaint.
   This is useful when reading non-comp-unit headers.  */

static LONGEST
read_checked_initial_length_and_offset (bfd *abfd, gdb_byte *buf,
					const struct comp_unit_head *cu_header,
					unsigned int *bytes_read,
					unsigned int *offset_size)
{
  LONGEST length = read_initial_length (abfd, buf, bytes_read);

  gdb_assert (cu_header->initial_length_size == 4
	      || cu_header->initial_length_size == 8
	      || cu_header->initial_length_size == 12);

  if (cu_header->initial_length_size != *bytes_read)
    complaint (&symfile_complaints,
	       _("intermixed 32-bit and 64-bit DWARF sections"));

  *offset_size = (*bytes_read == 4) ? 4 : 8;
  return length;
}

/* Read an offset from the data stream.  The size of the offset is
   given by cu_header->offset_size.  */

static LONGEST
read_offset (bfd *abfd, gdb_byte *buf, const struct comp_unit_head *cu_header,
             unsigned int *bytes_read)
{
  LONGEST offset = read_offset_1 (abfd, buf, cu_header->offset_size);
  *bytes_read = cu_header->offset_size;
  return offset;
}

/* Read an offset from the data stream.  */

static LONGEST
read_offset_1 (bfd *abfd, gdb_byte *buf, unsigned int offset_size)
{
  LONGEST retval = 0;

  switch (offset_size)
    {
    case 4:
      retval = bfd_get_32 (abfd, buf);
      break;
    case 8:
      retval = bfd_get_64 (abfd, buf);
      break;
    default:
      internal_error (__FILE__, __LINE__,
		      _("read_offset_1: bad switch [in module %s]"),
		      bfd_get_filename (abfd));
    }

  return retval;
}

static gdb_byte *
read_n_bytes (bfd *abfd, gdb_byte *buf, unsigned int size)
{
  /* If the size of a host char is 8 bits, we can return a pointer
     to the buffer, otherwise we have to copy the data to a buffer
     allocated on the temporary obstack.  */
  gdb_assert (HOST_CHAR_BIT == 8);
  return buf;
}

static char *
read_string (bfd *abfd, gdb_byte *buf, unsigned int *bytes_read_ptr)
{
  /* If the size of a host char is 8 bits, we can return a pointer
     to the string, otherwise we have to copy the string to a buffer
     allocated on the temporary obstack.  */
  gdb_assert (HOST_CHAR_BIT == 8);
  if (*buf == '\0')
    {
      *bytes_read_ptr = 1;
      return NULL;
    }
  *bytes_read_ptr = strlen ((char *) buf) + 1;
  return (char *) buf;
}

static char *
read_indirect_string (bfd *abfd, gdb_byte *buf,
		      const struct comp_unit_head *cu_header,
		      unsigned int *bytes_read_ptr)
{
  LONGEST str_offset = read_offset (abfd, buf, cu_header, bytes_read_ptr);

  dwarf2_read_section (dwarf2_per_objfile->objfile, &dwarf2_per_objfile->str);
  if (dwarf2_per_objfile->str.buffer == NULL)
    {
      error (_("DW_FORM_strp used without .debug_str section [in module %s]"),
		      bfd_get_filename (abfd));
      return NULL;
    }
  if (str_offset >= dwarf2_per_objfile->str.size)
    {
      error (_("DW_FORM_strp pointing outside of .debug_str section [in module %s]"),
		      bfd_get_filename (abfd));
      return NULL;
    }
  gdb_assert (HOST_CHAR_BIT == 8);
  if (dwarf2_per_objfile->str.buffer[str_offset] == '\0')
    return NULL;
  return (char *) (dwarf2_per_objfile->str.buffer + str_offset);
}

static unsigned long
read_unsigned_leb128 (bfd *abfd, gdb_byte *buf, unsigned int *bytes_read_ptr)
{
  unsigned long result;
  unsigned int num_read;
  int i, shift;
  unsigned char byte;

  result = 0;
  shift = 0;
  num_read = 0;
  i = 0;
  while (1)
    {
      byte = bfd_get_8 (abfd, buf);
      buf++;
      num_read++;
      result |= ((unsigned long)(byte & 127) << shift);
      if ((byte & 128) == 0)
	{
	  break;
	}
      shift += 7;
    }
  *bytes_read_ptr = num_read;
  return result;
}

static long
read_signed_leb128 (bfd *abfd, gdb_byte *buf, unsigned int *bytes_read_ptr)
{
  long result;
  int i, shift, num_read;
  unsigned char byte;

  result = 0;
  shift = 0;
  num_read = 0;
  i = 0;
  while (1)
    {
      byte = bfd_get_8 (abfd, buf);
      buf++;
      num_read++;
      result |= ((long)(byte & 127) << shift);
      shift += 7;
      if ((byte & 128) == 0)
	{
	  break;
	}
    }
  if ((shift < 8 * sizeof (result)) && (byte & 0x40))
    result |= -(((long)1) << shift);
  *bytes_read_ptr = num_read;
  return result;
}

/* Return a pointer to just past the end of an LEB128 number in BUF.  */

static gdb_byte *
skip_leb128 (bfd *abfd, gdb_byte *buf)
{
  int byte;

  while (1)
    {
      byte = bfd_get_8 (abfd, buf);
      buf++;
      if ((byte & 128) == 0)
	return buf;
    }
}

static enum language
get_language (unsigned int dw_lang)
{
  switch (dw_lang)
    {
    case DW_LANG_C89:
    case DW_LANG_C99:
    case DW_LANG_C:
      return language_c;
    case DW_LANG_C_plus_plus:
      return language_cplus;
    case DW_LANG_Fortran77:
    case DW_LANG_Fortran90:
    case DW_LANG_Fortran95:
      return language_fortran;
    case DW_LANG_Mips_Assembler:
      return language_asm;
    case DW_LANG_Java:
      return language_java;
    case DW_LANG_Ada83:
    case DW_LANG_Ada95:
      return language_ada;
    case DW_LANG_Modula2:
      return language_m2;
    case DW_LANG_Pascal83:
      return language_pascal;
    case DW_LANG_ObjC:
      return language_objc;
    case DW_LANG_Cobol74:
    case DW_LANG_Cobol85:
    default:
      return language_minimal;
    }
}

static void
set_cu_language (unsigned int lang, struct dwarf2_cu *cu)
{
  cu->language = get_language (lang);
  cu->language_defn = language_def (cu->language);
}

/* Return the named attribute or NULL if not there.  */

static struct attribute *
dwarf2_attr (struct die_info *die, unsigned int name, struct dwarf2_cu *cu)
{
  unsigned int i;
  struct attribute *spec = NULL;

  for (i = 0; i < die->num_attrs; ++i)
    {
      if (die->attrs[i].name == name)
	return &die->attrs[i];
      if (die->attrs[i].name == DW_AT_specification
	  || die->attrs[i].name == DW_AT_abstract_origin)
	spec = &die->attrs[i];
    }

  if (spec)
    {
      die = follow_die_ref (die, spec, &cu);
      return dwarf2_attr (die, name, cu);
    }

  return NULL;
}

/* Return the named attribute or NULL if not there,
   but do not follow DW_AT_specification, etc.
   This is for use in contexts where we're reading .debug_types dies.
   Following DW_AT_specification, DW_AT_abstract_origin will take us
   back up the chain, and we want to go down.  */

static struct attribute *
dwarf2_attr_no_follow (struct die_info *die, unsigned int name,
		       struct dwarf2_cu *cu)
{
  unsigned int i;

  for (i = 0; i < die->num_attrs; ++i)
    if (die->attrs[i].name == name)
      return &die->attrs[i];

  return NULL;
}

/* Return non-zero iff the attribute NAME is defined for the given DIE,
   and holds a non-zero value.  This function should only be used for
   DW_FORM_flag attributes.  */

static int
dwarf2_flag_true_p (struct die_info *die, unsigned name, struct dwarf2_cu *cu)
{
  struct attribute *attr = dwarf2_attr (die, name, cu);

  return (attr && DW_UNSND (attr));
}

static int
die_is_declaration (struct die_info *die, struct dwarf2_cu *cu)
{
  /* A DIE is a declaration if it has a DW_AT_declaration attribute
     which value is non-zero.  However, we have to be careful with
     DIEs having a DW_AT_specification attribute, because dwarf2_attr()
     (via dwarf2_flag_true_p) follows this attribute.  So we may
     end up accidently finding a declaration attribute that belongs
     to a different DIE referenced by the specification attribute,
     even though the given DIE does not have a declaration attribute.  */
  return (dwarf2_flag_true_p (die, DW_AT_declaration, cu)
	  && dwarf2_attr (die, DW_AT_specification, cu) == NULL);
}

/* Return the die giving the specification for DIE, if there is
   one.  *SPEC_CU is the CU containing DIE on input, and the CU
   containing the return value on output.  If there is no
   specification, but there is an abstract origin, that is
   returned.  */

static struct die_info *
die_specification (struct die_info *die, struct dwarf2_cu **spec_cu)
{
  struct attribute *spec_attr = dwarf2_attr (die, DW_AT_specification,
					     *spec_cu);

  if (spec_attr == NULL)
    spec_attr = dwarf2_attr (die, DW_AT_abstract_origin, *spec_cu);

  if (spec_attr == NULL)
    return NULL;
  else
    return follow_die_ref (die, spec_attr, spec_cu);
}

/* Free the line_header structure *LH, and any arrays and strings it
   refers to.  */
static void
free_line_header (struct line_header *lh)
{
  if (lh->standard_opcode_lengths)
    xfree (lh->standard_opcode_lengths);

  /* Remember that all the lh->file_names[i].name pointers are
     pointers into debug_line_buffer, and don't need to be freed.  */
  if (lh->file_names)
    xfree (lh->file_names);

  /* Similarly for the include directory names.  */
  if (lh->include_dirs)
    xfree (lh->include_dirs);

  xfree (lh);
}


/* Add an entry to LH's include directory table.  */
static void
add_include_dir (struct line_header *lh, char *include_dir)
{
  /* Grow the array if necessary.  */
  if (lh->include_dirs_size == 0)
    {
      lh->include_dirs_size = 1; /* for testing */
      lh->include_dirs = xmalloc (lh->include_dirs_size
                                  * sizeof (*lh->include_dirs));
    }
  else if (lh->num_include_dirs >= lh->include_dirs_size)
    {
      lh->include_dirs_size *= 2;
      lh->include_dirs = xrealloc (lh->include_dirs,
                                   (lh->include_dirs_size
                                    * sizeof (*lh->include_dirs)));
    }

  lh->include_dirs[lh->num_include_dirs++] = include_dir;
}
 

/* Add an entry to LH's file name table.  */
static void
add_file_name (struct line_header *lh,
               char *name,
               unsigned int dir_index,
               unsigned int mod_time,
               unsigned int length)
{
  struct file_entry *fe;

  /* Grow the array if necessary.  */
  if (lh->file_names_size == 0)
    {
      lh->file_names_size = 1; /* for testing */
      lh->file_names = xmalloc (lh->file_names_size
                                * sizeof (*lh->file_names));
    }
  else if (lh->num_file_names >= lh->file_names_size)
    {
      lh->file_names_size *= 2;
      lh->file_names = xrealloc (lh->file_names,
                                 (lh->file_names_size
                                  * sizeof (*lh->file_names)));
    }

  fe = &lh->file_names[lh->num_file_names++];
  fe->name = name;
  fe->dir_index = dir_index;
  fe->mod_time = mod_time;
  fe->length = length;
  fe->included_p = 0;
  fe->symtab = NULL;
}
 

/* Read the statement program header starting at OFFSET in
   .debug_line, according to the endianness of ABFD.  Return a pointer
   to a struct line_header, allocated using xmalloc.

   NOTE: the strings in the include directory and file name tables of
   the returned object point into debug_line_buffer, and must not be
   freed.  */
static struct line_header *
dwarf_decode_line_header (unsigned int offset, bfd *abfd,
			  struct dwarf2_cu *cu)
{
  struct cleanup *back_to;
  struct line_header *lh;
  gdb_byte *line_ptr;
  unsigned int bytes_read, offset_size;
  int i;
  char *cur_dir, *cur_file;

  dwarf2_read_section (dwarf2_per_objfile->objfile, &dwarf2_per_objfile->line);
  if (dwarf2_per_objfile->line.buffer == NULL)
    {
      complaint (&symfile_complaints, _("missing .debug_line section"));
      return 0;
    }

  /* Make sure that at least there's room for the total_length field.
     That could be 12 bytes long, but we're just going to fudge that.  */
  if (offset + 4 >= dwarf2_per_objfile->line.size)
    {
      dwarf2_statement_list_fits_in_line_number_section_complaint ();
      return 0;
    }

  lh = xmalloc (sizeof (*lh));
  memset (lh, 0, sizeof (*lh));
  back_to = make_cleanup ((make_cleanup_ftype *) free_line_header,
                          (void *) lh);

  line_ptr = dwarf2_per_objfile->line.buffer + offset;

  /* Read in the header.  */
  lh->total_length = 
    read_checked_initial_length_and_offset (abfd, line_ptr, &cu->header,
					    &bytes_read, &offset_size);
  line_ptr += bytes_read;
  if (line_ptr + lh->total_length > (dwarf2_per_objfile->line.buffer
				     + dwarf2_per_objfile->line.size))
    {
      dwarf2_statement_list_fits_in_line_number_section_complaint ();
      return 0;
    }
  lh->statement_program_end = line_ptr + lh->total_length;
  lh->version = read_2_bytes (abfd, line_ptr);
  line_ptr += 2;
  lh->header_length = read_offset_1 (abfd, line_ptr, offset_size);
  line_ptr += offset_size;
  lh->minimum_instruction_length = read_1_byte (abfd, line_ptr);
  line_ptr += 1;
  lh->default_is_stmt = read_1_byte (abfd, line_ptr);
  line_ptr += 1;
  lh->line_base = read_1_signed_byte (abfd, line_ptr);
  line_ptr += 1;
  lh->line_range = read_1_byte (abfd, line_ptr);
  line_ptr += 1;
  lh->opcode_base = read_1_byte (abfd, line_ptr);
  line_ptr += 1;
  lh->standard_opcode_lengths
    = xmalloc (lh->opcode_base * sizeof (lh->standard_opcode_lengths[0]));

  lh->standard_opcode_lengths[0] = 1;  /* This should never be used anyway.  */
  for (i = 1; i < lh->opcode_base; ++i)
    {
      lh->standard_opcode_lengths[i] = read_1_byte (abfd, line_ptr);
      line_ptr += 1;
    }

  /* Read directory table.  */
  while ((cur_dir = read_string (abfd, line_ptr, &bytes_read)) != NULL)
    {
      line_ptr += bytes_read;
      add_include_dir (lh, cur_dir);
    }
  line_ptr += bytes_read;

  /* Read file name table.  */
  while ((cur_file = read_string (abfd, line_ptr, &bytes_read)) != NULL)
    {
      unsigned int dir_index, mod_time, length;

      line_ptr += bytes_read;
      dir_index = read_unsigned_leb128 (abfd, line_ptr, &bytes_read);
      line_ptr += bytes_read;
      mod_time = read_unsigned_leb128 (abfd, line_ptr, &bytes_read);
      line_ptr += bytes_read;
      length = read_unsigned_leb128 (abfd, line_ptr, &bytes_read);
      line_ptr += bytes_read;

      add_file_name (lh, cur_file, dir_index, mod_time, length);
    }
  line_ptr += bytes_read;
  lh->statement_program_start = line_ptr; 

  if (line_ptr > (dwarf2_per_objfile->line.buffer
		  + dwarf2_per_objfile->line.size))
    complaint (&symfile_complaints,
	       _("line number info header doesn't fit in `.debug_line' section"));

  discard_cleanups (back_to);
  return lh;
}

/* This function exists to work around a bug in certain compilers
   (particularly GCC 2.95), in which the first line number marker of a
   function does not show up until after the prologue, right before
   the second line number marker.  This function shifts ADDRESS down
   to the beginning of the function if necessary, and is called on
   addresses passed to record_line.  */

static CORE_ADDR
check_cu_functions (CORE_ADDR address, struct dwarf2_cu *cu)
{
  struct function_range *fn;

  /* Find the function_range containing address.  */
  if (!cu->first_fn)
    return address;

  if (!cu->cached_fn)
    cu->cached_fn = cu->first_fn;

  fn = cu->cached_fn;
  while (fn)
    if (fn->lowpc <= address && fn->highpc > address)
      goto found;
    else
      fn = fn->next;

  fn = cu->first_fn;
  while (fn && fn != cu->cached_fn)
    if (fn->lowpc <= address && fn->highpc > address)
      goto found;
    else
      fn = fn->next;

  return address;

 found:
  if (fn->seen_line)
    return address;
  if (address != fn->lowpc)
    complaint (&symfile_complaints,
	       _("misplaced first line number at 0x%lx for '%s'"),
	       (unsigned long) address, fn->name);
  fn->seen_line = 1;
  return fn->lowpc;
}

/* Decode the Line Number Program (LNP) for the given line_header
   structure and CU.  The actual information extracted and the type
   of structures created from the LNP depends on the value of PST.

   1. If PST is NULL, then this procedure uses the data from the program
      to create all necessary symbol tables, and their linetables.
      The compilation directory of the file is passed in COMP_DIR,
      and must not be NULL.
   
   2. If PST is not NULL, this procedure reads the program to determine
      the list of files included by the unit represented by PST, and
      builds all the associated partial symbol tables.  In this case,
      the value of COMP_DIR is ignored, and can thus be NULL (the COMP_DIR
      is not used to compute the full name of the symtab, and therefore
      omitting it when building the partial symtab does not introduce
      the potential for inconsistency - a partial symtab and its associated
      symbtab having a different fullname -).  */

static void
dwarf_decode_lines (struct line_header *lh, char *comp_dir, bfd *abfd,
		    struct dwarf2_cu *cu, struct partial_symtab *pst)
{
  gdb_byte *line_ptr, *extended_end;
  gdb_byte *line_end;
  unsigned int bytes_read, extended_len;
  unsigned char op_code, extended_op, adj_opcode;
  CORE_ADDR baseaddr;
  struct objfile *objfile = cu->objfile;
  struct gdbarch *gdbarch = get_objfile_arch (objfile);
  const int decode_for_pst_p = (pst != NULL);
  struct subfile *last_subfile = NULL, *first_subfile = current_subfile;

  baseaddr = ANOFFSET (objfile->section_offsets, SECT_OFF_TEXT (objfile));

  line_ptr = lh->statement_program_start;
  line_end = lh->statement_program_end;

  /* Read the statement sequences until there's nothing left.  */
  while (line_ptr < line_end)
    {
      /* state machine registers  */
      CORE_ADDR address = 0;
      unsigned int file = 1;
      unsigned int line = 1;
      unsigned int column = 0;
      int is_stmt = lh->default_is_stmt;
      int basic_block = 0;
      int end_sequence = 0;
      CORE_ADDR addr;

      if (!decode_for_pst_p && lh->num_file_names >= file)
	{
          /* Start a subfile for the current file of the state machine.  */
	  /* lh->include_dirs and lh->file_names are 0-based, but the
	     directory and file name numbers in the statement program
	     are 1-based.  */
          struct file_entry *fe = &lh->file_names[file - 1];
          char *dir = NULL;

          if (fe->dir_index)
            dir = lh->include_dirs[fe->dir_index - 1];

	  dwarf2_start_subfile (fe->name, dir, comp_dir);
	}

      /* Decode the table.  */
      while (!end_sequence)
	{
	  op_code = read_1_byte (abfd, line_ptr);
	  line_ptr += 1;
          if (line_ptr > line_end)
            {
              dwarf2_debug_line_missing_end_sequence_complaint ();
              break;
            }

	  if (op_code >= lh->opcode_base)
	    {		
	      /* Special operand.  */
	      adj_opcode = op_code - lh->opcode_base;
	      address += (adj_opcode / lh->line_range)
		* lh->minimum_instruction_length;
	      line += lh->line_base + (adj_opcode % lh->line_range);
	      if (lh->num_file_names < file || file == 0)
		dwarf2_debug_line_missing_file_complaint ();
	      else
		{
		  lh->file_names[file - 1].included_p = 1;
		  if (!decode_for_pst_p && is_stmt)
		    {
		      if (last_subfile != current_subfile)
			{
			  addr = gdbarch_addr_bits_remove (gdbarch, address);
			  if (last_subfile)
			    record_line (last_subfile, 0, addr);
			  last_subfile = current_subfile;
			}
		      /* Append row to matrix using current values.  */
		      addr = check_cu_functions (address, cu);
		      addr = gdbarch_addr_bits_remove (gdbarch, addr);
		      record_line (current_subfile, line, addr);
		    }
		}
	      basic_block = 0;
	    }
	  else switch (op_code)
	    {
	    case DW_LNS_extended_op:
	      extended_len = read_unsigned_leb128 (abfd, line_ptr, &bytes_read);
	      line_ptr += bytes_read;
	      extended_end = line_ptr + extended_len;
	      extended_op = read_1_byte (abfd, line_ptr);
	      line_ptr += 1;
	      switch (extended_op)
		{
		case DW_LNE_end_sequence:
		  end_sequence = 1;
		  break;
		case DW_LNE_set_address:
		  address = read_address (abfd, line_ptr, cu, &bytes_read);
		  line_ptr += bytes_read;
		  address += baseaddr;
		  break;
		case DW_LNE_define_file:
                  {
                    char *cur_file;
                    unsigned int dir_index, mod_time, length;
                    
                    cur_file = read_string (abfd, line_ptr, &bytes_read);
                    line_ptr += bytes_read;
                    dir_index =
                      read_unsigned_leb128 (abfd, line_ptr, &bytes_read);
                    line_ptr += bytes_read;
                    mod_time =
                      read_unsigned_leb128 (abfd, line_ptr, &bytes_read);
                    line_ptr += bytes_read;
                    length =
                      read_unsigned_leb128 (abfd, line_ptr, &bytes_read);
                    line_ptr += bytes_read;
                    add_file_name (lh, cur_file, dir_index, mod_time, length);
                  }
		  break;
		case DW_LNE_set_discriminator:
		  /* The discriminator is not interesting to the debugger;
		     just ignore it.  */
		  line_ptr = extended_end;
		  break;
		default:
		  complaint (&symfile_complaints,
			     _("mangled .debug_line section"));
		  return;
		}
	      /* Make sure that we parsed the extended op correctly.  If e.g.
		 we expected a different address size than the producer used,
		 we may have read the wrong number of bytes.  */
	      if (line_ptr != extended_end)
		{
		  complaint (&symfile_complaints,
			     _("mangled .debug_line section"));
		  return;
		}
	      break;
	    case DW_LNS_copy:
	      if (lh->num_file_names < file || file == 0)
		dwarf2_debug_line_missing_file_complaint ();
	      else
		{
		  lh->file_names[file - 1].included_p = 1;
		  if (!decode_for_pst_p && is_stmt)
		    {
		      if (last_subfile != current_subfile)
			{
			  addr = gdbarch_addr_bits_remove (gdbarch, address);
			  if (last_subfile)
			    record_line (last_subfile, 0, addr);
			  last_subfile = current_subfile;
			}
		      addr = check_cu_functions (address, cu);
		      addr = gdbarch_addr_bits_remove (gdbarch, addr);
		      record_line (current_subfile, line, addr);
		    }
		}
	      basic_block = 0;
	      break;
	    case DW_LNS_advance_pc:
	      address += lh->minimum_instruction_length
		* read_unsigned_leb128 (abfd, line_ptr, &bytes_read);
	      line_ptr += bytes_read;
	      break;
	    case DW_LNS_advance_line:
	      line += read_signed_leb128 (abfd, line_ptr, &bytes_read);
	      line_ptr += bytes_read;
	      break;
	    case DW_LNS_set_file:
              {
                /* The arrays lh->include_dirs and lh->file_names are
                   0-based, but the directory and file name numbers in
                   the statement program are 1-based.  */
                struct file_entry *fe;
                char *dir = NULL;

                file = read_unsigned_leb128 (abfd, line_ptr, &bytes_read);
                line_ptr += bytes_read;
                if (lh->num_file_names < file || file == 0)
                  dwarf2_debug_line_missing_file_complaint ();
                else
                  {
                    fe = &lh->file_names[file - 1];
                    if (fe->dir_index)
                      dir = lh->include_dirs[fe->dir_index - 1];
                    if (!decode_for_pst_p)
                      {
                        last_subfile = current_subfile;
                        dwarf2_start_subfile (fe->name, dir, comp_dir);
                      }
                  }
              }
	      break;
	    case DW_LNS_set_column:
	      column = read_unsigned_leb128 (abfd, line_ptr, &bytes_read);
	      line_ptr += bytes_read;
	      break;
	    case DW_LNS_negate_stmt:
	      is_stmt = (!is_stmt);
	      break;
	    case DW_LNS_set_basic_block:
	      basic_block = 1;
	      break;
	    /* Add to the address register of the state machine the
	       address increment value corresponding to special opcode
	       255.  I.e., this value is scaled by the minimum
	       instruction length since special opcode 255 would have
	       scaled the the increment.  */
	    case DW_LNS_const_add_pc:
	      address += (lh->minimum_instruction_length
			  * ((255 - lh->opcode_base) / lh->line_range));
	      break;
	    case DW_LNS_fixed_advance_pc:
	      address += read_2_bytes (abfd, line_ptr);
	      line_ptr += 2;
	      break;
	    default:
	      {
		/* Unknown standard opcode, ignore it.  */
		int i;

		for (i = 0; i < lh->standard_opcode_lengths[op_code]; i++)
		  {
		    (void) read_unsigned_leb128 (abfd, line_ptr, &bytes_read);
		    line_ptr += bytes_read;
		  }
	      }
	    }
	}
      if (lh->num_file_names < file || file == 0)
        dwarf2_debug_line_missing_file_complaint ();
      else
        {
          lh->file_names[file - 1].included_p = 1;
          if (!decode_for_pst_p)
	    {
	      addr = gdbarch_addr_bits_remove (gdbarch, address);
	      record_line (current_subfile, 0, addr);
	    }
        }
    }

  if (decode_for_pst_p)
    {
      int file_index;

      /* Now that we're done scanning the Line Header Program, we can
         create the psymtab of each included file.  */
      for (file_index = 0; file_index < lh->num_file_names; file_index++)
        if (lh->file_names[file_index].included_p == 1)
          {
            const struct file_entry fe = lh->file_names [file_index];
            char *include_name = fe.name;
            char *dir_name = NULL;
            char *pst_filename = pst->filename;

            if (fe.dir_index)
              dir_name = lh->include_dirs[fe.dir_index - 1];

            if (!IS_ABSOLUTE_PATH (include_name) && dir_name != NULL)
              {
                include_name = concat (dir_name, SLASH_STRING,
				       include_name, (char *)NULL);
                make_cleanup (xfree, include_name);
              }

            if (!IS_ABSOLUTE_PATH (pst_filename) && pst->dirname != NULL)
              {
                pst_filename = concat (pst->dirname, SLASH_STRING,
				       pst_filename, (char *)NULL);
                make_cleanup (xfree, pst_filename);
              }

            if (strcmp (include_name, pst_filename) != 0)
              dwarf2_create_include_psymtab (include_name, pst, objfile);
          }
    }
  else
    {
      /* Make sure a symtab is created for every file, even files
	 which contain only variables (i.e. no code with associated
	 line numbers).  */

      int i;
      struct file_entry *fe;

      for (i = 0; i < lh->num_file_names; i++)
	{
	  char *dir = NULL;
	  fe = &lh->file_names[i];
	  if (fe->dir_index)
	    dir = lh->include_dirs[fe->dir_index - 1];
	  dwarf2_start_subfile (fe->name, dir, comp_dir);

	  /* Skip the main file; we don't need it, and it must be
	     allocated last, so that it will show up before the
	     non-primary symtabs in the objfile's symtab list.  */
	  if (current_subfile == first_subfile)
	    continue;

	  if (current_subfile->symtab == NULL)
	    current_subfile->symtab = allocate_symtab (current_subfile->name,
						       cu->objfile);
	  fe->symtab = current_subfile->symtab;
	}
    }
}

/* Start a subfile for DWARF.  FILENAME is the name of the file and
   DIRNAME the name of the source directory which contains FILENAME
   or NULL if not known.  COMP_DIR is the compilation directory for the
   linetable's compilation unit or NULL if not known.
   This routine tries to keep line numbers from identical absolute and
   relative file names in a common subfile.

   Using the `list' example from the GDB testsuite, which resides in
   /srcdir and compiling it with Irix6.2 cc in /compdir using a filename
   of /srcdir/list0.c yields the following debugging information for list0.c:

   DW_AT_name:          /srcdir/list0.c
   DW_AT_comp_dir:              /compdir
   files.files[0].name: list0.h
   files.files[0].dir:  /srcdir
   files.files[1].name: list0.c
   files.files[1].dir:  /srcdir

   The line number information for list0.c has to end up in a single
   subfile, so that `break /srcdir/list0.c:1' works as expected.
   start_subfile will ensure that this happens provided that we pass the
   concatenation of files.files[1].dir and files.files[1].name as the
   subfile's name.  */

static void
dwarf2_start_subfile (char *filename, char *dirname, char *comp_dir)
{
  char *fullname;

  /* While reading the DIEs, we call start_symtab(DW_AT_name, DW_AT_comp_dir).
     `start_symtab' will always pass the contents of DW_AT_comp_dir as
     second argument to start_subfile.  To be consistent, we do the
     same here.  In order not to lose the line information directory,
     we concatenate it to the filename when it makes sense.
     Note that the Dwarf3 standard says (speaking of filenames in line
     information): ``The directory index is ignored for file names
     that represent full path names''.  Thus ignoring dirname in the
     `else' branch below isn't an issue.  */

  if (!IS_ABSOLUTE_PATH (filename) && dirname != NULL)
    fullname = concat (dirname, SLASH_STRING, filename, (char *)NULL);
  else
    fullname = filename;

  start_subfile (fullname, comp_dir);

  if (fullname != filename)
    xfree (fullname);
}

static void
var_decode_location (struct attribute *attr, struct symbol *sym,
		     struct dwarf2_cu *cu)
{
  struct objfile *objfile = cu->objfile;
  struct comp_unit_head *cu_header = &cu->header;

  /* NOTE drow/2003-01-30: There used to be a comment and some special
     code here to turn a symbol with DW_AT_external and a
     SYMBOL_VALUE_ADDRESS of 0 into a LOC_UNRESOLVED symbol.  This was
     necessary for platforms (maybe Alpha, certainly PowerPC GNU/Linux
     with some versions of binutils) where shared libraries could have
     relocations against symbols in their debug information - the
     minimal symbol would have the right address, but the debug info
     would not.  It's no longer necessary, because we will explicitly
     apply relocations when we read in the debug information now.  */

  /* A DW_AT_location attribute with no contents indicates that a
     variable has been optimized away.  */
  if (attr_form_is_block (attr) && DW_BLOCK (attr)->size == 0)
    {
      SYMBOL_CLASS (sym) = LOC_OPTIMIZED_OUT;
      return;
    }

  /* Handle one degenerate form of location expression specially, to
     preserve GDB's previous behavior when section offsets are
     specified.  If this is just a DW_OP_addr then mark this symbol
     as LOC_STATIC.  */

  if (attr_form_is_block (attr)
      && DW_BLOCK (attr)->size == 1 + cu_header->addr_size
      && DW_BLOCK (attr)->data[0] == DW_OP_addr)
    {
      unsigned int dummy;

      SYMBOL_VALUE_ADDRESS (sym) =
	read_address (objfile->obfd, DW_BLOCK (attr)->data + 1, cu, &dummy);
      SYMBOL_CLASS (sym) = LOC_STATIC;
      fixup_symbol_section (sym, objfile);
      SYMBOL_VALUE_ADDRESS (sym) += ANOFFSET (objfile->section_offsets,
					      SYMBOL_SECTION (sym));
      return;
    }

  /* NOTE drow/2002-01-30: It might be worthwhile to have a static
     expression evaluator, and use LOC_COMPUTED only when necessary
     (i.e. when the value of a register or memory location is
     referenced, or a thread-local block, etc.).  Then again, it might
     not be worthwhile.  I'm assuming that it isn't unless performance
     or memory numbers show me otherwise.  */

  dwarf2_symbol_mark_computed (attr, sym, cu);
  SYMBOL_CLASS (sym) = LOC_COMPUTED;
}

/* Given a pointer to a DWARF information entry, figure out if we need
   to make a symbol table entry for it, and if so, create a new entry
   and return a pointer to it.
   If TYPE is NULL, determine symbol type from the die, otherwise
   used the passed type.  */

static struct symbol *
new_symbol (struct die_info *die, struct type *type, struct dwarf2_cu *cu)
{
  struct objfile *objfile = cu->objfile;
  struct symbol *sym = NULL;
  char *name;
  struct attribute *attr = NULL;
  struct attribute *attr2 = NULL;
  CORE_ADDR baseaddr;
  int inlined_func = (die->tag == DW_TAG_inlined_subroutine);

  baseaddr = ANOFFSET (objfile->section_offsets, SECT_OFF_TEXT (objfile));

  name = dwarf2_name (die, cu);
  if (name)
    {
<<<<<<< HEAD
      sym = (struct symbol *) obstack_alloc (dwarf2_per_objfile->obstack,
=======
      const char *linkagename;

      sym = (struct symbol *) obstack_alloc (&objfile->objfile_obstack,
>>>>>>> 302ba51b
					     sizeof (struct symbol));
      OBJSTAT (objfile, n_syms++);
      memset (sym, 0, sizeof (struct symbol));

      /* Cache this symbol's name and the name's demangled form (if any).  */
      SYMBOL_LANGUAGE (sym) = cu->language;
      linkagename = dwarf2_physname (name, die, cu);
      SYMBOL_SET_NAMES (sym, linkagename, strlen (linkagename), 0, objfile);

      /* Default assumptions.
         Use the passed type or decode it from the die.  */
      SYMBOL_DOMAIN (sym) = VAR_DOMAIN;
      SYMBOL_CLASS (sym) = LOC_OPTIMIZED_OUT;
      if (type != NULL)
	SYMBOL_TYPE (sym) = type;
      else
	SYMBOL_TYPE (sym) = die_type (die, cu);
      attr = dwarf2_attr (die,
			  inlined_func ? DW_AT_call_line : DW_AT_decl_line,
			  cu);
      if (attr)
	{
	  SYMBOL_LINE (sym) = DW_UNSND (attr);
	}

      attr = dwarf2_attr (die,
			  inlined_func ? DW_AT_call_file : DW_AT_decl_file,
			  cu);
      if (attr)
	{
	  int file_index = DW_UNSND (attr);
	  if (cu->line_header == NULL
	      || file_index > cu->line_header->num_file_names)
	    complaint (&symfile_complaints,
		       _("file index out of range"));
	  else if (file_index > 0)
	    {
	      struct file_entry *fe;
	      fe = &cu->line_header->file_names[file_index - 1];
	      SYMBOL_SYMTAB (sym) = fe->symtab;
	    }
	}

      switch (die->tag)
	{
	case DW_TAG_label:
	  attr = dwarf2_attr (die, DW_AT_low_pc, cu);
	  if (attr)
	    {
	      SYMBOL_VALUE_ADDRESS (sym) = DW_ADDR (attr) + baseaddr;
	    }
	  SYMBOL_CLASS (sym) = LOC_LABEL;
	  break;
	case DW_TAG_subprogram:
	  /* SYMBOL_BLOCK_VALUE (sym) will be filled in later by
	     finish_block.  */
	  SYMBOL_CLASS (sym) = LOC_BLOCK;
	  attr2 = dwarf2_attr (die, DW_AT_external, cu);
	  if ((attr2 && (DW_UNSND (attr2) != 0))
              || cu->language == language_ada)
	    {
              /* Subprograms marked external are stored as a global symbol.
                 Ada subprograms, whether marked external or not, are always
                 stored as a global symbol, because we want to be able to
                 access them globally.  For instance, we want to be able
                 to break on a nested subprogram without having to
                 specify the context.  */
	      add_symbol_to_list (sym, &global_symbols);
	    }
	  else
	    {
	      add_symbol_to_list (sym, cu->list_in_scope);
	    }
	  break;
	case DW_TAG_inlined_subroutine:
	  /* SYMBOL_BLOCK_VALUE (sym) will be filled in later by
	     finish_block.  */
	  SYMBOL_CLASS (sym) = LOC_BLOCK;
	  SYMBOL_INLINED (sym) = 1;
	  /* Do not add the symbol to any lists.  It will be found via
	     BLOCK_FUNCTION from the blockvector.  */
	  break;
	case DW_TAG_variable:
	  /* Compilation with minimal debug info may result in variables
	     with missing type entries. Change the misleading `void' type
	     to something sensible.  */
	  if (TYPE_CODE (SYMBOL_TYPE (sym)) == TYPE_CODE_VOID)
	    SYMBOL_TYPE (sym)
	      = objfile_type (objfile)->nodebug_data_symbol;

	  attr = dwarf2_attr (die, DW_AT_const_value, cu);
	  if (attr)
	    {
	      dwarf2_const_value (attr, sym, cu);
	      attr2 = dwarf2_attr (die, DW_AT_external, cu);
	      if (attr2 && (DW_UNSND (attr2) != 0))
		add_symbol_to_list (sym, &global_symbols);
	      else
		add_symbol_to_list (sym, cu->list_in_scope);
	      break;
	    }
	  attr = dwarf2_attr (die, DW_AT_location, cu);
	  if (attr)
	    {
	      var_decode_location (attr, sym, cu);
	      attr2 = dwarf2_attr (die, DW_AT_external, cu);
	      if (attr2 && (DW_UNSND (attr2) != 0))
		add_symbol_to_list (sym, &global_symbols);
	      else
		add_symbol_to_list (sym, cu->list_in_scope);
	    }
	  else
	    {
	      /* We do not know the address of this symbol.
	         If it is an external symbol and we have type information
	         for it, enter the symbol as a LOC_UNRESOLVED symbol.
	         The address of the variable will then be determined from
	         the minimal symbol table whenever the variable is
	         referenced.  */
	      attr2 = dwarf2_attr (die, DW_AT_external, cu);
	      if (attr2 && (DW_UNSND (attr2) != 0)
		  && dwarf2_attr (die, DW_AT_type, cu) != NULL)
		{
		  struct pending **list_to_add;

		  /* A variable with DW_AT_external is never static, but it
		     may be block-scoped.  */
		  list_to_add = (cu->list_in_scope == &file_symbols
				 ? &global_symbols : cu->list_in_scope);

		  SYMBOL_CLASS (sym) = LOC_UNRESOLVED;
		  add_symbol_to_list (sym, list_to_add);
		}
	      else if (!die_is_declaration (die, cu))
		{
		  /* Use the default LOC_OPTIMIZED_OUT class.  */
		  gdb_assert (SYMBOL_CLASS (sym) == LOC_OPTIMIZED_OUT);
		  add_symbol_to_list (sym, cu->list_in_scope);
		}
	    }
	  break;
	case DW_TAG_formal_parameter:
	  /* If we are inside a function, mark this as an argument.  If
	     not, we might be looking at an argument to an inlined function
	     when we do not have enough information to show inlined frames;
	     pretend it's a local variable in that case so that the user can
	     still see it.  */
	  if (context_stack_depth > 0
	      && context_stack[context_stack_depth - 1].name != NULL)
	    SYMBOL_IS_ARGUMENT (sym) = 1;
	  attr = dwarf2_attr (die, DW_AT_location, cu);
	  if (attr)
	    {
	      var_decode_location (attr, sym, cu);
	    }
	  attr = dwarf2_attr (die, DW_AT_const_value, cu);
	  if (attr)
	    {
	      dwarf2_const_value (attr, sym, cu);
	    }
	  add_symbol_to_list (sym, cu->list_in_scope);
	  break;
	case DW_TAG_unspecified_parameters:
	  /* From varargs functions; gdb doesn't seem to have any
	     interest in this information, so just ignore it for now.
	     (FIXME?) */
	  break;
	case DW_TAG_class_type:
	case DW_TAG_interface_type:
	case DW_TAG_structure_type:
	case DW_TAG_union_type:
	case DW_TAG_set_type:
	case DW_TAG_enumeration_type:
	  SYMBOL_CLASS (sym) = LOC_TYPEDEF;
	  SYMBOL_DOMAIN (sym) = STRUCT_DOMAIN;

	  /* Make sure that the symbol includes appropriate enclosing
	     classes/namespaces in its name.  These are calculated in
	     read_structure_type, and the correct name is saved in
	     the type.  */

	  if (cu->language == language_cplus
	      || cu->language == language_java)
	    {
	      struct type *type = SYMBOL_TYPE (sym);
	      
	      if (TYPE_TAG_NAME (type) != NULL)
		{
		  /* FIXME: carlton/2003-11-10: Should this use
		     SYMBOL_SET_NAMES instead?  (The same problem also
		     arises further down in this function.)  */
		  /* The type's name is already allocated along with
		     this objfile, so we don't need to duplicate it
		     for the symbol.  */
		  SYMBOL_LINKAGE_NAME (sym) = TYPE_TAG_NAME (type);
		}
	    }

	  {
	    /* NOTE: carlton/2003-11-10: C++ and Java class symbols shouldn't
	       really ever be static objects: otherwise, if you try
	       to, say, break of a class's method and you're in a file
	       which doesn't mention that class, it won't work unless
	       the check for all static symbols in lookup_symbol_aux
	       saves you.  See the OtherFileClass tests in
	       gdb.c++/namespace.exp.  */

	    struct pending **list_to_add;

	    list_to_add = (cu->list_in_scope == &file_symbols
			   && (cu->language == language_cplus
			       || cu->language == language_java)
			   ? &global_symbols : cu->list_in_scope);
	  
	    add_symbol_to_list (sym, list_to_add);

	    /* The semantics of C++ state that "struct foo { ... }" also
	       defines a typedef for "foo".  A Java class declaration also
	       defines a typedef for the class.  */
	    if (cu->language == language_cplus
		|| cu->language == language_java
		|| cu->language == language_ada)
	      {
		/* The symbol's name is already allocated along with
		   this objfile, so we don't need to duplicate it for
		   the type.  */
		if (TYPE_NAME (SYMBOL_TYPE (sym)) == 0)
		  TYPE_NAME (SYMBOL_TYPE (sym)) = SYMBOL_SEARCH_NAME (sym);
	      }
	  }
	  break;
	case DW_TAG_typedef:
	  SYMBOL_LINKAGE_NAME (sym)
	    = (char *) dwarf2_full_name (name, die, cu);
	  SYMBOL_CLASS (sym) = LOC_TYPEDEF;
	  SYMBOL_DOMAIN (sym) = VAR_DOMAIN;
	  add_symbol_to_list (sym, cu->list_in_scope);
	  break;
	case DW_TAG_base_type:
        case DW_TAG_subrange_type:
	  SYMBOL_CLASS (sym) = LOC_TYPEDEF;
	  SYMBOL_DOMAIN (sym) = VAR_DOMAIN;
	  add_symbol_to_list (sym, cu->list_in_scope);
	  break;
	case DW_TAG_enumerator:
	  SYMBOL_LINKAGE_NAME (sym)
	    = (char *) dwarf2_full_name (name, die, cu);
	  attr = dwarf2_attr (die, DW_AT_const_value, cu);
	  if (attr)
	    {
	      dwarf2_const_value (attr, sym, cu);
	    }
	  {
	    /* NOTE: carlton/2003-11-10: See comment above in the
	       DW_TAG_class_type, etc. block.  */

	    struct pending **list_to_add;

	    list_to_add = (cu->list_in_scope == &file_symbols
			   && (cu->language == language_cplus
			       || cu->language == language_java)
			   ? &global_symbols : cu->list_in_scope);
	  
	    add_symbol_to_list (sym, list_to_add);
	  }
	  break;
	case DW_TAG_namespace:
	  SYMBOL_CLASS (sym) = LOC_TYPEDEF;
	  add_symbol_to_list (sym, &global_symbols);
	  break;
	default:
	  /* Not a tag we recognize.  Hopefully we aren't processing
	     trash data, but since we must specifically ignore things
	     we don't recognize, there is nothing else we should do at
	     this point. */
	  complaint (&symfile_complaints, _("unsupported tag: '%s'"),
		     dwarf_tag_name (die->tag));
	  break;
	}

      /* For the benefit of old versions of GCC, check for anonymous
	 namespaces based on the demangled name.  */
      if (!processing_has_namespace_info
	  && cu->language == language_cplus)
	cp_scan_for_anonymous_namespaces (sym);
    }
  return (sym);
}

/* Copy constant value from an attribute to a symbol.  */

static void
dwarf2_const_value (struct attribute *attr, struct symbol *sym,
		    struct dwarf2_cu *cu)
{
  struct objfile *objfile = cu->objfile;
  struct comp_unit_head *cu_header = &cu->header;
  enum bfd_endian byte_order = bfd_big_endian (objfile->obfd) ?
				BFD_ENDIAN_BIG : BFD_ENDIAN_LITTLE;
  struct dwarf_block *blk;

  switch (attr->form)
    {
    case DW_FORM_addr:
      if (TYPE_LENGTH (SYMBOL_TYPE (sym)) != cu_header->addr_size)
	dwarf2_const_value_length_mismatch_complaint (SYMBOL_PRINT_NAME (sym),
						      cu_header->addr_size,
						      TYPE_LENGTH (SYMBOL_TYPE
								   (sym)));
      SYMBOL_VALUE_BYTES (sym) = 
	obstack_alloc (dwarf2_per_objfile->obstack, cu_header->addr_size);
      /* NOTE: cagney/2003-05-09: In-lined store_address call with
         it's body - store_unsigned_integer.  */
      store_unsigned_integer (SYMBOL_VALUE_BYTES (sym), cu_header->addr_size,
			      byte_order, DW_ADDR (attr));
      SYMBOL_CLASS (sym) = LOC_CONST_BYTES;
      break;
    case DW_FORM_string:
    case DW_FORM_strp:
      /* DW_STRING is already allocated on the obstack, point directly
	 to it.  */
      SYMBOL_VALUE_BYTES (sym) = (gdb_byte *) DW_STRING (attr);
      SYMBOL_CLASS (sym) = LOC_CONST_BYTES;
      break;
    case DW_FORM_block1:
    case DW_FORM_block2:
    case DW_FORM_block4:
    case DW_FORM_block:
      blk = DW_BLOCK (attr);
      if (TYPE_LENGTH (SYMBOL_TYPE (sym)) != blk->size)
	dwarf2_const_value_length_mismatch_complaint (SYMBOL_PRINT_NAME (sym),
						      blk->size,
						      TYPE_LENGTH (SYMBOL_TYPE
								   (sym)));
      SYMBOL_VALUE_BYTES (sym) =
	obstack_alloc (dwarf2_per_objfile->obstack, blk->size);
      memcpy (SYMBOL_VALUE_BYTES (sym), blk->data, blk->size);
      SYMBOL_CLASS (sym) = LOC_CONST_BYTES;
      break;

      /* The DW_AT_const_value attributes are supposed to carry the
	 symbol's value "represented as it would be on the target
	 architecture."  By the time we get here, it's already been
	 converted to host endianness, so we just need to sign- or
	 zero-extend it as appropriate.  */
    case DW_FORM_data1:
      dwarf2_const_value_data (attr, sym, 8);
      break;
    case DW_FORM_data2:
      dwarf2_const_value_data (attr, sym, 16);
      break;
    case DW_FORM_data4:
      dwarf2_const_value_data (attr, sym, 32);
      break;
    case DW_FORM_data8:
      dwarf2_const_value_data (attr, sym, 64);
      break;

    case DW_FORM_sdata:
      SYMBOL_VALUE (sym) = DW_SND (attr);
      SYMBOL_CLASS (sym) = LOC_CONST;
      break;

    case DW_FORM_udata:
      SYMBOL_VALUE (sym) = DW_UNSND (attr);
      SYMBOL_CLASS (sym) = LOC_CONST;
      break;

    default:
      complaint (&symfile_complaints,
		 _("unsupported const value attribute form: '%s'"),
		 dwarf_form_name (attr->form));
      SYMBOL_VALUE (sym) = 0;
      SYMBOL_CLASS (sym) = LOC_CONST;
      break;
    }
}


/* Given an attr with a DW_FORM_dataN value in host byte order, sign-
   or zero-extend it as appropriate for the symbol's type.  */
static void
dwarf2_const_value_data (struct attribute *attr,
			 struct symbol *sym,
			 int bits)
{
  LONGEST l = DW_UNSND (attr);

  if (bits < sizeof (l) * 8)
    {
      if (TYPE_UNSIGNED (SYMBOL_TYPE (sym)))
	l &= ((LONGEST) 1 << bits) - 1;
      else
	l = (l << (sizeof (l) * 8 - bits)) >> (sizeof (l) * 8 - bits);
    }

  SYMBOL_VALUE (sym) = l;
  SYMBOL_CLASS (sym) = LOC_CONST;
}


/* Return the type of the die in question using its DW_AT_type attribute.  */

static struct type *
die_type (struct die_info *die, struct dwarf2_cu *cu)
{
  struct type *type;
  struct attribute *type_attr;
  struct die_info *type_die;

  type_attr = dwarf2_attr (die, DW_AT_type, cu);
  if (!type_attr)
    {
      /* A missing DW_AT_type represents a void type.  */
      return objfile_type (cu->objfile)->builtin_void;
    }

  type_die = follow_die_ref_or_sig (die, type_attr, &cu);

  type = tag_type_to_type (type_die, cu);
  if (!type)
    {
      dump_die_for_error (type_die);
      error (_("Dwarf Error: Problem turning type die at offset into gdb type [in module %s]"),
		      cu->objfile->name);
    }
  return type;
}

/* True iff CU's producer generates GNAT Ada auxiliary information
   that allows to find parallel types through that information instead
   of having to do expensive parallel lookups by type name.  */

static int
need_gnat_info (struct dwarf2_cu *cu)
{
  /* FIXME: brobecker/2010-10-12: As of now, only the AdaCore version
     of GNAT produces this auxiliary information, without any indication
     that it is produced.  Part of enhancing the FSF version of GNAT
     to produce that information will be to put in place an indicator
     that we can use in order to determine whether the descriptive type
     info is available or not.  One suggestion that has been made is
     to use a new attribute, attached to the CU die.  For now, assume
     that the descriptive type info is not available.  */
  return 0;
}


/* Return the auxiliary type of the die in question using its
   DW_AT_GNAT_descriptive_type attribute.  Returns NULL if the
   attribute is not present.  */

static struct type *
die_descriptive_type (struct die_info *die, struct dwarf2_cu *cu)
{
  struct type *type;
  struct attribute *type_attr;
  struct die_info *type_die;

  type_attr = dwarf2_attr (die, DW_AT_GNAT_descriptive_type, cu);
  if (!type_attr)
    return NULL;

  type_die = follow_die_ref (die, type_attr, &cu);
  type = tag_type_to_type (type_die, cu);
  if (!type)
    {
      dump_die_for_error (type_die);
      error (_("Dwarf Error: Problem turning type die at offset into gdb type [in module %s]"),
		      cu->objfile->name);
    }
  return type;
}

/* If DIE has a descriptive_type attribute, then set the TYPE's
   descriptive type accordingly.  */

static void
set_descriptive_type (struct type *type, struct die_info *die,
		      struct dwarf2_cu *cu)
{
  struct type *descriptive_type = die_descriptive_type (die, cu);

  if (descriptive_type)
    {
      ALLOCATE_GNAT_AUX_TYPE (type);
      TYPE_DESCRIPTIVE_TYPE (type) = descriptive_type;
    }
}

/* Return the containing type of the die in question using its
   DW_AT_containing_type attribute.  */

static struct type *
die_containing_type (struct die_info *die, struct dwarf2_cu *cu)
{
  struct type *type = NULL;
  struct attribute *type_attr;
  struct die_info *type_die = NULL;

  type_attr = dwarf2_attr (die, DW_AT_containing_type, cu);
  if (type_attr)
    {
      type_die = follow_die_ref_or_sig (die, type_attr, &cu);
      type = tag_type_to_type (type_die, cu);
    }
  if (!type)
    {
      if (type_die)
	dump_die_for_error (type_die);
      error (_("Dwarf Error: Problem turning containing type into gdb type [in module %s]"), 
		      cu->objfile->name);
    }
  return type;
}

static struct type *
tag_type_to_type (struct die_info *die, struct dwarf2_cu *cu)
{
  struct type *this_type;

  this_type = read_type_die (die, cu);
  if (!this_type)
    {
      dump_die_for_error (die);
      error (_("Dwarf Error: Cannot find type of die [in module %s]"), 
	     cu->objfile->name);
    }
  return this_type;
}

static struct type *
read_type_die (struct die_info *die, struct dwarf2_cu *cu)
{
  struct type *this_type;

  this_type = get_die_type (die, cu);
  if (this_type)
    return this_type;

  switch (die->tag)
    {
    case DW_TAG_class_type:
    case DW_TAG_interface_type:
    case DW_TAG_structure_type:
    case DW_TAG_union_type:
      this_type = read_structure_type (die, cu);
      break;
    case DW_TAG_enumeration_type:
      this_type = read_enumeration_type (die, cu);
      break;
    case DW_TAG_subprogram:
    case DW_TAG_subroutine_type:
    case DW_TAG_inlined_subroutine:
      this_type = read_subroutine_type (die, cu);
      break;
    case DW_TAG_array_type:
      this_type = read_array_type (die, cu);
      break;
    case DW_TAG_set_type:
      this_type = read_set_type (die, cu);
      break;
    case DW_TAG_pointer_type:
      this_type = read_tag_pointer_type (die, cu);
      break;
    case DW_TAG_ptr_to_member_type:
      this_type = read_tag_ptr_to_member_type (die, cu);
      break;
    case DW_TAG_reference_type:
      this_type = read_tag_reference_type (die, cu);
      break;
    case DW_TAG_const_type:
      this_type = read_tag_const_type (die, cu);
      break;
    case DW_TAG_volatile_type:
      this_type = read_tag_volatile_type (die, cu);
      break;
    case DW_TAG_string_type:
      this_type = read_tag_string_type (die, cu);
      break;
    case DW_TAG_typedef:
      this_type = read_typedef (die, cu);
      break;
    case DW_TAG_subrange_type:
      this_type = read_subrange_type (die, cu);
      break;
    case DW_TAG_base_type:
      this_type = read_base_type (die, cu);
      break;
    case DW_TAG_unspecified_type:
      this_type = read_unspecified_type (die, cu);
      break;
    case DW_TAG_namespace:
      this_type = read_namespace_type (die, cu);
      break;
    default:
      complaint (&symfile_complaints, _("unexpected tag in read_type_die: '%s'"),
		 dwarf_tag_name (die->tag));
      break;
    }

  return this_type;
}

/* Return the name of the namespace/class that DIE is defined within,
   or "" if we can't tell.  The caller should not xfree the result.

   For example, if we're within the method foo() in the following
   code:

   namespace N {
     class C {
       void foo () {
       }
     };
   }

   then determine_prefix on foo's die will return "N::C".  */

static char *
determine_prefix (struct die_info *die, struct dwarf2_cu *cu)
{
  struct die_info *parent, *spec_die;
  struct dwarf2_cu *spec_cu;
  struct type *parent_type;

  if (cu->language != language_cplus
      && cu->language != language_java)
    return "";

  /* We have to be careful in the presence of DW_AT_specification.
     For example, with GCC 3.4, given the code

     namespace N {
       void foo() {
	 // Definition of N::foo.
       }
     }

     then we'll have a tree of DIEs like this:

     1: DW_TAG_compile_unit
       2: DW_TAG_namespace        // N
	 3: DW_TAG_subprogram     // declaration of N::foo
       4: DW_TAG_subprogram       // definition of N::foo
	    DW_AT_specification   // refers to die #3

     Thus, when processing die #4, we have to pretend that we're in
     the context of its DW_AT_specification, namely the contex of die
     #3.  */
  spec_cu = cu;
  spec_die = die_specification (die, &spec_cu);
  if (spec_die == NULL)
    parent = die->parent;
  else
    {
      parent = spec_die->parent;
      cu = spec_cu;
    }

  if (parent == NULL)
    return "";
  else
    switch (parent->tag)
      {
      case DW_TAG_namespace:
	parent_type = read_type_die (parent, cu);
	/* We give a name to even anonymous namespaces.  */
	return TYPE_TAG_NAME (parent_type);
      case DW_TAG_class_type:
      case DW_TAG_interface_type:
      case DW_TAG_structure_type:
      case DW_TAG_union_type:
	parent_type = read_type_die (parent, cu);
	if (TYPE_TAG_NAME (parent_type) != NULL)
	  return TYPE_TAG_NAME (parent_type);
	else
	  /* An anonymous structure is only allowed non-static data
	     members; no typedefs, no member functions, et cetera.
	     So it does not need a prefix.  */
	  return "";
      default:
	return determine_prefix (parent, cu);
      }
}

/* Return a newly-allocated string formed by concatenating PREFIX and
   SUFFIX with appropriate separator.  If PREFIX or SUFFIX is NULL or empty, then
   simply copy the SUFFIX or PREFIX, respectively.  If OBS is non-null,
   perform an obconcat, otherwise allocate storage for the result.  The CU argument
   is used to determine the language and hence, the appropriate separator.  */

#define MAX_SEP_LEN 2  /* sizeof ("::")  */

static char *
typename_concat (struct obstack *obs, const char *prefix, const char *suffix, 
		 struct dwarf2_cu *cu)
{
  char *sep;

  if (suffix == NULL || suffix[0] == '\0' || prefix == NULL || prefix[0] == '\0')
    sep = "";
  else if (cu->language == language_java)
    sep = ".";
  else
    sep = "::";

  if (prefix == NULL)
    prefix = "";
  if (suffix == NULL)
    suffix = "";

  if (obs == NULL)
    {
      char *retval = xmalloc (strlen (prefix) + MAX_SEP_LEN + strlen (suffix) + 1);
      strcpy (retval, prefix);
      strcat (retval, sep);
      strcat (retval, suffix);
      return retval;
    }
  else
    {
      /* We have an obstack.  */
      return obconcat (obs, prefix, sep, suffix);
    }
}

/* Return sibling of die, NULL if no sibling.  */

static struct die_info *
sibling_die (struct die_info *die)
{
  return die->sibling;
}

/* Get name of a die, return NULL if not found.  */

static char *
dwarf2_canonicalize_name (char *name, enum language lang,
			  struct obstack *obstack)
{
  if (name && lang == language_cplus)
    {
      char *canon_name = cp_canonicalize_string (name);

      if (canon_name != NULL)
	{
	  if (strcmp (canon_name, name) != 0)
	    name = obsavestring (canon_name, strlen (canon_name),
				 obstack);
	  xfree (canon_name);
	}
    }

  return name;
}

/* Get name of a die, return NULL if not found.  */

static char *
dwarf2_name (struct die_info *die, struct dwarf2_cu *cu)
{
  struct attribute *attr;

  attr = dwarf2_attr (die, DW_AT_name, cu);
  if (!attr || !DW_STRING (attr))
    return NULL;

  switch (die->tag)
    {
    case DW_TAG_compile_unit:
      /* Compilation units have a DW_AT_name that is a filename, not
	 a source language identifier.  */
    case DW_TAG_enumeration_type:
    case DW_TAG_enumerator:
      /* These tags always have simple identifiers already; no need
	 to canonicalize them.  */
      return DW_STRING (attr);
    default:
<<<<<<< HEAD
      if ((int) attr->form != (int) GDB_FORM_cached_string)
	{
	  DW_STRING (attr)
	    = dwarf2_canonicalize_name (DW_STRING (attr), cu->language,
					dwarf2_per_objfile->obstack);
	  attr->form = GDB_FORM_cached_string;
=======
      if (!DW_STRING_IS_CANONICAL (attr))
	{
	  DW_STRING (attr)
	    = dwarf2_canonicalize_name (DW_STRING (attr), cu,
					&cu->objfile->objfile_obstack);
	  DW_STRING_IS_CANONICAL (attr) = 1;
>>>>>>> 302ba51b
	}
      return DW_STRING (attr);
    }
}

/* Return the die that this die in an extension of, or NULL if there
   is none.  *EXT_CU is the CU containing DIE on input, and the CU
   containing the return value on output.  */

static struct die_info *
dwarf2_extension (struct die_info *die, struct dwarf2_cu **ext_cu)
{
  struct attribute *attr;

  attr = dwarf2_attr (die, DW_AT_extension, *ext_cu);
  if (attr == NULL)
    return NULL;

  return follow_die_ref (die, attr, ext_cu);
}

/* Convert a DIE tag into its string name.  */

static char *
dwarf_tag_name (unsigned tag)
{
  switch (tag)
    {
    case DW_TAG_padding:
      return "DW_TAG_padding";
    case DW_TAG_array_type:
      return "DW_TAG_array_type";
    case DW_TAG_class_type:
      return "DW_TAG_class_type";
    case DW_TAG_entry_point:
      return "DW_TAG_entry_point";
    case DW_TAG_enumeration_type:
      return "DW_TAG_enumeration_type";
    case DW_TAG_formal_parameter:
      return "DW_TAG_formal_parameter";
    case DW_TAG_imported_declaration:
      return "DW_TAG_imported_declaration";
    case DW_TAG_label:
      return "DW_TAG_label";
    case DW_TAG_lexical_block:
      return "DW_TAG_lexical_block";
    case DW_TAG_member:
      return "DW_TAG_member";
    case DW_TAG_pointer_type:
      return "DW_TAG_pointer_type";
    case DW_TAG_reference_type:
      return "DW_TAG_reference_type";
    case DW_TAG_compile_unit:
      return "DW_TAG_compile_unit";
    case DW_TAG_string_type:
      return "DW_TAG_string_type";
    case DW_TAG_structure_type:
      return "DW_TAG_structure_type";
    case DW_TAG_subroutine_type:
      return "DW_TAG_subroutine_type";
    case DW_TAG_typedef:
      return "DW_TAG_typedef";
    case DW_TAG_union_type:
      return "DW_TAG_union_type";
    case DW_TAG_unspecified_parameters:
      return "DW_TAG_unspecified_parameters";
    case DW_TAG_variant:
      return "DW_TAG_variant";
    case DW_TAG_common_block:
      return "DW_TAG_common_block";
    case DW_TAG_common_inclusion:
      return "DW_TAG_common_inclusion";
    case DW_TAG_inheritance:
      return "DW_TAG_inheritance";
    case DW_TAG_inlined_subroutine:
      return "DW_TAG_inlined_subroutine";
    case DW_TAG_module:
      return "DW_TAG_module";
    case DW_TAG_ptr_to_member_type:
      return "DW_TAG_ptr_to_member_type";
    case DW_TAG_set_type:
      return "DW_TAG_set_type";
    case DW_TAG_subrange_type:
      return "DW_TAG_subrange_type";
    case DW_TAG_with_stmt:
      return "DW_TAG_with_stmt";
    case DW_TAG_access_declaration:
      return "DW_TAG_access_declaration";
    case DW_TAG_base_type:
      return "DW_TAG_base_type";
    case DW_TAG_catch_block:
      return "DW_TAG_catch_block";
    case DW_TAG_const_type:
      return "DW_TAG_const_type";
    case DW_TAG_constant:
      return "DW_TAG_constant";
    case DW_TAG_enumerator:
      return "DW_TAG_enumerator";
    case DW_TAG_file_type:
      return "DW_TAG_file_type";
    case DW_TAG_friend:
      return "DW_TAG_friend";
    case DW_TAG_namelist:
      return "DW_TAG_namelist";
    case DW_TAG_namelist_item:
      return "DW_TAG_namelist_item";
    case DW_TAG_packed_type:
      return "DW_TAG_packed_type";
    case DW_TAG_subprogram:
      return "DW_TAG_subprogram";
    case DW_TAG_template_type_param:
      return "DW_TAG_template_type_param";
    case DW_TAG_template_value_param:
      return "DW_TAG_template_value_param";
    case DW_TAG_thrown_type:
      return "DW_TAG_thrown_type";
    case DW_TAG_try_block:
      return "DW_TAG_try_block";
    case DW_TAG_variant_part:
      return "DW_TAG_variant_part";
    case DW_TAG_variable:
      return "DW_TAG_variable";
    case DW_TAG_volatile_type:
      return "DW_TAG_volatile_type";
    case DW_TAG_dwarf_procedure:
      return "DW_TAG_dwarf_procedure";
    case DW_TAG_restrict_type:
      return "DW_TAG_restrict_type";
    case DW_TAG_interface_type:
      return "DW_TAG_interface_type";
    case DW_TAG_namespace:
      return "DW_TAG_namespace";
    case DW_TAG_imported_module:
      return "DW_TAG_imported_module";
    case DW_TAG_unspecified_type:
      return "DW_TAG_unspecified_type";
    case DW_TAG_partial_unit:
      return "DW_TAG_partial_unit";
    case DW_TAG_imported_unit:
      return "DW_TAG_imported_unit";
    case DW_TAG_condition:
      return "DW_TAG_condition";
    case DW_TAG_shared_type:
      return "DW_TAG_shared_type";
    case DW_TAG_type_unit:
      return "DW_TAG_type_unit";
    case DW_TAG_MIPS_loop:
      return "DW_TAG_MIPS_loop";
    case DW_TAG_HP_array_descriptor:
      return "DW_TAG_HP_array_descriptor";
    case DW_TAG_format_label:
      return "DW_TAG_format_label";
    case DW_TAG_function_template:
      return "DW_TAG_function_template";
    case DW_TAG_class_template:
      return "DW_TAG_class_template";
    case DW_TAG_GNU_BINCL:
      return "DW_TAG_GNU_BINCL";
    case DW_TAG_GNU_EINCL:
      return "DW_TAG_GNU_EINCL";
    case DW_TAG_upc_shared_type:
      return "DW_TAG_upc_shared_type";
    case DW_TAG_upc_strict_type:
      return "DW_TAG_upc_strict_type";
    case DW_TAG_upc_relaxed_type:
      return "DW_TAG_upc_relaxed_type";
    case DW_TAG_PGI_kanji_type:
      return "DW_TAG_PGI_kanji_type";
    case DW_TAG_PGI_interface_block:
      return "DW_TAG_PGI_interface_block";
    default:
      return "DW_TAG_<unknown>";
    }
}

/* Convert a DWARF attribute code into its string name.  */

static char *
dwarf_attr_name (unsigned attr)
{
  switch (attr)
    {
    case DW_AT_sibling:
      return "DW_AT_sibling";
    case DW_AT_location:
      return "DW_AT_location";
    case DW_AT_name:
      return "DW_AT_name";
    case DW_AT_ordering:
      return "DW_AT_ordering";
    case DW_AT_subscr_data:
      return "DW_AT_subscr_data";
    case DW_AT_byte_size:
      return "DW_AT_byte_size";
    case DW_AT_bit_offset:
      return "DW_AT_bit_offset";
    case DW_AT_bit_size:
      return "DW_AT_bit_size";
    case DW_AT_element_list:
      return "DW_AT_element_list";
    case DW_AT_stmt_list:
      return "DW_AT_stmt_list";
    case DW_AT_low_pc:
      return "DW_AT_low_pc";
    case DW_AT_high_pc:
      return "DW_AT_high_pc";
    case DW_AT_language:
      return "DW_AT_language";
    case DW_AT_member:
      return "DW_AT_member";
    case DW_AT_discr:
      return "DW_AT_discr";
    case DW_AT_discr_value:
      return "DW_AT_discr_value";
    case DW_AT_visibility:
      return "DW_AT_visibility";
    case DW_AT_import:
      return "DW_AT_import";
    case DW_AT_string_length:
      return "DW_AT_string_length";
    case DW_AT_common_reference:
      return "DW_AT_common_reference";
    case DW_AT_comp_dir:
      return "DW_AT_comp_dir";
    case DW_AT_const_value:
      return "DW_AT_const_value";
    case DW_AT_containing_type:
      return "DW_AT_containing_type";
    case DW_AT_default_value:
      return "DW_AT_default_value";
    case DW_AT_inline:
      return "DW_AT_inline";
    case DW_AT_is_optional:
      return "DW_AT_is_optional";
    case DW_AT_lower_bound:
      return "DW_AT_lower_bound";
    case DW_AT_producer:
      return "DW_AT_producer";
    case DW_AT_prototyped:
      return "DW_AT_prototyped";
    case DW_AT_return_addr:
      return "DW_AT_return_addr";
    case DW_AT_start_scope:
      return "DW_AT_start_scope";
    case DW_AT_bit_stride:
      return "DW_AT_bit_stride";
    case DW_AT_upper_bound:
      return "DW_AT_upper_bound";
    case DW_AT_abstract_origin:
      return "DW_AT_abstract_origin";
    case DW_AT_accessibility:
      return "DW_AT_accessibility";
    case DW_AT_address_class:
      return "DW_AT_address_class";
    case DW_AT_artificial:
      return "DW_AT_artificial";
    case DW_AT_base_types:
      return "DW_AT_base_types";
    case DW_AT_calling_convention:
      return "DW_AT_calling_convention";
    case DW_AT_count:
      return "DW_AT_count";
    case DW_AT_data_member_location:
      return "DW_AT_data_member_location";
    case DW_AT_decl_column:
      return "DW_AT_decl_column";
    case DW_AT_decl_file:
      return "DW_AT_decl_file";
    case DW_AT_decl_line:
      return "DW_AT_decl_line";
    case DW_AT_declaration:
      return "DW_AT_declaration";
    case DW_AT_discr_list:
      return "DW_AT_discr_list";
    case DW_AT_encoding:
      return "DW_AT_encoding";
    case DW_AT_external:
      return "DW_AT_external";
    case DW_AT_frame_base:
      return "DW_AT_frame_base";
    case DW_AT_friend:
      return "DW_AT_friend";
    case DW_AT_identifier_case:
      return "DW_AT_identifier_case";
    case DW_AT_macro_info:
      return "DW_AT_macro_info";
    case DW_AT_namelist_items:
      return "DW_AT_namelist_items";
    case DW_AT_priority:
      return "DW_AT_priority";
    case DW_AT_segment:
      return "DW_AT_segment";
    case DW_AT_specification:
      return "DW_AT_specification";
    case DW_AT_static_link:
      return "DW_AT_static_link";
    case DW_AT_type:
      return "DW_AT_type";
    case DW_AT_use_location:
      return "DW_AT_use_location";
    case DW_AT_variable_parameter:
      return "DW_AT_variable_parameter";
    case DW_AT_virtuality:
      return "DW_AT_virtuality";
    case DW_AT_vtable_elem_location:
      return "DW_AT_vtable_elem_location";
    /* DWARF 3 values.  */
    case DW_AT_allocated:
      return "DW_AT_allocated";
    case DW_AT_associated:
      return "DW_AT_associated";
    case DW_AT_data_location:
      return "DW_AT_data_location";
    case DW_AT_byte_stride:
      return "DW_AT_byte_stride";
    case DW_AT_entry_pc:
      return "DW_AT_entry_pc";
    case DW_AT_use_UTF8:
      return "DW_AT_use_UTF8";
    case DW_AT_extension:
      return "DW_AT_extension";
    case DW_AT_ranges:
      return "DW_AT_ranges";
    case DW_AT_trampoline:
      return "DW_AT_trampoline";
    case DW_AT_call_column:
      return "DW_AT_call_column";
    case DW_AT_call_file:
      return "DW_AT_call_file";
    case DW_AT_call_line:
      return "DW_AT_call_line";
    case DW_AT_description:
      return "DW_AT_description";
    case DW_AT_binary_scale:
      return "DW_AT_binary_scale";
    case DW_AT_decimal_scale:
      return "DW_AT_decimal_scale";
    case DW_AT_small:
      return "DW_AT_small";
    case DW_AT_decimal_sign:
      return "DW_AT_decimal_sign";
    case DW_AT_digit_count:
      return "DW_AT_digit_count";
    case DW_AT_picture_string:
      return "DW_AT_picture_string";
    case DW_AT_mutable:
      return "DW_AT_mutable";
    case DW_AT_threads_scaled:
      return "DW_AT_threads_scaled";
    case DW_AT_explicit:
      return "DW_AT_explicit";
    case DW_AT_object_pointer:
      return "DW_AT_object_pointer";
    case DW_AT_endianity:
      return "DW_AT_endianity";
    case DW_AT_elemental:
      return "DW_AT_elemental";
    case DW_AT_pure:
      return "DW_AT_pure";
    case DW_AT_recursive:
      return "DW_AT_recursive";
    /* DWARF 4 values.  */
    case DW_AT_signature:
      return "DW_AT_signature";
    /* SGI/MIPS extensions.  */
#ifdef MIPS /* collides with DW_AT_HP_block_index */
    case DW_AT_MIPS_fde:
      return "DW_AT_MIPS_fde";
#endif
    case DW_AT_MIPS_loop_begin:
      return "DW_AT_MIPS_loop_begin";
    case DW_AT_MIPS_tail_loop_begin:
      return "DW_AT_MIPS_tail_loop_begin";
    case DW_AT_MIPS_epilog_begin:
      return "DW_AT_MIPS_epilog_begin";
    case DW_AT_MIPS_loop_unroll_factor:
      return "DW_AT_MIPS_loop_unroll_factor";
    case DW_AT_MIPS_software_pipeline_depth:
      return "DW_AT_MIPS_software_pipeline_depth";
    case DW_AT_MIPS_linkage_name:
      return "DW_AT_MIPS_linkage_name";
    case DW_AT_MIPS_stride:
      return "DW_AT_MIPS_stride";
    case DW_AT_MIPS_abstract_name:
      return "DW_AT_MIPS_abstract_name";
    case DW_AT_MIPS_clone_origin:
      return "DW_AT_MIPS_clone_origin";
    case DW_AT_MIPS_has_inlines:
      return "DW_AT_MIPS_has_inlines";
    /* HP extensions.  */
#ifndef MIPS /* collides with DW_AT_MIPS_fde */
    case DW_AT_HP_block_index:
      return "DW_AT_HP_block_index";
#endif
    case DW_AT_HP_unmodifiable:
      return "DW_AT_HP_unmodifiable";
    case DW_AT_HP_actuals_stmt_list:
      return "DW_AT_HP_actuals_stmt_list";
    case DW_AT_HP_proc_per_section:
      return "DW_AT_HP_proc_per_section";
    case DW_AT_HP_raw_data_ptr:
      return "DW_AT_HP_raw_data_ptr";
    case DW_AT_HP_pass_by_reference:
      return "DW_AT_HP_pass_by_reference";
    case DW_AT_HP_opt_level:
      return "DW_AT_HP_opt_level";
    case DW_AT_HP_prof_version_id:
      return "DW_AT_HP_prof_version_id";
    case DW_AT_HP_opt_flags:
      return "DW_AT_HP_opt_flags";
    case DW_AT_HP_cold_region_low_pc:
      return "DW_AT_HP_cold_region_low_pc";
    case DW_AT_HP_cold_region_high_pc:
      return "DW_AT_HP_cold_region_high_pc";
    case DW_AT_HP_all_variables_modifiable:
      return "DW_AT_HP_all_variables_modifiable";
    case DW_AT_HP_linkage_name:
      return "DW_AT_HP_linkage_name";
    case DW_AT_HP_prof_flags:
      return "DW_AT_HP_prof_flags";
    /* GNU extensions.  */
    case DW_AT_sf_names:
      return "DW_AT_sf_names";
    case DW_AT_src_info:
      return "DW_AT_src_info";
    case DW_AT_mac_info:
      return "DW_AT_mac_info";
    case DW_AT_src_coords:
      return "DW_AT_src_coords";
    case DW_AT_body_begin:
      return "DW_AT_body_begin";
    case DW_AT_body_end:
      return "DW_AT_body_end";
    case DW_AT_GNU_vector:
      return "DW_AT_GNU_vector";
    /* VMS extensions.  */
    case DW_AT_VMS_rtnbeg_pd_address:
      return "DW_AT_VMS_rtnbeg_pd_address";
    /* UPC extension.  */
    case DW_AT_upc_threads_scaled:
      return "DW_AT_upc_threads_scaled";
    /* PGI (STMicroelectronics) extensions.  */
    case DW_AT_PGI_lbase:
      return "DW_AT_PGI_lbase";
    case DW_AT_PGI_soffset:
      return "DW_AT_PGI_soffset";
    case DW_AT_PGI_lstride:
      return "DW_AT_PGI_lstride";
    default:
      return "DW_AT_<unknown>";
    }
}

/* Convert a DWARF value form code into its string name.  */

static char *
dwarf_form_name (unsigned form)
{
  switch (form)
    {
    case DW_FORM_addr:
      return "DW_FORM_addr";
    case DW_FORM_block2:
      return "DW_FORM_block2";
    case DW_FORM_block4:
      return "DW_FORM_block4";
    case DW_FORM_data2:
      return "DW_FORM_data2";
    case DW_FORM_data4:
      return "DW_FORM_data4";
    case DW_FORM_data8:
      return "DW_FORM_data8";
    case DW_FORM_string:
      return "DW_FORM_string";
    case DW_FORM_block:
      return "DW_FORM_block";
    case DW_FORM_block1:
      return "DW_FORM_block1";
    case DW_FORM_data1:
      return "DW_FORM_data1";
    case DW_FORM_flag:
      return "DW_FORM_flag";
    case DW_FORM_sdata:
      return "DW_FORM_sdata";
    case DW_FORM_strp:
      return "DW_FORM_strp";
    case DW_FORM_udata:
      return "DW_FORM_udata";
    case DW_FORM_ref_addr:
      return "DW_FORM_ref_addr";
    case DW_FORM_ref1:
      return "DW_FORM_ref1";
    case DW_FORM_ref2:
      return "DW_FORM_ref2";
    case DW_FORM_ref4:
      return "DW_FORM_ref4";
    case DW_FORM_ref8:
      return "DW_FORM_ref8";
    case DW_FORM_ref_udata:
      return "DW_FORM_ref_udata";
    case DW_FORM_indirect:
      return "DW_FORM_indirect";
    case DW_FORM_sec_offset:
      return "DW_FORM_sec_offset";
    case DW_FORM_exprloc:
      return "DW_FORM_exprloc";
    case DW_FORM_flag_present:
      return "DW_FORM_flag_present";
    case DW_FORM_sig8:
      return "DW_FORM_sig8";
    default:
      return "DW_FORM_<unknown>";
    }
}

/* Convert a DWARF stack opcode into its string name.  */

static char *
dwarf_stack_op_name (unsigned op)
{
  switch (op)
    {
    case DW_OP_addr:
      return "DW_OP_addr";
    case DW_OP_deref:
      return "DW_OP_deref";
    case DW_OP_const1u:
      return "DW_OP_const1u";
    case DW_OP_const1s:
      return "DW_OP_const1s";
    case DW_OP_const2u:
      return "DW_OP_const2u";
    case DW_OP_const2s:
      return "DW_OP_const2s";
    case DW_OP_const4u:
      return "DW_OP_const4u";
    case DW_OP_const4s:
      return "DW_OP_const4s";
    case DW_OP_const8u:
      return "DW_OP_const8u";
    case DW_OP_const8s:
      return "DW_OP_const8s";
    case DW_OP_constu:
      return "DW_OP_constu";
    case DW_OP_consts:
      return "DW_OP_consts";
    case DW_OP_dup:
      return "DW_OP_dup";
    case DW_OP_drop:
      return "DW_OP_drop";
    case DW_OP_over:
      return "DW_OP_over";
    case DW_OP_pick:
      return "DW_OP_pick";
    case DW_OP_swap:
      return "DW_OP_swap";
    case DW_OP_rot:
      return "DW_OP_rot";
    case DW_OP_xderef:
      return "DW_OP_xderef";
    case DW_OP_abs:
      return "DW_OP_abs";
    case DW_OP_and:
      return "DW_OP_and";
    case DW_OP_div:
      return "DW_OP_div";
    case DW_OP_minus:
      return "DW_OP_minus";
    case DW_OP_mod:
      return "DW_OP_mod";
    case DW_OP_mul:
      return "DW_OP_mul";
    case DW_OP_neg:
      return "DW_OP_neg";
    case DW_OP_not:
      return "DW_OP_not";
    case DW_OP_or:
      return "DW_OP_or";
    case DW_OP_plus:
      return "DW_OP_plus";
    case DW_OP_plus_uconst:
      return "DW_OP_plus_uconst";
    case DW_OP_shl:
      return "DW_OP_shl";
    case DW_OP_shr:
      return "DW_OP_shr";
    case DW_OP_shra:
      return "DW_OP_shra";
    case DW_OP_xor:
      return "DW_OP_xor";
    case DW_OP_bra:
      return "DW_OP_bra";
    case DW_OP_eq:
      return "DW_OP_eq";
    case DW_OP_ge:
      return "DW_OP_ge";
    case DW_OP_gt:
      return "DW_OP_gt";
    case DW_OP_le:
      return "DW_OP_le";
    case DW_OP_lt:
      return "DW_OP_lt";
    case DW_OP_ne:
      return "DW_OP_ne";
    case DW_OP_skip:
      return "DW_OP_skip";
    case DW_OP_lit0:
      return "DW_OP_lit0";
    case DW_OP_lit1:
      return "DW_OP_lit1";
    case DW_OP_lit2:
      return "DW_OP_lit2";
    case DW_OP_lit3:
      return "DW_OP_lit3";
    case DW_OP_lit4:
      return "DW_OP_lit4";
    case DW_OP_lit5:
      return "DW_OP_lit5";
    case DW_OP_lit6:
      return "DW_OP_lit6";
    case DW_OP_lit7:
      return "DW_OP_lit7";
    case DW_OP_lit8:
      return "DW_OP_lit8";
    case DW_OP_lit9:
      return "DW_OP_lit9";
    case DW_OP_lit10:
      return "DW_OP_lit10";
    case DW_OP_lit11:
      return "DW_OP_lit11";
    case DW_OP_lit12:
      return "DW_OP_lit12";
    case DW_OP_lit13:
      return "DW_OP_lit13";
    case DW_OP_lit14:
      return "DW_OP_lit14";
    case DW_OP_lit15:
      return "DW_OP_lit15";
    case DW_OP_lit16:
      return "DW_OP_lit16";
    case DW_OP_lit17:
      return "DW_OP_lit17";
    case DW_OP_lit18:
      return "DW_OP_lit18";
    case DW_OP_lit19:
      return "DW_OP_lit19";
    case DW_OP_lit20:
      return "DW_OP_lit20";
    case DW_OP_lit21:
      return "DW_OP_lit21";
    case DW_OP_lit22:
      return "DW_OP_lit22";
    case DW_OP_lit23:
      return "DW_OP_lit23";
    case DW_OP_lit24:
      return "DW_OP_lit24";
    case DW_OP_lit25:
      return "DW_OP_lit25";
    case DW_OP_lit26:
      return "DW_OP_lit26";
    case DW_OP_lit27:
      return "DW_OP_lit27";
    case DW_OP_lit28:
      return "DW_OP_lit28";
    case DW_OP_lit29:
      return "DW_OP_lit29";
    case DW_OP_lit30:
      return "DW_OP_lit30";
    case DW_OP_lit31:
      return "DW_OP_lit31";
    case DW_OP_reg0:
      return "DW_OP_reg0";
    case DW_OP_reg1:
      return "DW_OP_reg1";
    case DW_OP_reg2:
      return "DW_OP_reg2";
    case DW_OP_reg3:
      return "DW_OP_reg3";
    case DW_OP_reg4:
      return "DW_OP_reg4";
    case DW_OP_reg5:
      return "DW_OP_reg5";
    case DW_OP_reg6:
      return "DW_OP_reg6";
    case DW_OP_reg7:
      return "DW_OP_reg7";
    case DW_OP_reg8:
      return "DW_OP_reg8";
    case DW_OP_reg9:
      return "DW_OP_reg9";
    case DW_OP_reg10:
      return "DW_OP_reg10";
    case DW_OP_reg11:
      return "DW_OP_reg11";
    case DW_OP_reg12:
      return "DW_OP_reg12";
    case DW_OP_reg13:
      return "DW_OP_reg13";
    case DW_OP_reg14:
      return "DW_OP_reg14";
    case DW_OP_reg15:
      return "DW_OP_reg15";
    case DW_OP_reg16:
      return "DW_OP_reg16";
    case DW_OP_reg17:
      return "DW_OP_reg17";
    case DW_OP_reg18:
      return "DW_OP_reg18";
    case DW_OP_reg19:
      return "DW_OP_reg19";
    case DW_OP_reg20:
      return "DW_OP_reg20";
    case DW_OP_reg21:
      return "DW_OP_reg21";
    case DW_OP_reg22:
      return "DW_OP_reg22";
    case DW_OP_reg23:
      return "DW_OP_reg23";
    case DW_OP_reg24:
      return "DW_OP_reg24";
    case DW_OP_reg25:
      return "DW_OP_reg25";
    case DW_OP_reg26:
      return "DW_OP_reg26";
    case DW_OP_reg27:
      return "DW_OP_reg27";
    case DW_OP_reg28:
      return "DW_OP_reg28";
    case DW_OP_reg29:
      return "DW_OP_reg29";
    case DW_OP_reg30:
      return "DW_OP_reg30";
    case DW_OP_reg31:
      return "DW_OP_reg31";
    case DW_OP_breg0:
      return "DW_OP_breg0";
    case DW_OP_breg1:
      return "DW_OP_breg1";
    case DW_OP_breg2:
      return "DW_OP_breg2";
    case DW_OP_breg3:
      return "DW_OP_breg3";
    case DW_OP_breg4:
      return "DW_OP_breg4";
    case DW_OP_breg5:
      return "DW_OP_breg5";
    case DW_OP_breg6:
      return "DW_OP_breg6";
    case DW_OP_breg7:
      return "DW_OP_breg7";
    case DW_OP_breg8:
      return "DW_OP_breg8";
    case DW_OP_breg9:
      return "DW_OP_breg9";
    case DW_OP_breg10:
      return "DW_OP_breg10";
    case DW_OP_breg11:
      return "DW_OP_breg11";
    case DW_OP_breg12:
      return "DW_OP_breg12";
    case DW_OP_breg13:
      return "DW_OP_breg13";
    case DW_OP_breg14:
      return "DW_OP_breg14";
    case DW_OP_breg15:
      return "DW_OP_breg15";
    case DW_OP_breg16:
      return "DW_OP_breg16";
    case DW_OP_breg17:
      return "DW_OP_breg17";
    case DW_OP_breg18:
      return "DW_OP_breg18";
    case DW_OP_breg19:
      return "DW_OP_breg19";
    case DW_OP_breg20:
      return "DW_OP_breg20";
    case DW_OP_breg21:
      return "DW_OP_breg21";
    case DW_OP_breg22:
      return "DW_OP_breg22";
    case DW_OP_breg23:
      return "DW_OP_breg23";
    case DW_OP_breg24:
      return "DW_OP_breg24";
    case DW_OP_breg25:
      return "DW_OP_breg25";
    case DW_OP_breg26:
      return "DW_OP_breg26";
    case DW_OP_breg27:
      return "DW_OP_breg27";
    case DW_OP_breg28:
      return "DW_OP_breg28";
    case DW_OP_breg29:
      return "DW_OP_breg29";
    case DW_OP_breg30:
      return "DW_OP_breg30";
    case DW_OP_breg31:
      return "DW_OP_breg31";
    case DW_OP_regx:
      return "DW_OP_regx";
    case DW_OP_fbreg:
      return "DW_OP_fbreg";
    case DW_OP_bregx:
      return "DW_OP_bregx";
    case DW_OP_piece:
      return "DW_OP_piece";
    case DW_OP_deref_size:
      return "DW_OP_deref_size";
    case DW_OP_xderef_size:
      return "DW_OP_xderef_size";
    case DW_OP_nop:
      return "DW_OP_nop";
    /* DWARF 3 extensions.  */
    case DW_OP_push_object_address:
      return "DW_OP_push_object_address";
    case DW_OP_call2:
      return "DW_OP_call2";
    case DW_OP_call4:
      return "DW_OP_call4";
    case DW_OP_call_ref:
      return "DW_OP_call_ref";
    /* GNU extensions.  */
    case DW_OP_form_tls_address:
      return "DW_OP_form_tls_address";
    case DW_OP_call_frame_cfa:
      return "DW_OP_call_frame_cfa";
    case DW_OP_bit_piece:
      return "DW_OP_bit_piece";
    case DW_OP_GNU_push_tls_address:
      return "DW_OP_GNU_push_tls_address";
    case DW_OP_GNU_uninit:
      return "DW_OP_GNU_uninit";
    /* HP extensions. */ 
    case DW_OP_HP_is_value:
      return "DW_OP_HP_is_value";
    case DW_OP_HP_fltconst4:
      return "DW_OP_HP_fltconst4";
    case DW_OP_HP_fltconst8:
      return "DW_OP_HP_fltconst8";
    case DW_OP_HP_mod_range:
      return "DW_OP_HP_mod_range";
    case DW_OP_HP_unmod_range:
      return "DW_OP_HP_unmod_range";
    case DW_OP_HP_tls:
      return "DW_OP_HP_tls";
    default:
      return "OP_<unknown>";
    }
}

static char *
dwarf_bool_name (unsigned mybool)
{
  if (mybool)
    return "TRUE";
  else
    return "FALSE";
}

/* Convert a DWARF type code into its string name.  */

static char *
dwarf_type_encoding_name (unsigned enc)
{
  switch (enc)
    {
    case DW_ATE_void:
      return "DW_ATE_void";
    case DW_ATE_address:
      return "DW_ATE_address";
    case DW_ATE_boolean:
      return "DW_ATE_boolean";
    case DW_ATE_complex_float:
      return "DW_ATE_complex_float";
    case DW_ATE_float:
      return "DW_ATE_float";
    case DW_ATE_signed:
      return "DW_ATE_signed";
    case DW_ATE_signed_char:
      return "DW_ATE_signed_char";
    case DW_ATE_unsigned:
      return "DW_ATE_unsigned";
    case DW_ATE_unsigned_char:
      return "DW_ATE_unsigned_char";
    /* DWARF 3.  */
    case DW_ATE_imaginary_float:
      return "DW_ATE_imaginary_float";
    case DW_ATE_packed_decimal:
      return "DW_ATE_packed_decimal";
    case DW_ATE_numeric_string:
      return "DW_ATE_numeric_string";
    case DW_ATE_edited:
      return "DW_ATE_edited";
    case DW_ATE_signed_fixed:
      return "DW_ATE_signed_fixed";
    case DW_ATE_unsigned_fixed:
      return "DW_ATE_unsigned_fixed";
    case DW_ATE_decimal_float:
      return "DW_ATE_decimal_float";
    /* HP extensions.  */
    case DW_ATE_HP_float80:
      return "DW_ATE_HP_float80";
    case DW_ATE_HP_complex_float80:
      return "DW_ATE_HP_complex_float80";
    case DW_ATE_HP_float128:
      return "DW_ATE_HP_float128";
    case DW_ATE_HP_complex_float128:
      return "DW_ATE_HP_complex_float128";
    case DW_ATE_HP_floathpintel:
      return "DW_ATE_HP_floathpintel";
    case DW_ATE_HP_imaginary_float80:
      return "DW_ATE_HP_imaginary_float80";
    case DW_ATE_HP_imaginary_float128:
      return "DW_ATE_HP_imaginary_float128";
    default:
      return "DW_ATE_<unknown>";
    }
}

/* Convert a DWARF call frame info operation to its string name. */

#if 0
static char *
dwarf_cfi_name (unsigned cfi_opc)
{
  switch (cfi_opc)
    {
    case DW_CFA_advance_loc:
      return "DW_CFA_advance_loc";
    case DW_CFA_offset:
      return "DW_CFA_offset";
    case DW_CFA_restore:
      return "DW_CFA_restore";
    case DW_CFA_nop:
      return "DW_CFA_nop";
    case DW_CFA_set_loc:
      return "DW_CFA_set_loc";
    case DW_CFA_advance_loc1:
      return "DW_CFA_advance_loc1";
    case DW_CFA_advance_loc2:
      return "DW_CFA_advance_loc2";
    case DW_CFA_advance_loc4:
      return "DW_CFA_advance_loc4";
    case DW_CFA_offset_extended:
      return "DW_CFA_offset_extended";
    case DW_CFA_restore_extended:
      return "DW_CFA_restore_extended";
    case DW_CFA_undefined:
      return "DW_CFA_undefined";
    case DW_CFA_same_value:
      return "DW_CFA_same_value";
    case DW_CFA_register:
      return "DW_CFA_register";
    case DW_CFA_remember_state:
      return "DW_CFA_remember_state";
    case DW_CFA_restore_state:
      return "DW_CFA_restore_state";
    case DW_CFA_def_cfa:
      return "DW_CFA_def_cfa";
    case DW_CFA_def_cfa_register:
      return "DW_CFA_def_cfa_register";
    case DW_CFA_def_cfa_offset:
      return "DW_CFA_def_cfa_offset";
    /* DWARF 3.  */
    case DW_CFA_def_cfa_expression:
      return "DW_CFA_def_cfa_expression";
    case DW_CFA_expression:
      return "DW_CFA_expression";
    case DW_CFA_offset_extended_sf:
      return "DW_CFA_offset_extended_sf";
    case DW_CFA_def_cfa_sf:
      return "DW_CFA_def_cfa_sf";
    case DW_CFA_def_cfa_offset_sf:
      return "DW_CFA_def_cfa_offset_sf";
    case DW_CFA_val_offset:
      return "DW_CFA_val_offset";
    case DW_CFA_val_offset_sf:
      return "DW_CFA_val_offset_sf";
    case DW_CFA_val_expression:
      return "DW_CFA_val_expression";
    /* SGI/MIPS specific.  */
    case DW_CFA_MIPS_advance_loc8:
      return "DW_CFA_MIPS_advance_loc8";
    /* GNU extensions.  */
    case DW_CFA_GNU_window_save:
      return "DW_CFA_GNU_window_save";
    case DW_CFA_GNU_args_size:
      return "DW_CFA_GNU_args_size";
    case DW_CFA_GNU_negative_offset_extended:
      return "DW_CFA_GNU_negative_offset_extended";
    default:
      return "DW_CFA_<unknown>";
    }
}
#endif

static void
dump_die_shallow (struct ui_file *f, int indent, struct die_info *die)
{
  unsigned int i;

  print_spaces (indent, f);
  fprintf_unfiltered (f, "Die: %s (abbrev %d, offset 0x%x)\n",
	   dwarf_tag_name (die->tag), die->abbrev, die->offset);

  if (die->parent != NULL)
    {
      print_spaces (indent, f);
      fprintf_unfiltered (f, "  parent at offset: 0x%x\n",
			  die->parent->offset);
    }

  print_spaces (indent, f);
  fprintf_unfiltered (f, "  has children: %s\n",
	   dwarf_bool_name (die->child != NULL));

  print_spaces (indent, f);
  fprintf_unfiltered (f, "  attributes:\n");

  for (i = 0; i < die->num_attrs; ++i)
    {
      print_spaces (indent, f);
      fprintf_unfiltered (f, "    %s (%s) ",
	       dwarf_attr_name (die->attrs[i].name),
	       dwarf_form_name (die->attrs[i].form));

      switch (die->attrs[i].form)
	{
	case DW_FORM_ref_addr:
	case DW_FORM_addr:
	  fprintf_unfiltered (f, "address: ");
	  fputs_filtered (hex_string (DW_ADDR (&die->attrs[i])), f);
	  break;
	case DW_FORM_block2:
	case DW_FORM_block4:
	case DW_FORM_block:
	case DW_FORM_block1:
	  fprintf_unfiltered (f, "block: size %d", DW_BLOCK (&die->attrs[i])->size);
	  break;
	case DW_FORM_ref1:
	case DW_FORM_ref2:
	case DW_FORM_ref4:
	  fprintf_unfiltered (f, "constant ref: 0x%lx (adjusted)",
			      (long) (DW_ADDR (&die->attrs[i])));
	  break;
	case DW_FORM_data1:
	case DW_FORM_data2:
	case DW_FORM_data4:
	case DW_FORM_data8:
	case DW_FORM_udata:
	case DW_FORM_sdata:
	  fprintf_unfiltered (f, "constant: %s",
			      pulongest (DW_UNSND (&die->attrs[i])));
	  break;
	case DW_FORM_sig8:
	  if (DW_SIGNATURED_TYPE (&die->attrs[i]) != NULL)
	    fprintf_unfiltered (f, "signatured type, offset: 0x%x",
				DW_SIGNATURED_TYPE (&die->attrs[i])->offset);
	  else
	    fprintf_unfiltered (f, "signatured type, offset: unknown");
	  break;
	case DW_FORM_string:
	case DW_FORM_strp:
	  fprintf_unfiltered (f, "string: \"%s\" (%s canonicalized)",
		   DW_STRING (&die->attrs[i])
		   ? DW_STRING (&die->attrs[i]) : "",
		   DW_STRING_IS_CANONICAL (&die->attrs[i]) ? "is" : "not");
	  break;
	case DW_FORM_flag:
	  if (DW_UNSND (&die->attrs[i]))
	    fprintf_unfiltered (f, "flag: TRUE");
	  else
	    fprintf_unfiltered (f, "flag: FALSE");
	  break;
	case DW_FORM_indirect:
	  /* the reader will have reduced the indirect form to
	     the "base form" so this form should not occur */
	  fprintf_unfiltered (f, "unexpected attribute form: DW_FORM_indirect");
	  break;
	default:
	  fprintf_unfiltered (f, "unsupported attribute form: %d.",
		   die->attrs[i].form);
	  break;
	}
      fprintf_unfiltered (f, "\n");
    }
}

static void
dump_die_for_error (struct die_info *die)
{
  dump_die_shallow (gdb_stderr, 0, die);
}

static void
dump_die_1 (struct ui_file *f, int level, int max_level, struct die_info *die)
{
  int indent = level * 4;

  gdb_assert (die != NULL);

  if (level >= max_level)
    return;

  dump_die_shallow (f, indent, die);

  if (die->child != NULL)
    {
      print_spaces (indent, f);
      fprintf_unfiltered (f, "  Children:");
      if (level + 1 < max_level)
	{
	  fprintf_unfiltered (f, "\n");
	  dump_die_1 (f, level + 1, max_level, die->child);
	}
      else
	{
	  fprintf_unfiltered (f, " [not printed, max nesting level reached]\n");
	}
    }

  if (die->sibling != NULL && level > 0)
    {
      dump_die_1 (f, level, max_level, die->sibling);
    }
}

/* This is called from the pdie macro in gdbinit.in.
   It's not static so gcc will keep a copy callable from gdb.  */

void
dump_die (struct die_info *die, int max_level)
{
  dump_die_1 (gdb_stdlog, 0, max_level, die);
}

static void
store_in_ref_table (struct die_info *die, struct dwarf2_cu *cu)
{
  void **slot;

  slot = htab_find_slot_with_hash (cu->die_hash, die, die->offset, INSERT);

  *slot = die;
}

static int
is_ref_attr (struct attribute *attr)
{
  switch (attr->form)
    {
    case DW_FORM_ref_addr:
    case DW_FORM_ref1:
    case DW_FORM_ref2:
    case DW_FORM_ref4:
    case DW_FORM_ref8:
    case DW_FORM_ref_udata:
      return 1;
    default:
      return 0;
    }
}

static unsigned int
dwarf2_get_ref_die_offset (struct attribute *attr)
{
  if (is_ref_attr (attr))
    return DW_ADDR (attr);

  complaint (&symfile_complaints,
	     _("unsupported die ref attribute form: '%s'"),
	     dwarf_form_name (attr->form));
  return 0;
}

/* Return the constant value held by ATTR.  Return DEFAULT_VALUE if
 * the value held by the attribute is not constant.  */

static LONGEST
dwarf2_get_attr_constant_value (struct attribute *attr, int default_value)
{
  if (attr->form == DW_FORM_sdata)
    return DW_SND (attr);
  else if (attr->form == DW_FORM_udata
           || attr->form == DW_FORM_data1
           || attr->form == DW_FORM_data2
           || attr->form == DW_FORM_data4
           || attr->form == DW_FORM_data8)
    return DW_UNSND (attr);
  else
    {
      complaint (&symfile_complaints, _("Attribute value is not a constant (%s)"),
                 dwarf_form_name (attr->form));
      return default_value;
    }
}

/* THIS_CU has a reference to PER_CU.  If necessary, load the new compilation
   unit and add it to our queue.
   The result is non-zero if PER_CU was queued, otherwise the result is zero
   meaning either PER_CU is already queued or it is already loaded.  */

static int
maybe_queue_comp_unit (struct dwarf2_cu *this_cu,
		       struct dwarf2_per_cu_data *per_cu)
{
  /* Mark the dependence relation so that we don't flush PER_CU
     too early.  */
  dwarf2_add_dependence (this_cu, per_cu);

  /* If it's already on the queue, we have nothing to do.  */
  if (per_cu->queued)
    return 0;

  /* If the compilation unit is already loaded, just mark it as
     used.  */
  if (per_cu->cu != NULL)
    {
      per_cu->cu->last_used = 0;
      return 0;
    }

  /* Add it to the queue.  */
  queue_comp_unit (per_cu, this_cu->objfile);

  return 1;
}

/* Follow reference or signature attribute ATTR of SRC_DIE.
   On entry *REF_CU is the CU of SRC_DIE.
   On exit *REF_CU is the CU of the result.  */

static struct die_info *
follow_die_ref_or_sig (struct die_info *src_die, struct attribute *attr,
		       struct dwarf2_cu **ref_cu)
{
  struct die_info *die;

  if (is_ref_attr (attr))
    die = follow_die_ref (src_die, attr, ref_cu);
  else if (attr->form == DW_FORM_sig8)
    die = follow_die_sig (src_die, attr, ref_cu);
  else
    {
      dump_die_for_error (src_die);
      error (_("Dwarf Error: Expected reference attribute [in module %s]"),
	     (*ref_cu)->objfile->name);
    }

  return die;
}

/* Follow reference attribute ATTR of SRC_DIE.
   On entry *REF_CU is the CU of SRC_DIE.
   On exit *REF_CU is the CU of the result.  */

static struct die_info *
follow_die_ref (struct die_info *src_die, struct attribute *attr,
		struct dwarf2_cu **ref_cu)
{
  struct die_info *die;
  unsigned int offset;
  struct die_info temp_die;
  struct dwarf2_cu *target_cu, *cu = *ref_cu;

  gdb_assert (cu->per_cu != NULL);

  offset = dwarf2_get_ref_die_offset (attr);

  if (cu->per_cu->from_debug_types)
    {
      /* .debug_types CUs cannot reference anything outside their CU.
	 If they need to, they have to reference a signatured type via
	 DW_FORM_sig8.  */
      if (! offset_in_cu_p (&cu->header, offset))
	goto not_found;
      target_cu = cu;
    }
  else if (! offset_in_cu_p (&cu->header, offset))
    {
      struct dwarf2_per_cu_data *per_cu;
      per_cu = dwarf2_find_containing_comp_unit (offset, cu->objfile);

      /* If necessary, add it to the queue and load its DIEs.  */
      if (maybe_queue_comp_unit (cu, per_cu))
	load_full_comp_unit (per_cu, cu->objfile);

      target_cu = per_cu->cu;
    }
  else
    target_cu = cu;

  *ref_cu = target_cu;
  temp_die.offset = offset;
  die = htab_find_with_hash (target_cu->die_hash, &temp_die, offset);
  if (die)
    return die;

 not_found:

  error (_("Dwarf Error: Cannot find DIE at 0x%x referenced from DIE "
	 "at 0x%x [in module %s]"),
	 offset, src_die->offset, cu->objfile->name);
}

/* Follow the signature attribute ATTR in SRC_DIE.
   On entry *REF_CU is the CU of SRC_DIE.
   On exit *REF_CU is the CU of the result.  */

static struct die_info *
follow_die_sig (struct die_info *src_die, struct attribute *attr,
		struct dwarf2_cu **ref_cu)
{
  struct objfile *objfile = (*ref_cu)->objfile;
  struct die_info temp_die;
  struct signatured_type *sig_type = DW_SIGNATURED_TYPE (attr);
  struct dwarf2_cu *sig_cu;
  struct die_info *die;

  /* sig_type will be NULL if the signatured type is missing from
     the debug info.  */
  if (sig_type == NULL)
    error (_("Dwarf Error: Cannot find signatured DIE referenced from DIE "
	     "at 0x%x [in module %s]"),
	   src_die->offset, objfile->name);

  /* If necessary, add it to the queue and load its DIEs.  */

  if (maybe_queue_comp_unit (*ref_cu, &sig_type->per_cu))
    read_signatured_type (objfile, sig_type);

  gdb_assert (sig_type->per_cu.cu != NULL);

  sig_cu = sig_type->per_cu.cu;
  temp_die.offset = sig_cu->header.offset + sig_type->type_offset;
  die = htab_find_with_hash (sig_cu->die_hash, &temp_die, temp_die.offset);
  if (die)
    {
      *ref_cu = sig_cu;
      return die;
    }

  error (_("Dwarf Error: Cannot find signatured DIE at 0x%x referenced from DIE "
	 "at 0x%x [in module %s]"),
	 sig_type->type_offset, src_die->offset, objfile->name);
}

/* Given an offset of a signatured type, return its signatured_type.  */

static struct signatured_type *
lookup_signatured_type_at_offset (struct objfile *objfile, unsigned int offset)
{
  gdb_byte *info_ptr = dwarf2_per_objfile->types.buffer + offset;
  unsigned int length, initial_length_size;
  unsigned int sig_offset;
  struct signatured_type find_entry, *type_sig;

  length = read_initial_length (objfile->obfd, info_ptr, &initial_length_size);
  sig_offset = (initial_length_size
		+ 2 /*version*/
		+ (initial_length_size == 4 ? 4 : 8) /*debug_abbrev_offset*/
		+ 1 /*address_size*/);
  find_entry.signature = bfd_get_64 (objfile->obfd, info_ptr + sig_offset);
  type_sig = htab_find (dwarf2_per_objfile->signatured_types, &find_entry);

  /* This is only used to lookup previously recorded types.
     If we didn't find it, it's our bug.  */
  gdb_assert (type_sig != NULL);
  gdb_assert (offset == type_sig->offset);

  return type_sig;
}

/* Read in signatured type at OFFSET and build its CU and die(s).  */

static void
read_signatured_type_at_offset (struct objfile *objfile,
				unsigned int offset)
{
  struct signatured_type *type_sig;

  dwarf2_read_section (objfile, &dwarf2_per_objfile->types);

  /* We have the section offset, but we need the signature to do the
     hash table lookup.	 */
  type_sig = lookup_signatured_type_at_offset (objfile, offset);

  gdb_assert (type_sig->per_cu.cu == NULL);

  read_signatured_type (objfile, type_sig);

  gdb_assert (type_sig->per_cu.cu != NULL);
}

/* Read in a signatured type and build its CU and DIEs.  */

static void
read_signatured_type (struct objfile *objfile,
		      struct signatured_type *type_sig)
{
  gdb_byte *types_ptr = dwarf2_per_objfile->types.buffer + type_sig->offset;
  struct die_reader_specs reader_specs;
  struct dwarf2_cu *cu;
  ULONGEST signature;
  struct cleanup *back_to, *free_cu_cleanup;
  struct attribute *attr;

  gdb_assert (type_sig->per_cu.cu == NULL);

  cu = xmalloc (sizeof (struct dwarf2_cu));
  memset (cu, 0, sizeof (struct dwarf2_cu));
  obstack_init (&cu->comp_unit_obstack);
  cu->objfile = objfile;
  type_sig->per_cu.cu = cu;
  cu->per_cu = &type_sig->per_cu;

  /* If an error occurs while loading, release our storage.  */
  free_cu_cleanup = make_cleanup (free_one_comp_unit, cu);

  types_ptr = read_type_comp_unit_head (&cu->header, &signature,
					types_ptr, objfile->obfd);
  gdb_assert (signature == type_sig->signature);

  cu->die_hash
    = htab_create_alloc_ex (cu->header.length / 12,
			    die_hash,
			    die_eq,
			    NULL,
			    &cu->comp_unit_obstack,
			    hashtab_obstack_allocate,
			    dummy_obstack_deallocate);

  dwarf2_read_abbrevs (cu->objfile->obfd, cu);
  back_to = make_cleanup (dwarf2_free_abbrev_table, cu);

  init_cu_die_reader (&reader_specs, cu);

  cu->dies = read_die_and_children (&reader_specs, types_ptr, &types_ptr,
				    NULL /*parent*/);

  /* We try not to read any attributes in this function, because not
     all objfiles needed for references have been loaded yet, and symbol
     table processing isn't initialized.  But we have to set the CU language,
     or we won't be able to build types correctly.  */
  attr = dwarf2_attr (cu->dies, DW_AT_language, cu);
  if (attr)
    set_cu_language (DW_UNSND (attr), cu);
  else
    set_cu_language (language_minimal, cu);

  do_cleanups (back_to);

  /* We've successfully allocated this compilation unit.  Let our caller
     clean it up when finished with it.	 */
  discard_cleanups (free_cu_cleanup);

  type_sig->per_cu.cu->read_in_chain = dwarf2_per_objfile->read_in_chain;
  dwarf2_per_objfile->read_in_chain = &type_sig->per_cu;
}

/* Decode simple location descriptions.
   Given a pointer to a dwarf block that defines a location, compute
   the location and return the value.

   NOTE drow/2003-11-18: This function is called in two situations
   now: for the address of static or global variables (partial symbols
   only) and for offsets into structures which are expected to be
   (more or less) constant.  The partial symbol case should go away,
   and only the constant case should remain.  That will let this
   function complain more accurately.  A few special modes are allowed
   without complaint for global variables (for instance, global
   register values and thread-local values).

   A location description containing no operations indicates that the
   object is optimized out.  The return value is 0 for that case.
   FIXME drow/2003-11-16: No callers check for this case any more; soon all
   callers will only want a very basic result and this can become a
   complaint.

   Note that stack[0] is unused except as a default error return.
   Note that stack overflow is not yet handled.  */

static CORE_ADDR
decode_locdesc (struct dwarf_block *blk, struct dwarf2_cu *cu)
{
  struct objfile *objfile = cu->objfile;
  struct comp_unit_head *cu_header = &cu->header;
  int i;
  int size = blk->size;
  gdb_byte *data = blk->data;
  CORE_ADDR stack[64];
  int stacki;
  unsigned int bytes_read, unsnd;
  gdb_byte op;

  i = 0;
  stacki = 0;
  stack[stacki] = 0;

  while (i < size)
    {
      op = data[i++];
      switch (op)
	{
	case DW_OP_lit0:
	case DW_OP_lit1:
	case DW_OP_lit2:
	case DW_OP_lit3:
	case DW_OP_lit4:
	case DW_OP_lit5:
	case DW_OP_lit6:
	case DW_OP_lit7:
	case DW_OP_lit8:
	case DW_OP_lit9:
	case DW_OP_lit10:
	case DW_OP_lit11:
	case DW_OP_lit12:
	case DW_OP_lit13:
	case DW_OP_lit14:
	case DW_OP_lit15:
	case DW_OP_lit16:
	case DW_OP_lit17:
	case DW_OP_lit18:
	case DW_OP_lit19:
	case DW_OP_lit20:
	case DW_OP_lit21:
	case DW_OP_lit22:
	case DW_OP_lit23:
	case DW_OP_lit24:
	case DW_OP_lit25:
	case DW_OP_lit26:
	case DW_OP_lit27:
	case DW_OP_lit28:
	case DW_OP_lit29:
	case DW_OP_lit30:
	case DW_OP_lit31:
	  stack[++stacki] = op - DW_OP_lit0;
	  break;

	case DW_OP_reg0:
	case DW_OP_reg1:
	case DW_OP_reg2:
	case DW_OP_reg3:
	case DW_OP_reg4:
	case DW_OP_reg5:
	case DW_OP_reg6:
	case DW_OP_reg7:
	case DW_OP_reg8:
	case DW_OP_reg9:
	case DW_OP_reg10:
	case DW_OP_reg11:
	case DW_OP_reg12:
	case DW_OP_reg13:
	case DW_OP_reg14:
	case DW_OP_reg15:
	case DW_OP_reg16:
	case DW_OP_reg17:
	case DW_OP_reg18:
	case DW_OP_reg19:
	case DW_OP_reg20:
	case DW_OP_reg21:
	case DW_OP_reg22:
	case DW_OP_reg23:
	case DW_OP_reg24:
	case DW_OP_reg25:
	case DW_OP_reg26:
	case DW_OP_reg27:
	case DW_OP_reg28:
	case DW_OP_reg29:
	case DW_OP_reg30:
	case DW_OP_reg31:
	  stack[++stacki] = op - DW_OP_reg0;
	  if (i < size)
	    dwarf2_complex_location_expr_complaint ();
	  break;

	case DW_OP_regx:
	  unsnd = read_unsigned_leb128 (NULL, (data + i), &bytes_read);
	  i += bytes_read;
	  stack[++stacki] = unsnd;
	  if (i < size)
	    dwarf2_complex_location_expr_complaint ();
	  break;

	case DW_OP_addr:
	  stack[++stacki] = read_address (objfile->obfd, &data[i],
					  cu, &bytes_read);
	  i += bytes_read;
	  break;

	case DW_OP_const1u:
	  stack[++stacki] = read_1_byte (objfile->obfd, &data[i]);
	  i += 1;
	  break;

	case DW_OP_const1s:
	  stack[++stacki] = read_1_signed_byte (objfile->obfd, &data[i]);
	  i += 1;
	  break;

	case DW_OP_const2u:
	  stack[++stacki] = read_2_bytes (objfile->obfd, &data[i]);
	  i += 2;
	  break;

	case DW_OP_const2s:
	  stack[++stacki] = read_2_signed_bytes (objfile->obfd, &data[i]);
	  i += 2;
	  break;

	case DW_OP_const4u:
	  stack[++stacki] = read_4_bytes (objfile->obfd, &data[i]);
	  i += 4;
	  break;

	case DW_OP_const4s:
	  stack[++stacki] = read_4_signed_bytes (objfile->obfd, &data[i]);
	  i += 4;
	  break;

	case DW_OP_constu:
	  stack[++stacki] = read_unsigned_leb128 (NULL, (data + i),
						  &bytes_read);
	  i += bytes_read;
	  break;

	case DW_OP_consts:
	  stack[++stacki] = read_signed_leb128 (NULL, (data + i), &bytes_read);
	  i += bytes_read;
	  break;

	case DW_OP_dup:
	  stack[stacki + 1] = stack[stacki];
	  stacki++;
	  break;

	case DW_OP_plus:
	  stack[stacki - 1] += stack[stacki];
	  stacki--;
	  break;

	case DW_OP_plus_uconst:
	  stack[stacki] += read_unsigned_leb128 (NULL, (data + i), &bytes_read);
	  i += bytes_read;
	  break;

	case DW_OP_minus:
	  stack[stacki - 1] -= stack[stacki];
	  stacki--;
	  break;

	case DW_OP_deref:
	  /* If we're not the last op, then we definitely can't encode
	     this using GDB's address_class enum.  This is valid for partial
	     global symbols, although the variable's address will be bogus
	     in the psymtab.  */
	  if (i < size)
	    dwarf2_complex_location_expr_complaint ();
	  break;

        case DW_OP_GNU_push_tls_address:
	  /* The top of the stack has the offset from the beginning
	     of the thread control block at which the variable is located.  */
	  /* Nothing should follow this operator, so the top of stack would
	     be returned.  */
	  /* This is valid for partial global symbols, but the variable's
	     address will be bogus in the psymtab.  */
	  if (i < size)
	    dwarf2_complex_location_expr_complaint ();
          break;

	case DW_OP_GNU_uninit:
	  break;

	default:
	  complaint (&symfile_complaints, _("unsupported stack op: '%s'"),
		     dwarf_stack_op_name (op));
	  return (stack[stacki]);
	}
    }
  return (stack[stacki]);
}

/* memory allocation interface */

static struct dwarf_block *
dwarf_alloc_block (struct dwarf2_cu *cu)
{
  struct dwarf_block *blk;

  blk = (struct dwarf_block *)
    obstack_alloc (&cu->comp_unit_obstack, sizeof (struct dwarf_block));
  return (blk);
}

static struct abbrev_info *
dwarf_alloc_abbrev (struct dwarf2_cu *cu)
{
  struct abbrev_info *abbrev;

  abbrev = (struct abbrev_info *)
    obstack_alloc (&cu->abbrev_obstack, sizeof (struct abbrev_info));
  memset (abbrev, 0, sizeof (struct abbrev_info));
  return (abbrev);
}

static struct die_info *
dwarf_alloc_die (struct dwarf2_cu *cu, int num_attrs)
{
  struct die_info *die;
  size_t size = sizeof (struct die_info);

  if (num_attrs > 1)
    size += (num_attrs - 1) * sizeof (struct attribute);

  die = (struct die_info *) obstack_alloc (&cu->comp_unit_obstack, size);
  memset (die, 0, sizeof (struct die_info));
  return (die);
}


/* Macro support.  */


/* Return the full name of file number I in *LH's file name table.
   Use COMP_DIR as the name of the current directory of the
   compilation.  The result is allocated using xmalloc; the caller is
   responsible for freeing it.  */
static char *
file_full_name (int file, struct line_header *lh, const char *comp_dir)
{
  /* Is the file number a valid index into the line header's file name
     table?  Remember that file numbers start with one, not zero.  */
  if (1 <= file && file <= lh->num_file_names)
    {
      struct file_entry *fe = &lh->file_names[file - 1];

      if (IS_ABSOLUTE_PATH (fe->name))
        return xstrdup (fe->name);
      else
        {
          const char *dir;
          int dir_len;
          char *full_name;

          if (fe->dir_index)
            dir = lh->include_dirs[fe->dir_index - 1];
          else
            dir = comp_dir;

          if (dir)
            {
              dir_len = strlen (dir);
              full_name = xmalloc (dir_len + 1 + strlen (fe->name) + 1);
              strcpy (full_name, dir);
              full_name[dir_len] = '/';
              strcpy (full_name + dir_len + 1, fe->name);
              return full_name;
            }
          else
            return xstrdup (fe->name);
        }
    }
  else
    {
      /* The compiler produced a bogus file number.  We can at least
         record the macro definitions made in the file, even if we
         won't be able to find the file by name.  */
      char fake_name[80];
      sprintf (fake_name, "<bad macro file number %d>", file);

      complaint (&symfile_complaints, 
                 _("bad file number in macro information (%d)"),
                 file);

      return xstrdup (fake_name);
    }
}


static struct macro_source_file *
macro_start_file (int file, int line,
                  struct macro_source_file *current_file,
                  const char *comp_dir,
                  struct line_header *lh, struct objfile *objfile)
{
  /* The full name of this source file.  */
  char *full_name = file_full_name (file, lh, comp_dir);

  /* We don't create a macro table for this compilation unit
     at all until we actually get a filename.  */
  if (! pending_macros)
    pending_macros = new_macro_table (dwarf2_per_objfile->obstack,
                                      objfile->macro_cache);

  if (! current_file)
    /* If we have no current file, then this must be the start_file
       directive for the compilation unit's main source file.  */
    current_file = macro_set_main (pending_macros, full_name);
  else
    current_file = macro_include (current_file, line, full_name);

  xfree (full_name);
              
  return current_file;
}


/* Copy the LEN characters at BUF to a xmalloc'ed block of memory,
   followed by a null byte.  */
static char *
copy_string (const char *buf, int len)
{
  char *s = xmalloc (len + 1);
  memcpy (s, buf, len);
  s[len] = '\0';

  return s;
}


static const char *
consume_improper_spaces (const char *p, const char *body)
{
  if (*p == ' ')
    {
      complaint (&symfile_complaints,
		 _("macro definition contains spaces in formal argument list:\n`%s'"),
		 body);

      while (*p == ' ')
        p++;
    }

  return p;
}


static void
parse_macro_definition (struct macro_source_file *file, int line,
                        const char *body)
{
  const char *p;

  /* The body string takes one of two forms.  For object-like macro
     definitions, it should be:

        <macro name> " " <definition>

     For function-like macro definitions, it should be:

        <macro name> "() " <definition>
     or
        <macro name> "(" <arg name> ( "," <arg name> ) * ") " <definition>

     Spaces may appear only where explicitly indicated, and in the
     <definition>.

     The Dwarf 2 spec says that an object-like macro's name is always
     followed by a space, but versions of GCC around March 2002 omit
     the space when the macro's definition is the empty string. 

     The Dwarf 2 spec says that there should be no spaces between the
     formal arguments in a function-like macro's formal argument list,
     but versions of GCC around March 2002 include spaces after the
     commas.  */


  /* Find the extent of the macro name.  The macro name is terminated
     by either a space or null character (for an object-like macro) or
     an opening paren (for a function-like macro).  */
  for (p = body; *p; p++)
    if (*p == ' ' || *p == '(')
      break;

  if (*p == ' ' || *p == '\0')
    {
      /* It's an object-like macro.  */
      int name_len = p - body;
      char *name = copy_string (body, name_len);
      const char *replacement;

      if (*p == ' ')
        replacement = body + name_len + 1;
      else
        {
	  dwarf2_macro_malformed_definition_complaint (body);
          replacement = body + name_len;
        }
      
      macro_define_object (file, line, name, replacement);

      xfree (name);
    }
  else if (*p == '(')
    {
      /* It's a function-like macro.  */
      char *name = copy_string (body, p - body);
      int argc = 0;
      int argv_size = 1;
      char **argv = xmalloc (argv_size * sizeof (*argv));

      p++;

      p = consume_improper_spaces (p, body);

      /* Parse the formal argument list.  */
      while (*p && *p != ')')
        {
          /* Find the extent of the current argument name.  */
          const char *arg_start = p;

          while (*p && *p != ',' && *p != ')' && *p != ' ')
            p++;

          if (! *p || p == arg_start)
	    dwarf2_macro_malformed_definition_complaint (body);
          else
            {
              /* Make sure argv has room for the new argument.  */
              if (argc >= argv_size)
                {
                  argv_size *= 2;
                  argv = xrealloc (argv, argv_size * sizeof (*argv));
                }

              argv[argc++] = copy_string (arg_start, p - arg_start);
            }

          p = consume_improper_spaces (p, body);

          /* Consume the comma, if present.  */
          if (*p == ',')
            {
              p++;

              p = consume_improper_spaces (p, body);
            }
        }

      if (*p == ')')
        {
          p++;

          if (*p == ' ')
            /* Perfectly formed definition, no complaints.  */
            macro_define_function (file, line, name,
                                   argc, (const char **) argv, 
                                   p + 1);
          else if (*p == '\0')
            {
              /* Complain, but do define it.  */
	      dwarf2_macro_malformed_definition_complaint (body);
              macro_define_function (file, line, name,
                                     argc, (const char **) argv, 
                                     p);
            }
          else
            /* Just complain.  */
	    dwarf2_macro_malformed_definition_complaint (body);
        }
      else
        /* Just complain.  */
	dwarf2_macro_malformed_definition_complaint (body);

      xfree (name);
      {
        int i;

        for (i = 0; i < argc; i++)
          xfree (argv[i]);
      }
      xfree (argv);
    }
  else
    dwarf2_macro_malformed_definition_complaint (body);
}


static void
dwarf_decode_macros (struct line_header *lh, unsigned int offset,
                     char *comp_dir, bfd *abfd,
                     struct dwarf2_cu *cu)
{
  gdb_byte *mac_ptr, *mac_end;
  struct macro_source_file *current_file = 0;
  enum dwarf_macinfo_record_type macinfo_type;
  int at_commandline;

  dwarf2_read_section (dwarf2_per_objfile->objfile,
		       &dwarf2_per_objfile->macinfo);
  if (dwarf2_per_objfile->macinfo.buffer == NULL)
    {
      complaint (&symfile_complaints, _("missing .debug_macinfo section"));
      return;
    }

  /* First pass: Find the name of the base filename.
     This filename is needed in order to process all macros whose definition
     (or undefinition) comes from the command line.  These macros are defined
     before the first DW_MACINFO_start_file entry, and yet still need to be
     associated to the base file.

     To determine the base file name, we scan the macro definitions until we
     reach the first DW_MACINFO_start_file entry.  We then initialize
     CURRENT_FILE accordingly so that any macro definition found before the
     first DW_MACINFO_start_file can still be associated to the base file.  */

  mac_ptr = dwarf2_per_objfile->macinfo.buffer + offset;
  mac_end = dwarf2_per_objfile->macinfo.buffer
    + dwarf2_per_objfile->macinfo.size;

  do
    {
      /* Do we at least have room for a macinfo type byte?  */
      if (mac_ptr >= mac_end)
        {
	  /* Complaint is printed during the second pass as GDB will probably
	     stop the first pass earlier upon finding DW_MACINFO_start_file.  */
	  break;
        }

      macinfo_type = read_1_byte (abfd, mac_ptr);
      mac_ptr++;

      switch (macinfo_type)
        {
          /* A zero macinfo type indicates the end of the macro
             information.  */
        case 0:
	  break;

	case DW_MACINFO_define:
	case DW_MACINFO_undef:
	  /* Only skip the data by MAC_PTR.  */
	  {
	    unsigned int bytes_read;

	    read_unsigned_leb128 (abfd, mac_ptr, &bytes_read);
	    mac_ptr += bytes_read;
	    read_string (abfd, mac_ptr, &bytes_read);
	    mac_ptr += bytes_read;
	  }
	  break;

	case DW_MACINFO_start_file:
	  {
	    unsigned int bytes_read;
	    int line, file;

	    line = read_unsigned_leb128 (abfd, mac_ptr, &bytes_read);
	    mac_ptr += bytes_read;
	    file = read_unsigned_leb128 (abfd, mac_ptr, &bytes_read);
	    mac_ptr += bytes_read;

	    current_file = macro_start_file (file, line, current_file, comp_dir,
					     lh, cu->objfile);
	  }
	  break;

	case DW_MACINFO_end_file:
	  /* No data to skip by MAC_PTR.  */
	  break;

	case DW_MACINFO_vendor_ext:
	  /* Only skip the data by MAC_PTR.  */
	  {
	    unsigned int bytes_read;

	    read_unsigned_leb128 (abfd, mac_ptr, &bytes_read);
	    mac_ptr += bytes_read;
	    read_string (abfd, mac_ptr, &bytes_read);
	    mac_ptr += bytes_read;
	  }
	  break;

	default:
	  break;
	}
    } while (macinfo_type != 0 && current_file == NULL);

  /* Second pass: Process all entries.

     Use the AT_COMMAND_LINE flag to determine whether we are still processing
     command-line macro definitions/undefinitions.  This flag is unset when we
     reach the first DW_MACINFO_start_file entry.  */

  mac_ptr = dwarf2_per_objfile->macinfo.buffer + offset;

  /* Determines if GDB is still before first DW_MACINFO_start_file.  If true
     GDB is still reading the definitions from command line.  First
     DW_MACINFO_start_file will need to be ignored as it was already executed
     to create CURRENT_FILE for the main source holding also the command line
     definitions.  On first met DW_MACINFO_start_file this flag is reset to
     normally execute all the remaining DW_MACINFO_start_file macinfos.  */

  at_commandline = 1;

  do
    {
      /* Do we at least have room for a macinfo type byte?  */
      if (mac_ptr >= mac_end)
	{
	  dwarf2_macros_too_long_complaint ();
	  break;
	}

      macinfo_type = read_1_byte (abfd, mac_ptr);
      mac_ptr++;

      switch (macinfo_type)
	{
	  /* A zero macinfo type indicates the end of the macro
	     information.  */
	case 0:
	  break;

        case DW_MACINFO_define:
        case DW_MACINFO_undef:
          {
            unsigned int bytes_read;
            int line;
            char *body;

            line = read_unsigned_leb128 (abfd, mac_ptr, &bytes_read);
            mac_ptr += bytes_read;
            body = read_string (abfd, mac_ptr, &bytes_read);
            mac_ptr += bytes_read;

            if (! current_file)
	      {
		/* DWARF violation as no main source is present.  */
		complaint (&symfile_complaints,
			   _("debug info with no main source gives macro %s "
			     "on line %d: %s"),
			   macinfo_type == DW_MACINFO_define ? 
			     _("definition") : 
			       macinfo_type == DW_MACINFO_undef ?
				 _("undefinition") :
				 _("something-or-other"), line, body);
		break;
	      }
	    if ((line == 0 && !at_commandline) || (line != 0 && at_commandline))
	      complaint (&symfile_complaints,
			 _("debug info gives %s macro %s with %s line %d: %s"),
			 at_commandline ? _("command-line") : _("in-file"),
			 macinfo_type == DW_MACINFO_define ?
			   _("definition") : 
			     macinfo_type == DW_MACINFO_undef ?
			       _("undefinition") :
			       _("something-or-other"),
			 line == 0 ? _("zero") : _("non-zero"), line, body);

	    if (macinfo_type == DW_MACINFO_define)
	      parse_macro_definition (current_file, line, body);
	    else if (macinfo_type == DW_MACINFO_undef)
	      macro_undef (current_file, line, body);
          }
          break;

        case DW_MACINFO_start_file:
          {
            unsigned int bytes_read;
            int line, file;

            line = read_unsigned_leb128 (abfd, mac_ptr, &bytes_read);
            mac_ptr += bytes_read;
            file = read_unsigned_leb128 (abfd, mac_ptr, &bytes_read);
            mac_ptr += bytes_read;

	    if ((line == 0 && !at_commandline) || (line != 0 && at_commandline))
	      complaint (&symfile_complaints,
			 _("debug info gives source %d included "
			   "from %s at %s line %d"),
			 file, at_commandline ? _("command-line") : _("file"),
			 line == 0 ? _("zero") : _("non-zero"), line);

	    if (at_commandline)
	      {
		/* This DW_MACINFO_start_file was executed in the pass one.  */
		at_commandline = 0;
	      }
	    else
	      current_file = macro_start_file (file, line,
					       current_file, comp_dir,
					       lh, cu->objfile);
          }
          break;

        case DW_MACINFO_end_file:
          if (! current_file)
	    complaint (&symfile_complaints,
		       _("macro debug info has an unmatched `close_file' directive"));
          else
            {
              current_file = current_file->included_by;
              if (! current_file)
                {
                  enum dwarf_macinfo_record_type next_type;

                  /* GCC circa March 2002 doesn't produce the zero
                     type byte marking the end of the compilation
                     unit.  Complain if it's not there, but exit no
                     matter what.  */

                  /* Do we at least have room for a macinfo type byte?  */
                  if (mac_ptr >= mac_end)
                    {
		      dwarf2_macros_too_long_complaint ();
                      return;
                    }

                  /* We don't increment mac_ptr here, so this is just
                     a look-ahead.  */
                  next_type = read_1_byte (abfd, mac_ptr);
                  if (next_type != 0)
		    complaint (&symfile_complaints,
			       _("no terminating 0-type entry for macros in `.debug_macinfo' section"));

                  return;
                }
            }
          break;

        case DW_MACINFO_vendor_ext:
          {
            unsigned int bytes_read;
            int constant;
            char *string;

            constant = read_unsigned_leb128 (abfd, mac_ptr, &bytes_read);
            mac_ptr += bytes_read;
            string = read_string (abfd, mac_ptr, &bytes_read);
            mac_ptr += bytes_read;

            /* We don't recognize any vendor extensions.  */
          }
          break;
        }
    } while (macinfo_type != 0);
}

/* Check if the attribute's form is a DW_FORM_block*
   if so return true else false. */
static int
attr_form_is_block (struct attribute *attr)
{
  return (attr == NULL ? 0 :
      attr->form == DW_FORM_block1
      || attr->form == DW_FORM_block2
      || attr->form == DW_FORM_block4
      || attr->form == DW_FORM_block);
}

/* Return non-zero if ATTR's value is a section offset --- classes
   lineptr, loclistptr, macptr or rangelistptr --- or zero, otherwise.
   You may use DW_UNSND (attr) to retrieve such offsets.

   Section 7.5.4, "Attribute Encodings", explains that no attribute
   may have a value that belongs to more than one of these classes; it
   would be ambiguous if we did, because we use the same forms for all
   of them.  */
static int
attr_form_is_section_offset (struct attribute *attr)
{
  return (attr->form == DW_FORM_data4
          || attr->form == DW_FORM_data8);
}


/* Return non-zero if ATTR's value falls in the 'constant' class, or
   zero otherwise.  When this function returns true, you can apply
   dwarf2_get_attr_constant_value to it.

   However, note that for some attributes you must check
   attr_form_is_section_offset before using this test.  DW_FORM_data4
   and DW_FORM_data8 are members of both the constant class, and of
   the classes that contain offsets into other debug sections
   (lineptr, loclistptr, macptr or rangelistptr).  The DWARF spec says
   that, if an attribute's can be either a constant or one of the
   section offset classes, DW_FORM_data4 and DW_FORM_data8 should be
   taken as section offsets, not constants.  */
static int
attr_form_is_constant (struct attribute *attr)
{
  switch (attr->form)
    {
    case DW_FORM_sdata:
    case DW_FORM_udata:
    case DW_FORM_data1:
    case DW_FORM_data2:
    case DW_FORM_data4:
    case DW_FORM_data8:
      return 1;
    default:
      return 0;
    }
}

static void
dwarf2_symbol_mark_computed (struct attribute *attr, struct symbol *sym,
			     struct dwarf2_cu *cu)
{
  if (attr_form_is_section_offset (attr)
      /* ".debug_loc" may not exist at all, or the offset may be outside
	 the section.  If so, fall through to the complaint in the
	 other branch.  */
      && DW_UNSND (attr) < dwarf2_per_objfile->loc.size)
    {
      struct dwarf2_loclist_baton *baton;

      baton = obstack_alloc (dwarf2_per_objfile->obstack,
			     sizeof (struct dwarf2_loclist_baton));
      baton->per_cu = cu->per_cu;
      gdb_assert (baton->per_cu);

      dwarf2_read_section (dwarf2_per_objfile->objfile,
			   &dwarf2_per_objfile->loc);

      /* We don't know how long the location list is, but make sure we
	 don't run off the edge of the section.  */
      baton->size = dwarf2_per_objfile->loc.size - DW_UNSND (attr);
      baton->data = dwarf2_per_objfile->loc.buffer + DW_UNSND (attr);
      baton->base_address = cu->base_address;
      if (cu->base_known == 0)
	complaint (&symfile_complaints,
		   _("Location list used without specifying the CU base address."));

      SYMBOL_COMPUTED_OPS (sym) = &dwarf2_loclist_funcs;
      SYMBOL_LOCATION_BATON (sym) = baton;
    }
  else
    {
      struct dwarf2_locexpr_baton *baton;

      baton = obstack_alloc (dwarf2_per_objfile->obstack,
			     sizeof (struct dwarf2_locexpr_baton));
      baton->per_cu = cu->per_cu;
      gdb_assert (baton->per_cu);

      if (attr_form_is_block (attr))
	{
	  /* Note that we're just copying the block's data pointer
	     here, not the actual data.  We're still pointing into the
	     info_buffer for SYM's objfile; right now we never release
	     that buffer, but when we do clean up properly this may
	     need to change.  */
	  baton->size = DW_BLOCK (attr)->size;
	  baton->data = DW_BLOCK (attr)->data;
	}
      else
	{
	  dwarf2_invalid_attrib_class_complaint ("location description",
						 SYMBOL_NATURAL_NAME (sym));
	  baton->size = 0;
	  baton->data = NULL;
	}
      
      SYMBOL_COMPUTED_OPS (sym) = &dwarf2_locexpr_funcs;
      SYMBOL_LOCATION_BATON (sym) = baton;
    }
}

/* Return the OBJFILE associated with the compilation unit CU.  */

struct objfile *
dwarf2_per_cu_objfile (struct dwarf2_per_cu_data *per_cu)
{
  struct objfile *objfile = per_cu->objfile;

  /* Return the master objfile, so that we can report and look up the
     correct file containing this variable.  */
  if (objfile->separate_debug_objfile_backlink)
    objfile = objfile->separate_debug_objfile_backlink;

  return objfile;
}

/* Return the address size given in the compilation unit header for CU.  */

CORE_ADDR
dwarf2_per_cu_addr_size (struct dwarf2_per_cu_data *per_cu)
{
  if (per_cu->cu)
    return per_cu->cu->header.addr_size;
  else
    {
      /* If the CU is not currently read in, we re-read its header.  */
      struct objfile *objfile = per_cu->objfile;
      struct dwarf2_per_objfile *per_objfile
	= objfile_data (objfile, dwarf2_objfile_data_key);
      gdb_byte *info_ptr = per_objfile->info.buffer + per_cu->offset;

      struct comp_unit_head cu_header;
      memset (&cu_header, 0, sizeof cu_header);
      read_comp_unit_head (&cu_header, info_ptr, objfile->obfd);
      return cu_header.addr_size;
    }
}

/* Locate the .debug_info compilation unit from CU's objfile which contains
   the DIE at OFFSET.  Raises an error on failure.  */

static struct dwarf2_per_cu_data *
dwarf2_find_containing_comp_unit (unsigned int offset,
				  struct objfile *objfile)
{
  struct dwarf2_per_cu_data *this_cu, *cu;
  int low, high;

  low = 0;
  high = VEC_length (dwarf2_per_cu_data_ptr,
		     dwarf2_per_objfile->all_comp_units) - 1;
  while (high > low)
    {
      int mid = low + (high - low) / 2;
      cu = VEC_index (dwarf2_per_cu_data_ptr,
		      dwarf2_per_objfile->all_comp_units, mid);
      if (cu->offset >= offset)
	high = mid;
      else
	low = mid + 1;
    }
  gdb_assert (low == high);
  cu = VEC_index (dwarf2_per_cu_data_ptr,
		  dwarf2_per_objfile->all_comp_units,
		  low);
  if (cu->offset > offset)
    {
      if (low == 0)
	error (_("Dwarf Error: could not find partial DIE containing "
	       "offset 0x%lx [in module %s]"),
	       (long) offset, bfd_get_filename (objfile->obfd));
      cu = VEC_index (dwarf2_per_cu_data_ptr,
		      dwarf2_per_objfile->all_comp_units,
		      low - 1);
      gdb_assert (cu->offset <= offset);
      return cu;
    }
  else
    {
      this_cu = VEC_index (dwarf2_per_cu_data_ptr,
			   dwarf2_per_objfile->all_comp_units,
			   low);
      if (low == VEC_length (dwarf2_per_cu_data_ptr,
			     dwarf2_per_objfile->all_comp_units) - 1
	  && offset >= this_cu->offset + this_cu->length)
	error (_("invalid dwarf2 offset %u"), offset);
      gdb_assert (offset < this_cu->offset + this_cu->length);
      return this_cu;
    }
}

/* Locate the compilation unit from OBJFILE which is located at exactly
   OFFSET.  Raises an error on failure.  */

static struct dwarf2_per_cu_data *
dwarf2_find_comp_unit (unsigned int offset, struct objfile *objfile)
{
  struct dwarf2_per_cu_data *this_cu;
  this_cu = dwarf2_find_containing_comp_unit (offset, objfile);
  if (this_cu->offset != offset)
    error (_("no compilation unit with offset %u."), offset);
  return this_cu;
}

/* Malloc space for a dwarf2_cu for OBJFILE and initialize it.  */

static struct dwarf2_cu *
alloc_one_comp_unit (struct objfile *objfile)
{
  struct dwarf2_cu *cu = xcalloc (1, sizeof (struct dwarf2_cu));
  cu->objfile = objfile;
  obstack_init (&cu->comp_unit_obstack);
  return cu;
}

/* Release one cached compilation unit, CU.  We unlink it from the tree
   of compilation units, but we don't remove it from the read_in_chain;
   the caller is responsible for that.
   NOTE: DATA is a void * because this function is also used as a
   cleanup routine.  */

static void
free_one_comp_unit (void *data)
{
  struct dwarf2_cu *cu = data;

  if (cu->per_cu != NULL)
    cu->per_cu->cu = NULL;
  cu->per_cu = NULL;

  obstack_free (&cu->comp_unit_obstack, NULL);

  xfree (cu);
}

/* This cleanup function is passed the address of a dwarf2_cu on the stack
   when we're finished with it.  We can't free the pointer itself, but be
   sure to unlink it from the cache.  Also release any associated storage
   and perform cache maintenance.

   Only used during partial symbol parsing.  */

static void
free_stack_comp_unit (void *data)
{
  struct dwarf2_cu *cu = data;

  obstack_free (&cu->comp_unit_obstack, NULL);
  cu->partial_dies = NULL;

  if (cu->per_cu != NULL)
    {
      /* This compilation unit is on the stack in our caller, so we
	 should not xfree it.  Just unlink it.  */
      cu->per_cu->cu = NULL;
      cu->per_cu = NULL;

      /* If we had a per-cu pointer, then we may have other compilation
	 units loaded, so age them now.  */
      age_cached_comp_units ();
    }
}

/* Free all cached compilation units.  */

static void
free_cached_comp_units (void *data)
{
  struct dwarf2_per_cu_data *per_cu, **last_chain;

  per_cu = dwarf2_per_objfile->read_in_chain;
  last_chain = &dwarf2_per_objfile->read_in_chain;
  while (per_cu != NULL)
    {
      struct dwarf2_per_cu_data *next_cu;

      next_cu = per_cu->cu->read_in_chain;

      free_one_comp_unit (per_cu->cu);
      *last_chain = next_cu;

      per_cu = next_cu;
    }
}

/* Increase the age counter on each cached compilation unit, and free
   any that are too old.  */

static void
age_cached_comp_units (void)
{
  struct dwarf2_per_cu_data *per_cu, **last_chain;

  dwarf2_clear_marks (dwarf2_per_objfile->read_in_chain);
  per_cu = dwarf2_per_objfile->read_in_chain;
  while (per_cu != NULL)
    {
      per_cu->cu->last_used ++;
      if (per_cu->cu->last_used <= dwarf2_max_cache_age)
	dwarf2_mark (per_cu->cu);
      per_cu = per_cu->cu->read_in_chain;
    }

  per_cu = dwarf2_per_objfile->read_in_chain;
  last_chain = &dwarf2_per_objfile->read_in_chain;
  while (per_cu != NULL)
    {
      struct dwarf2_per_cu_data *next_cu;

      next_cu = per_cu->cu->read_in_chain;

      if (!per_cu->cu->mark)
	{
	  free_one_comp_unit (per_cu->cu);
	  *last_chain = next_cu;
	}
      else
	last_chain = &per_cu->cu->read_in_chain;

      per_cu = next_cu;
    }
}

/* Remove a single compilation unit from the cache.  */

static void
free_one_cached_comp_unit (void *target_cu)
{
  struct dwarf2_per_cu_data *per_cu, **last_chain;

  per_cu = dwarf2_per_objfile->read_in_chain;
  last_chain = &dwarf2_per_objfile->read_in_chain;
  while (per_cu != NULL)
    {
      struct dwarf2_per_cu_data *next_cu;

      next_cu = per_cu->cu->read_in_chain;

      if (per_cu->cu == target_cu)
	{
	  free_one_comp_unit (per_cu->cu);
	  *last_chain = next_cu;
	  break;
	}
      else
	last_chain = &per_cu->cu->read_in_chain;

      per_cu = next_cu;
    }
}

/* Release all extra memory associated with OBJFILE.  */

void
dwarf2_free_objfile (struct objfile *objfile)
{
  dwarf2_per_objfile = objfile_data (objfile, dwarf2_objfile_data_key);

  if (dwarf2_per_objfile == NULL)
    return;

  if (dwarf2_per_objfile->reader)
    {
      cancel_task (dwarf2_per_objfile->reader);
      dwarf2_per_objfile->reader = NULL;
    }

  /* Cached DIE trees use xmalloc and the comp_unit_obstack.  */
  free_cached_comp_units (NULL);

  if (dwarf2_per_objfile->using_gnu_index)
    {
      int i;
      struct dwarf2_per_cu_data *cu;

      for (i = 0;
	   VEC_iterate (dwarf2_per_cu_data_ptr,
			dwarf2_per_objfile->all_comp_units,
			i, cu);
	   ++i)
	{
	  int j;

	  if (!cu->v.quick->lines)
	    continue;

	  for (j = 0; j < cu->v.quick->lines->num_file_names; ++j)
	    {
	      if (cu->v.quick->file_names)
		xfree ((void *) cu->v.quick->file_names[j]);
	      if (cu->v.quick->full_names)
		xfree ((void *) cu->v.quick->full_names[j]);
	    }

	  free_line_header (cu->v.quick->lines);
	}
    }

  VEC_free (dwarf2_per_cu_data_ptr, dwarf2_per_objfile->all_comp_units);
}

/* A pair of DIE offset and GDB type pointer.  We store these
   in a hash table separate from the DIEs, and preserve them
   when the DIEs are flushed out of cache.  */

struct dwarf2_offset_and_type
{
  unsigned int offset;
  struct type *type;
};

/* Hash function for a dwarf2_offset_and_type.  */

static hashval_t
offset_and_type_hash (const void *item)
{
  const struct dwarf2_offset_and_type *ofs = item;
  return ofs->offset;
}

/* Equality function for a dwarf2_offset_and_type.  */

static int
offset_and_type_eq (const void *item_lhs, const void *item_rhs)
{
  const struct dwarf2_offset_and_type *ofs_lhs = item_lhs;
  const struct dwarf2_offset_and_type *ofs_rhs = item_rhs;
  return ofs_lhs->offset == ofs_rhs->offset;
}

/* Set the type associated with DIE to TYPE.  Save it in CU's hash
   table if necessary.  For convenience, return TYPE.  */

static struct type *
set_die_type (struct die_info *die, struct type *type, struct dwarf2_cu *cu)
{
  struct dwarf2_offset_and_type **slot, ofs;

  /* For Ada types, make sure that the gnat-specific data is always
     initialized (if not already set).  There are a few types where
     we should not be doing so, because the type-specific area is
     already used to hold some other piece of info (eg: TYPE_CODE_FLT
     where the type-specific area is used to store the floatformat).
     But this is not a problem, because the gnat-specific information
     is actually not needed for these types.  */
  if (need_gnat_info (cu)
      && TYPE_CODE (type) != TYPE_CODE_FUNC
      && TYPE_CODE (type) != TYPE_CODE_FLT
      && !HAVE_GNAT_AUX_INFO (type))
    INIT_GNAT_SPECIFIC (type);

  if (cu->type_hash == NULL)
    {
      gdb_assert (cu->per_cu != NULL);
      cu->per_cu->type_hash
	= htab_create_alloc_ex (cu->header.length / 24,
				offset_and_type_hash,
				offset_and_type_eq,
				NULL,
				dwarf2_per_objfile->obstack,
				hashtab_obstack_allocate,
				dummy_obstack_deallocate);
      cu->type_hash = cu->per_cu->type_hash;
    }

  ofs.offset = die->offset;
  ofs.type = type;
  slot = (struct dwarf2_offset_and_type **)
    htab_find_slot_with_hash (cu->type_hash, &ofs, ofs.offset, INSERT);
  *slot = obstack_alloc (dwarf2_per_objfile->obstack, sizeof (**slot));
  **slot = ofs;
  return type;
}

/* Find the type for DIE in CU's type_hash, or return NULL if DIE does
   not have a saved type.  */

static struct type *
get_die_type (struct die_info *die, struct dwarf2_cu *cu)
{
  struct dwarf2_offset_and_type *slot, ofs;
  htab_t type_hash = cu->type_hash;

  if (type_hash == NULL)
    return NULL;

  ofs.offset = die->offset;
  slot = htab_find_with_hash (type_hash, &ofs, ofs.offset);
  if (slot)
    return slot->type;
  else
    return NULL;
}

/* Add a dependence relationship from CU to REF_PER_CU.  */

static void
dwarf2_add_dependence (struct dwarf2_cu *cu,
		       struct dwarf2_per_cu_data *ref_per_cu)
{
  void **slot;

  if (cu->dependencies == NULL)
    cu->dependencies
      = htab_create_alloc_ex (5, htab_hash_pointer, htab_eq_pointer,
			      NULL, &cu->comp_unit_obstack,
			      hashtab_obstack_allocate,
			      dummy_obstack_deallocate);

  slot = htab_find_slot (cu->dependencies, ref_per_cu, INSERT);
  if (*slot == NULL)
    *slot = ref_per_cu;
}

/* Subroutine of dwarf2_mark to pass to htab_traverse.
   Set the mark field in every compilation unit in the
   cache that we must keep because we are keeping CU.  */

static int
dwarf2_mark_helper (void **slot, void *data)
{
  struct dwarf2_per_cu_data *per_cu;

  per_cu = (struct dwarf2_per_cu_data *) *slot;
  if (per_cu->cu->mark)
    return 1;
  per_cu->cu->mark = 1;

  if (per_cu->cu->dependencies != NULL)
    htab_traverse (per_cu->cu->dependencies, dwarf2_mark_helper, NULL);

  return 1;
}

/* Set the mark field in CU and in every other compilation unit in the
   cache that we must keep because we are keeping CU.  */

static void
dwarf2_mark (struct dwarf2_cu *cu)
{
  if (cu->mark)
    return;
  cu->mark = 1;
  if (cu->dependencies != NULL)
    htab_traverse (cu->dependencies, dwarf2_mark_helper, NULL);
}

static void
dwarf2_clear_marks (struct dwarf2_per_cu_data *per_cu)
{
  while (per_cu)
    {
      per_cu->cu->mark = 0;
      per_cu = per_cu->cu->read_in_chain;
    }
}

/* Trivial hash function for partial_die_info: the hash value of a DIE
   is its offset in .debug_info for this objfile.  */

static hashval_t
partial_die_hash (const void *item)
{
  const struct partial_die_info *part_die = item;
  return part_die->offset;
}

/* Trivial comparison function for partial_die_info structures: two DIEs
   are equal if they have the same offset.  */

static int
partial_die_eq (const void *item_lhs, const void *item_rhs)
{
  const struct partial_die_info *part_die_lhs = item_lhs;
  const struct partial_die_info *part_die_rhs = item_rhs;
  return part_die_lhs->offset == part_die_rhs->offset;
}



void
dwarf2_require_psymtabs (struct objfile *objfile)
{
  dwarf2_per_objfile = objfile_data (objfile, dwarf2_objfile_data_key);
  if (dwarf2_per_objfile->reader)
    {
      struct task *tem = dwarf2_per_objfile->reader;
      dwarf2_per_objfile->reader = NULL;
      get_task_answer (tem);

      objfile->psyms = dwarf2_per_objfile->psyms;
    }
}

struct quick_symbol_functions dwarf2_background_functions;



static struct cmd_list_element *set_dwarf2_cmdlist;
static struct cmd_list_element *show_dwarf2_cmdlist;

static void
set_dwarf2_cmd (char *args, int from_tty)
{
  help_list (set_dwarf2_cmdlist, "maintenance set dwarf2 ", -1, gdb_stdout);
}

static void
show_dwarf2_cmd (char *args, int from_tty)
{ 
  cmd_show_list (show_dwarf2_cmdlist, from_tty, "");
}

/* A helper function to destroy a debug section.  */

static void
destroy_section (struct dwarf2_section_info *info)
{
  if (info->destructor)
    {
      (*info->destructor) (info);
      info->buffer = NULL;
      info->destructor = NULL;
    }
}

/* munmap debug sections for OBJFILE, if necessary.  */
static void
unref_dwarf2_per_objfile (struct objfile *objfile,
			  struct dwarf2_per_objfile *data)
{
  if (data->refc-- == 0)
    {
      destroy_section (&data->info);
      destroy_section (&data->abbrev);
      destroy_section (&data->line);
      destroy_section (&data->gnu_index);
      destroy_section (&data->str);
      destroy_section (&data->macinfo);
      destroy_section (&data->ranges);
      destroy_section (&data->loc);
      destroy_section (&data->frame);
      destroy_section (&data->eh_frame);

      if (data->index_table)
	htab_delete (data->index_table);

      if (data->obstack == &data->self_obstack)
	obstack_free (data->obstack, NULL);
    }
}

static void
dwarf2_per_objfile_free (struct objfile *objfile, void *d)
{
  unref_dwarf2_per_objfile (objfile, d);
}

void _initialize_dwarf2_read (void);

void
_initialize_dwarf2_read (void)
{
  dwarf2_objfile_data_key
    = register_objfile_data_with_cleanup (NULL, dwarf2_per_objfile_free);

  dwarf2_task_pool = create_task_pool (-1);

  add_prefix_cmd ("dwarf2", class_maintenance, set_dwarf2_cmd, _("\
Set DWARF 2 specific variables.\n\
Configure DWARF 2 variables such as the cache size"),
                  &set_dwarf2_cmdlist, "maintenance set dwarf2 ",
                  0/*allow-unknown*/, &maintenance_set_cmdlist);

  add_prefix_cmd ("dwarf2", class_maintenance, show_dwarf2_cmd, _("\
Show DWARF 2 specific variables\n\
Show DWARF 2 variables such as the cache size"),
                  &show_dwarf2_cmdlist, "maintenance show dwarf2 ",
                  0/*allow-unknown*/, &maintenance_show_cmdlist);

  add_setshow_zinteger_cmd ("max-cache-age", class_obscure,
			    &dwarf2_max_cache_age, _("\
Set the upper bound on the age of cached dwarf2 compilation units."), _("\
Show the upper bound on the age of cached dwarf2 compilation units."), _("\
A higher limit means that cached compilation units will be stored\n\
in memory longer, and more total memory will be used.  Zero disables\n\
caching, which can slow down startup."),
			    NULL,
			    show_dwarf2_max_cache_age,
			    &set_dwarf2_cmdlist,
			    &show_dwarf2_cmdlist);

  add_setshow_zinteger_cmd ("dwarf2-die", no_class, &dwarf2_die_debug, _("\
Set debugging of the dwarf2 DIE reader."), _("\
Show debugging of the dwarf2 DIE reader."), _("\
When enabled (non-zero), DIEs are dumped after they are read in.\n\
The value is the maximum depth to print."),
			    NULL,
			    NULL,
			    &setdebuglist, &showdebuglist);

  dwarf2_background_functions = psym_functions;
  dwarf2_background_functions.has_symbols = dw2_has_symbols;
}<|MERGE_RESOLUTION|>--- conflicted
+++ resolved
@@ -48,17 +48,13 @@
 #include "gdbcmd.h"
 #include "block.h"
 #include "addrmap.h"
-<<<<<<< HEAD
+#include "typeprint.h"
+#include "jv-lang.h"
 #include "psympriv.h"
 #include "exceptions.h"
 #include "vec.h"
 #include "top.h"		/* readnow_symbol_files */
 #include "taskpool.h"
-=======
-#include "typeprint.h"
-#include "jv-lang.h"
-#include "psympriv.h"
->>>>>>> 302ba51b
 
 #include <fcntl.h>
 #include "gdb_string.h"
@@ -93,7 +89,6 @@
 #define _ACTUAL_COMP_UNIT_HEADER_SIZE 11
 #endif
 
-<<<<<<< HEAD
 /* .debug_aranges header
    Because of alignment constraints, this structure has padding and cannot
    be mapped directly onto the beginning of the .debug_info section.  */
@@ -110,8 +105,6 @@
 _ARANGES_HEADER;
 #define _ACTUAL_ARANGES_HEADER_SIZE 12
 
-=======
->>>>>>> 302ba51b
 /* .debug_line statement program prologue
    Because of alignment constraints, this structure has padding and cannot
    be mapped directly onto the beginning of the .debug_info section.  */
@@ -153,14 +146,10 @@
   asection *asection;
   gdb_byte *buffer;
   bfd_size_type size;
-<<<<<<< HEAD
   /* A function to call to deallocate BUFFER.  If NULL, no
      deallocation is needed.  A pointer to this structure is passed as
      the only argument.  */
   void (*destructor) (struct dwarf2_section_info *);
-=======
-  int was_mmapped;
->>>>>>> 302ba51b
   /* True if we have tried to read this section.  */
   int readin;
 };
@@ -173,11 +162,8 @@
   struct dwarf2_section_info info;
   struct dwarf2_section_info abbrev;
   struct dwarf2_section_info line;
-<<<<<<< HEAD
   struct dwarf2_section_info aranges;
   struct dwarf2_section_info gnu_index;
-=======
->>>>>>> 302ba51b
   struct dwarf2_section_info loc;
   struct dwarf2_section_info macinfo;
   struct dwarf2_section_info str;
@@ -189,7 +175,6 @@
   /* Back link.  */
   struct objfile *objfile;
 
-<<<<<<< HEAD
   /* The obstack on which we should do our allocations.  This may
      point to either self_obstack or to the objfile's obstack.  */
   struct obstack *obstack;
@@ -204,8 +189,6 @@
   /* The psymbol state we are modifying.  */
   struct psymtab_state *psyms;
 
-=======
->>>>>>> 302ba51b
   /* A list of all the compilation units.  This is used to locate
      the target compilation unit of a particular reference.  */
   VEC (dwarf2_per_cu_data_ptr) *all_comp_units;
@@ -246,11 +229,8 @@
 #define INFO_SECTION     "debug_info"
 #define ABBREV_SECTION   "debug_abbrev"
 #define LINE_SECTION     "debug_line"
-<<<<<<< HEAD
 #define ARANGES_SECTION  "debug_aranges"
 #define GNU_INDEX_SECTION "debug_gnu_index"
-=======
->>>>>>> 302ba51b
 #define LOC_SECTION      "debug_loc"
 #define MACINFO_SECTION  "debug_macinfo"
 #define STR_SECTION      "debug_str"
@@ -856,11 +836,8 @@
 static void dwarf2_read_section (struct objfile *objfile,
 				 struct dwarf2_section_info *info);
 
-<<<<<<< HEAD
 static void dwarf2_locate_sections (bfd *, asection *, void *);
 
-=======
->>>>>>> 302ba51b
 static void dwarf2_create_include_psymtab (char *, struct partial_symtab *,
                                            struct objfile *);
 
@@ -877,14 +854,9 @@
 static void add_partial_symbol (struct partial_die_info *,
 				struct dwarf2_cu *);
 
-<<<<<<< HEAD
 static gdb_byte *read_comp_unit_head (struct comp_unit_head *, gdb_byte *,
 				      bfd *);
 
-static int pdi_needs_namespace (enum dwarf_tag tag);
-
-=======
->>>>>>> 302ba51b
 static void add_partial_namespace (struct partial_die_info *pdi,
 				   CORE_ADDR *lowpc, CORE_ADDR *highpc,
 				   int need_pc, struct dwarf2_cu *cu);
@@ -1124,15 +1096,9 @@
 
 static void process_die (struct die_info *, struct dwarf2_cu *);
 
-<<<<<<< HEAD
-static char *dwarf2_linkage_name (struct die_info *, struct dwarf2_cu *);
-
 static enum language get_language (unsigned int);
 
 static char *dwarf2_canonicalize_name (char *, enum language,
-=======
-static char *dwarf2_canonicalize_name (char *, struct dwarf2_cu *,
->>>>>>> 302ba51b
 				       struct obstack *);
 
 static char *dwarf2_name (struct die_info *die, struct dwarf2_cu *);
@@ -1306,19 +1272,13 @@
       struct dwarf2_per_objfile *data
 	= obstack_alloc (&objfile->objfile_obstack, sizeof (*data));
       memset (data, 0, sizeof (*data));
-<<<<<<< HEAD
       data->refc = 1;
-=======
->>>>>>> 302ba51b
       set_objfile_data (objfile, dwarf2_objfile_data_key, data);
       dwarf2_per_objfile = data;
 
       bfd_map_over_sections (objfile->obfd, dwarf2_locate_sections, NULL);
       dwarf2_per_objfile->objfile = objfile;
-<<<<<<< HEAD
       dwarf2_per_objfile->obstack = &objfile->objfile_obstack;
-=======
->>>>>>> 302ba51b
     }
   return (dwarf2_per_objfile->info.asection != NULL
 	  && dwarf2_per_objfile->abbrev.asection != NULL);
@@ -1358,7 +1318,6 @@
       dwarf2_per_objfile->line.asection = sectp;
       dwarf2_per_objfile->line.size = bfd_get_section_size (sectp);
     }
-<<<<<<< HEAD
   else if (section_is_p (sectp->name, ARANGES_SECTION))
     {
       dwarf2_per_objfile->aranges.asection = sectp;
@@ -1369,8 +1328,6 @@
       dwarf2_per_objfile->gnu_index.asection = sectp;
       dwarf2_per_objfile->gnu_index.size = bfd_get_section_size (sectp);
     }
-=======
->>>>>>> 302ba51b
   else if (section_is_p (sectp->name, LOC_SECTION))
     {
       dwarf2_per_objfile->loc.asection = sectp;
@@ -1747,6 +1704,7 @@
   struct index_entry *next;
 };
 
+#if 0
 /* Hash function for the DWARF index hash table.  */
 static hashval_t
 hash_index_entry (const void *e)
@@ -1786,6 +1744,7 @@
     }
   xfree (e);
 }
+#endif
 
 /* Read in the symbols for PER_CU.  OBJFILE is the objfile from which
    this CU came.  */
@@ -1849,6 +1808,7 @@
     }
 }
 
+#if 0				/* FIXME */
 /* A cleanup function to destroy a dwarf2_per_cu_data_ptr VEC.  */
 static void
 cleanup_vec (void *p)
@@ -2121,6 +2081,7 @@
   discard_cleanups (cleanups);
   dwarf2_per_objfile->index_table = index_table;
 }
+#endif
 
 /* A helper for the "quick" functions which sets the global
    dwarf2_per_objfile according to OBJFILE.  */
@@ -2421,8 +2382,7 @@
 
 static struct dwarf2_per_cu_data *
 dw2_lookup_symbol_internal (struct objfile *objfile, int block_index,
-			    const char *name, const char *linkage_name,
-			    domain_enum domain)
+			    const char *name, domain_enum domain)
 {
   struct index_entry_head search_head, *head;
   struct index_entry *entry, lookup;
@@ -2438,7 +2398,6 @@
   lookup.name = name;
   head = htab_find (dwarf2_per_objfile->index_table, &search_head);
 
-  /* FIXME: we ignore linkage_name.  */
   for (entry = head ? head->entry : NULL; entry; entry = entry->next)
     {
       if (symbol_matches_domain (entry->language,
@@ -2452,12 +2411,10 @@
 
 static struct symtab *
 dw2_lookup_symbol (struct objfile *objfile, int block_index,
-		   const char *name, const char *linkage_name,
-		   domain_enum domain)
+		   const char *name, domain_enum domain)
 {
   struct dwarf2_per_cu_data *cu;
-  cu = dw2_lookup_symbol_internal (objfile, block_index, name,
-				   linkage_name, domain);
+  cu = dw2_lookup_symbol_internal (objfile, block_index, name, domain);
   return cu ? dw2_instantiate_symtab (objfile, cu) : NULL;
 }
 
@@ -2569,8 +2526,7 @@
 {
   struct dwarf2_per_cu_data *cu;
 
-  cu = dw2_lookup_symbol_internal (objfile, GLOBAL_BLOCK, name, NULL,
-				   VAR_DOMAIN);
+  cu = dw2_lookup_symbol_internal (objfile, GLOBAL_BLOCK, name, VAR_DOMAIN);
   if (!cu)
     return NULL;
 
@@ -2587,6 +2543,8 @@
 
 static void
 dw2_map_ada_symtabs (struct objfile *objfile,
+		     int (*wild_match) (const char *, int, const char *),
+		     int (*is_name_suffix) (const char *),
 		     void (*callback) (struct objfile *,
 				       struct symtab *, void *),
 		     const char *name, int global,
@@ -2814,6 +2772,8 @@
  
 
+#if 0
+/* FIXME what is this for? */
 static void *
 reader_task (void *p)
 {
@@ -2826,6 +2786,7 @@
   /* We don't use the result.  */
   return NULL;
 }
+#endif
 
 static void *
 dw2_read_psymtabs_task (void *p)
@@ -2833,7 +2794,7 @@
   /* Thread-local assignment.  */
   dwarf2_per_objfile = p;
 
-  dwarf2_build_psymtabs_hard (dwarf2_per_objfile->objfile, 0);
+  dwarf2_build_psymtabs_hard (dwarf2_per_objfile->objfile);
 
   unref_dwarf2_per_objfile (dwarf2_per_objfile->objfile,
 			    dwarf2_per_objfile);
@@ -2883,7 +2844,7 @@
      pause.  */
   if ((objfile->flags & OBJF_MAIN) != 0)
     {
-      dwarf2_build_psymtabs (dwarf2_per_objfile->objfile, 1);
+      dwarf2_build_psymtabs (dwarf2_per_objfile->objfile);
       return 0;
     }
 
@@ -2963,11 +2924,7 @@
   if (info->readin)
     return;
   info->buffer = NULL;
-<<<<<<< HEAD
   info->destructor = 0;
-=======
-  info->was_mmapped = 0;
->>>>>>> 302ba51b
   info->readin = 1;
 
   if (info->asection == NULL || info->size == 0)
@@ -3089,20 +3046,11 @@
 void
 dwarf2_build_psymtabs (struct objfile *objfile)
 {
-<<<<<<< HEAD
   /* This function is always called synchronously, never by a
      background thread.  Therefore we initialize the local psyms to be
      the same as the objfile's.  */
   dwarf2_per_objfile->psyms = objfile->psyms;
-  dwarf2_build_psymtabs_hard (objfile, mainline);
-=======
-  if (objfile->global_psymbols.size == 0 && objfile->static_psymbols.size == 0)
-    {
-      init_psymbol_list (objfile, 1024);
-    }
-
   dwarf2_build_psymtabs_hard (objfile);
->>>>>>> 302ba51b
 }
 
 /* Return TRUE if OFFSET is within CU_HEADER.  */
@@ -3536,31 +3484,13 @@
     set_cu_language (language_minimal, &cu);
 
   /* Allocate a new partial symbol table structure.  */
-<<<<<<< HEAD
+  attr = dwarf2_attr (comp_unit_die, DW_AT_name, &cu);
   pst = start_psymtab_common_full (dwarf2_per_objfile->psyms,
 				   objfile, objfile->section_offsets,
-				   comp_unit_die.name ? comp_unit_die.name : "",
+				   (attr != NULL) ? DW_STRING (attr) : "",
 				   /* TEXTLOW and TEXTHIGH are set below.  */
 				   0);
 
-  if (comp_unit_die.dirname)
-    pst->dirname = obsavestring (comp_unit_die.dirname,
-				 strlen (comp_unit_die.dirname),
-				 dwarf2_per_objfile->obstack);
-=======
-  attr = dwarf2_attr (comp_unit_die, DW_AT_name, &cu);
-  pst = start_psymtab_common (objfile, objfile->section_offsets,
-			      (attr != NULL) ? DW_STRING (attr) : "",
-			      /* TEXTLOW and TEXTHIGH are set below.  */
-			      0,
-			      objfile->global_psymbols.next,
-			      objfile->static_psymbols.next);
-
-  attr = dwarf2_attr (comp_unit_die, DW_AT_comp_dir, &cu);
-  if (attr != NULL)
-    pst->dirname = DW_STRING (attr);
->>>>>>> 302ba51b
-
   pst->read_symtab_private = this_cu;
 
   baseaddr = ANOFFSET (objfile->section_offsets, SECT_OFF_TEXT (objfile));
@@ -3568,28 +3498,7 @@
   /* Store the function that reads in the rest of the symbol table */
   pst->read_symtab = dwarf2_psymtab_to_symtab;
 
-<<<<<<< HEAD
-  /* If this compilation unit was already read in, free the
-     cached copy in order to read it in again.	This is
-     necessary because we skipped some symbols when we first
-     read in the compilation unit (see load_partial_dies).
-     This problem could be avoided, but the benefit is
-     unclear.  */
-  if (this_cu->cu != NULL)
-    free_one_cached_comp_unit (this_cu->cu);
-
-  cu.per_cu = this_cu;
-
-  /* Note that this is a pointer to our stack frame, being
-     added to a global data structure.	It will be cleaned up
-     in free_stack_comp_unit when we finish with this
-     compilation unit.	*/
-  this_cu->cu = &cu;
-
   this_cu->v.psymtab = pst;
-=======
-  this_cu->psymtab = pst;
->>>>>>> 302ba51b
 
   dwarf2_find_base_address (comp_unit_die, &cu);
 
@@ -3600,15 +3509,9 @@
   if (has_pc_info == 1 && best_lowpc < best_highpc)
     /* Store the contiguous range if it is not empty; it can be empty for
        CUs with no code.  */
-<<<<<<< HEAD
     addrmap_set_empty (dwarf2_per_objfile->psyms->psymtabs_addrmap,
-		       comp_unit_die.lowpc + baseaddr,
-		       comp_unit_die.highpc + baseaddr - 1, pst);
-=======
-    addrmap_set_empty (objfile->psymtabs_addrmap,
 		       best_lowpc + baseaddr,
 		       best_highpc + baseaddr - 1, pst);
->>>>>>> 302ba51b
 
   /* Check if comp unit has_children.
      If so, read the rest of the partial symbols from this comp unit.
@@ -3832,21 +3735,12 @@
 static void
 create_all_comp_units (struct objfile *objfile)
 {
-<<<<<<< HEAD
-=======
-  int n_allocated;
-  int n_comp_units;
-  struct dwarf2_per_cu_data **all_comp_units;
->>>>>>> 302ba51b
   gdb_byte *info_ptr;
 
   dwarf2_read_section (objfile, &dwarf2_per_objfile->info);
   info_ptr = dwarf2_per_objfile->info.buffer;
-<<<<<<< HEAD
 
   VEC_free (dwarf2_per_cu_data_ptr, dwarf2_per_objfile->all_comp_units);
-=======
->>>>>>> 302ba51b
 
   while (info_ptr < dwarf2_per_objfile->info.buffer + dwarf2_per_objfile->info.size)
     {
@@ -4084,39 +3978,23 @@
              in the global scope.  */
 	  /*prim_record_minimal_symbol (actual_name, pdi->lowpc + baseaddr,
 	     mst_text, objfile); */
-<<<<<<< HEAD
 	  psym = add_psymbol_to_list_full (dwarf2_per_objfile->psyms,
 					   actual_name, strlen (actual_name),
+					   built_actual_name,
 					   VAR_DOMAIN, LOC_BLOCK,
 					   0, pdi->lowpc + baseaddr,
 					   cu->language, objfile, 1);
-=======
-	  psym = add_psymbol_to_list (actual_name, strlen (actual_name),
-				      built_actual_name,
-				      VAR_DOMAIN, LOC_BLOCK,
-				      &objfile->global_psymbols,
-				      0, pdi->lowpc + baseaddr,
-				      cu->language, objfile);
->>>>>>> 302ba51b
 	}
       else
 	{
 	  /*prim_record_minimal_symbol (actual_name, pdi->lowpc + baseaddr,
 	     mst_file_text, objfile); */
-<<<<<<< HEAD
 	  psym = add_psymbol_to_list_full (dwarf2_per_objfile->psyms,
 					   actual_name, strlen (actual_name),
+					   built_actual_name,
 					   VAR_DOMAIN, LOC_BLOCK,
 					   0, pdi->lowpc + baseaddr,
 					   cu->language, objfile, 0);
-=======
-	  psym = add_psymbol_to_list (actual_name, strlen (actual_name),
-				      built_actual_name,
-				      VAR_DOMAIN, LOC_BLOCK,
-				      &objfile->static_psymbols,
-				      0, pdi->lowpc + baseaddr,
-				      cu->language, objfile);
->>>>>>> 302ba51b
 	}
       break;
     case DW_TAG_variable:
@@ -4138,20 +4016,12 @@
 	  if (pdi->locdesc)
 	    addr = decode_locdesc (pdi->locdesc, cu);
 	  if (pdi->locdesc || pdi->has_type)
-<<<<<<< HEAD
 	    psym = add_psymbol_to_list_full (dwarf2_per_objfile->psyms,
 					     actual_name, strlen (actual_name),
+					     built_actual_name,
 					     VAR_DOMAIN, LOC_STATIC,
 					     0, addr + baseaddr,
 					     cu->language, objfile, 1);
-=======
-	    psym = add_psymbol_to_list (actual_name, strlen (actual_name),
-					built_actual_name,
-					VAR_DOMAIN, LOC_STATIC,
-					&objfile->global_psymbols,
-					0, addr + baseaddr,
-					cu->language, objfile);
->>>>>>> 302ba51b
 	}
       else
 	{
@@ -4165,50 +4035,29 @@
 	  addr = decode_locdesc (pdi->locdesc, cu);
 	  /*prim_record_minimal_symbol (actual_name, addr + baseaddr,
 	     mst_file_data, objfile); */
-<<<<<<< HEAD
 	  psym = add_psymbol_to_list_full (dwarf2_per_objfile->psyms,
 					   actual_name, strlen (actual_name),
+					   built_actual_name,
 					   VAR_DOMAIN, LOC_STATIC,
 					   0, addr + baseaddr,
 					   cu->language, objfile, 0);
-=======
-	  psym = add_psymbol_to_list (actual_name, strlen (actual_name),
-				      built_actual_name,
-				      VAR_DOMAIN, LOC_STATIC,
-				      &objfile->static_psymbols,
-				      0, addr + baseaddr,
-				      cu->language, objfile);
->>>>>>> 302ba51b
 	}
       break;
     case DW_TAG_typedef:
     case DW_TAG_base_type:
     case DW_TAG_subrange_type:
-<<<<<<< HEAD
       add_psymbol_to_list_full (dwarf2_per_objfile->psyms,
 				actual_name, strlen (actual_name),
+				built_actual_name,
 				VAR_DOMAIN, LOC_TYPEDEF,
 				0, (CORE_ADDR) 0, cu->language, objfile, 0);
       break;
     case DW_TAG_namespace:
       add_psymbol_to_list_full (dwarf2_per_objfile->psyms,
 				actual_name, strlen (actual_name),
+				built_actual_name,
 				VAR_DOMAIN, LOC_TYPEDEF,
 				0, (CORE_ADDR) 0, cu->language, objfile, 1);
-=======
-      add_psymbol_to_list (actual_name, strlen (actual_name),
-			   built_actual_name,
-			   VAR_DOMAIN, LOC_TYPEDEF,
-			   &objfile->static_psymbols,
-			   0, (CORE_ADDR) 0, cu->language, objfile);
-      break;
-    case DW_TAG_namespace:
-      add_psymbol_to_list (actual_name, strlen (actual_name),
-			   built_actual_name,
-			   VAR_DOMAIN, LOC_TYPEDEF,
-			   &objfile->global_psymbols,
-			   0, (CORE_ADDR) 0, cu->language, objfile);
->>>>>>> 302ba51b
       break;
     case DW_TAG_class_type:
     case DW_TAG_interface_type:
@@ -4229,9 +4078,9 @@
 
       /* NOTE: carlton/2003-10-07: See comment in new_symbol about
 	 static vs. global.  */
-<<<<<<< HEAD
       add_psymbol_to_list_full (dwarf2_per_objfile->psyms,
 				actual_name, strlen (actual_name),
+				built_actual_name,
 				STRUCT_DOMAIN, LOC_TYPEDEF,
 				0, (CORE_ADDR) 0, cu->language, objfile,
 				(cu->language == language_cplus
@@ -4241,31 +4090,11 @@
     case DW_TAG_enumerator:
       add_psymbol_to_list_full (dwarf2_per_objfile->psyms,
 				actual_name, strlen (actual_name),
+				built_actual_name,
 				VAR_DOMAIN, LOC_CONST,
 				0, (CORE_ADDR) 0, cu->language, objfile,
 				(cu->language == language_cplus
 				 || cu->language == language_java));
-=======
-      add_psymbol_to_list (actual_name, strlen (actual_name),
-			   built_actual_name,
-			   STRUCT_DOMAIN, LOC_TYPEDEF,
-			   (cu->language == language_cplus
-			    || cu->language == language_java)
-			   ? &objfile->global_psymbols
-			   : &objfile->static_psymbols,
-			   0, (CORE_ADDR) 0, cu->language, objfile);
-
-      break;
-    case DW_TAG_enumerator:
-      add_psymbol_to_list (actual_name, strlen (actual_name),
-			   built_actual_name,
-			   VAR_DOMAIN, LOC_CONST,
-			   (cu->language == language_cplus
-			    || cu->language == language_java)
-			   ? &objfile->global_psymbols
-			   : &objfile->static_psymbols,
-			   0, (CORE_ADDR) 0, cu->language, objfile);
->>>>>>> 302ba51b
       break;
     default:
       break;
@@ -4340,16 +4169,10 @@
 
 	      baseaddr = ANOFFSET (objfile->section_offsets,
 				   SECT_OFF_TEXT (objfile));
-<<<<<<< HEAD
 	      addrmap_set_empty (dwarf2_per_objfile->psyms->psymtabs_addrmap,
-				 pdi->lowpc, pdi->highpc - 1,
-				 cu->per_cu->v.psymtab);
-=======
-	      addrmap_set_empty (objfile->psymtabs_addrmap,
 				 pdi->lowpc + baseaddr,
 				 pdi->highpc - 1 + baseaddr,
-				 cu->per_cu->psymtab);
->>>>>>> 302ba51b
+				 cu->per_cu->v.psymtab);
 	    }
           if (!pdi->is_declaration)
             add_partial_symbol (pdi, cu);
@@ -5086,7 +4909,7 @@
 	  if (cu->language == language_cplus)
 	    {
 	      char *cname
-		= dwarf2_canonicalize_name (name, cu,
+		= dwarf2_canonicalize_name (name, cu->language,
 					    &cu->objfile->objfile_obstack);
 	      if (cname != NULL)
 		name = cname;
@@ -7185,11 +7008,8 @@
   name = dwarf2_name (die, cu);
   if (name)
     TYPE_NAME (type) = name;
-<<<<<<< HEAD
-=======
   
   set_descriptive_type (type, die, cu);
->>>>>>> 302ba51b
 
   do_cleanups (back_to);
 
@@ -7621,14 +7441,11 @@
   attr = dwarf2_attr (die, DW_AT_calling_convention, cu);
   TYPE_CALLING_CONVENTION (ftype) = attr ? DW_UNSND (attr) : DW_CC_normal;
 
-<<<<<<< HEAD
-=======
   /* We need to add the subroutine type to the die immediately so
      we don't infinitely recurse when dealing with parameters
      declared as the same subroutine type. */
   set_die_type (die, ftype, cu);
   
->>>>>>> 302ba51b
   if (die->child != NULL)
     {
       struct die_info *child_die;
@@ -7793,12 +7610,8 @@
   LONGEST low = 0;
   LONGEST high = -1;
   char *name;
-<<<<<<< HEAD
-
-=======
   LONGEST negative_mask;
   
->>>>>>> 302ba51b
   base_type = die_type (die, cu);
   if (TYPE_CODE (base_type) == TYPE_CODE_VOID)
     {
@@ -7900,29 +7713,6 @@
   return die_lhs->offset == die_rhs->offset;
 }
 
-<<<<<<< HEAD
-/* Initialize a die_reader_specs struct from a dwarf2_cu struct.  */
-
-static void
-init_cu_die_reader (struct die_reader_specs *reader,
-		    struct dwarf2_cu *cu)
-{
-  reader->abfd = cu->objfile->obfd;
-  reader->cu = cu;
-  if (cu->per_cu->from_debug_types)
-    {
-        gdb_assert (dwarf2_per_objfile->types.readin);
-	reader->buffer = dwarf2_per_objfile->types.buffer;
-    }
-  else
-    {
-      gdb_assert (dwarf2_per_objfile->info.readin);
-      reader->buffer = dwarf2_per_objfile->info.buffer;
-    }
-}
-
-=======
->>>>>>> 302ba51b
 /* Read a whole compilation unit into a linked list of dies.  */
 
 static struct die_info *
@@ -8369,18 +8159,12 @@
 	      || part_die->tag == DW_TAG_subrange_type))
 	{
 	  if (building_psymtab && part_die->name != NULL)
-<<<<<<< HEAD
 	    add_psymbol_to_list_full (dwarf2_per_objfile->psyms,
 				      part_die->name, strlen (part_die->name),
+				      0,
 				      VAR_DOMAIN, LOC_TYPEDEF,
 				      0, (CORE_ADDR) 0, cu->language,
 				      cu->objfile, 0);
-=======
-	    add_psymbol_to_list (part_die->name, strlen (part_die->name), 0,
-				 VAR_DOMAIN, LOC_TYPEDEF,
-				 &cu->objfile->static_psymbols,
-				 0, (CORE_ADDR) 0, cu->language, cu->objfile);
->>>>>>> 302ba51b
 	  info_ptr = locate_pdi_sibling (part_die, buffer, info_ptr, abfd, cu);
 	  continue;
 	}
@@ -8398,23 +8182,14 @@
 	  if (part_die->name == NULL)
 	    complaint (&symfile_complaints, _("malformed enumerator DIE ignored"));
 	  else if (building_psymtab)
-<<<<<<< HEAD
 	    add_psymbol_to_list_full (dwarf2_per_objfile->psyms,
 				      part_die->name, strlen (part_die->name),
+				      0,
 				      VAR_DOMAIN, LOC_CONST,
 				      0, (CORE_ADDR) 0, cu->language,
 				      cu->objfile,
 				      (cu->language == language_cplus
 				       || cu->language == language_java));
-=======
-	    add_psymbol_to_list (part_die->name, strlen (part_die->name), 0,
-				 VAR_DOMAIN, LOC_CONST,
-				 (cu->language == language_cplus
-				  || cu->language == language_java)
-				 ? &cu->objfile->global_psymbols
-				 : &cu->objfile->static_psymbols,
-				 0, (CORE_ADDR) 0, cu->language, cu->objfile);
->>>>>>> 302ba51b
 
 	  info_ptr = locate_pdi_sibling (part_die, buffer, info_ptr, abfd, cu);
 	  continue;
@@ -8555,13 +8330,8 @@
 	      break;
 	    default:
 	      part_die->name
-<<<<<<< HEAD
 		= dwarf2_canonicalize_name (DW_STRING (&attr), cu->language,
-					    &cu->comp_unit_obstack);
-=======
-		= dwarf2_canonicalize_name (DW_STRING (&attr), cu,
-					    &cu->objfile->objfile_obstack);
->>>>>>> 302ba51b
+					    dwarf2_per_objfile->obstack);
 	      break;
 	    }
 	  break;
@@ -10139,13 +9909,9 @@
   name = dwarf2_name (die, cu);
   if (name)
     {
-<<<<<<< HEAD
+      const char *linkagename;
+
       sym = (struct symbol *) obstack_alloc (dwarf2_per_objfile->obstack,
-=======
-      const char *linkagename;
-
-      sym = (struct symbol *) obstack_alloc (&objfile->objfile_obstack,
->>>>>>> 302ba51b
 					     sizeof (struct symbol));
       OBJSTAT (objfile, n_syms++);
       memset (sym, 0, sizeof (struct symbol));
@@ -10925,21 +10691,12 @@
 	 to canonicalize them.  */
       return DW_STRING (attr);
     default:
-<<<<<<< HEAD
-      if ((int) attr->form != (int) GDB_FORM_cached_string)
+      if (!DW_STRING_IS_CANONICAL (attr))
 	{
 	  DW_STRING (attr)
 	    = dwarf2_canonicalize_name (DW_STRING (attr), cu->language,
 					dwarf2_per_objfile->obstack);
-	  attr->form = GDB_FORM_cached_string;
-=======
-      if (!DW_STRING_IS_CANONICAL (attr))
-	{
-	  DW_STRING (attr)
-	    = dwarf2_canonicalize_name (DW_STRING (attr), cu,
-					&cu->objfile->objfile_obstack);
 	  DW_STRING_IS_CANONICAL (attr) = 1;
->>>>>>> 302ba51b
 	}
       return DW_STRING (attr);
     }
