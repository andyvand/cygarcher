--- conflicted
+++ resolved
@@ -1694,10 +1694,7 @@
 	    continue;			/* Not a debugging symbol.   */
 
  	  sym_len = 0;
-<<<<<<< HEAD
-=======
 	  sym_name = NULL;	/* pacify "gcc -Werror" */
->>>>>>> b2f2d10e
  	  if (psymtab_language == language_cplus)
  	    {
  	      char *new_name, *name = alloca (p - namestring + 1);
