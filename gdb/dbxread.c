--- conflicted
+++ resolved
@@ -1,10 +1,6 @@
 /* Read dbx symbol tables and convert to internal format, for GDB.
    Copyright (C) 1986, 1987, 1988, 1989, 1990, 1991, 1992, 1993, 1994, 1995,
-<<<<<<< HEAD
-   1996, 1997, 1998, 1999, 2000, 2001, 2002, 2003, 2004, 2008, 2009.
-=======
    1996, 1997, 1998, 1999, 2000, 2001, 2002, 2003, 2004, 2008, 2009, 2010.
->>>>>>> 302ba51b
    Free Software Foundation, Inc.
 
    This file is part of GDB.
@@ -562,13 +558,6 @@
   if (val < 0)
     perror_with_name (objfile->name);
 
-<<<<<<< HEAD
-=======
-  /* Size the symbol table.  */
-  if (objfile->global_psymbols.size == 0 && objfile->static_psymbols.size == 0)
-    init_psymbol_list (objfile, DBX_SYMCOUNT (objfile));
-
->>>>>>> 302ba51b
   symbol_size = DBX_SYMBOL_SIZE (objfile);
   symbol_table_offset = DBX_SYMTAB_OFFSET (objfile);
 
@@ -3583,10 +3572,7 @@
   default_symfile_segments,	/* sym_segments: Get segment information from
 				   a file.  */
   NULL,                         /* sym_read_linetable */
-<<<<<<< HEAD
-=======
   default_symfile_relocate,	/* sym_relocate: Relocate a debug section.  */
->>>>>>> 302ba51b
   &psym_functions,
   NULL				/* next: pointer to next struct sym_fns */
 };
