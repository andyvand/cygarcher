--- conflicted
+++ resolved
@@ -33,11 +33,9 @@
 #include "cp-abi.h"
 #include "typeprint.h"
 #include "gdb_string.h"
-<<<<<<< HEAD
 #include "exceptions.h"
-=======
 #include "valprint.h"
->>>>>>> 6de1eb04
+
 #include <errno.h>
 
 extern void _initialize_typeprint (void);
