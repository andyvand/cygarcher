<<<<<<< HEAD
2013-09-04  Gary Benson  <gbenson@redhat.com>
=======
2013-09-10  Paolo Carlini  <paolo.carlini@oracle.com>

	PR bootstrap/58386
	Revert:

	2013-09-10  Gary Benson  <gbenson@redhat.com>

	* cp-demangle.c: Include hashtab.h.
	(struct d_print_info): New field saved_scopes.
	(d_print_init): Initialize the above.
	(d_print_free): New function.
	(cplus_demangle_print_callback): Call the above.
	(struct d_saved_scope): New structure.
	(d_store_scope): New function.
	(d_free_scope) Likewise.
	(d_restore_scope) Likewise.
	(d_hash_saved_scope) Likewise.
	(d_equal_saved_scope) Likewise.
	(d_print_comp): New variable saved_scope.
	[DEMANGLE_COMPONENT_REFERENCE,
	DEMANGLE_COMPONENT_RVALUE_REFERENCE]: Capture scope the first
	time the component is traversed, and use the captured scope for
	subsequent traversals.

2013-09-10  Gary Benson  <gbenson@redhat.com>
>>>>>>> 13157288

	* cp-demangle.c: Include hashtab.h.
	(struct d_print_info): New field saved_scopes.
	(d_print_init): Initialize the above.
	(d_print_free): New function.
	(cplus_demangle_print_callback): Call the above.
	(struct d_saved_scope): New structure.
	(d_store_scope): New function.
	(d_free_scope) Likewise.
	(d_restore_scope) Likewise.
	(d_hash_saved_scope) Likewise.
	(d_equal_saved_scope) Likewise.
	(d_print_comp): New variable saved_scope.
	[DEMANGLE_COMPONENT_REFERENCE,
	DEMANGLE_COMPONENT_RVALUE_REFERENCE]: Capture scope the first
	time the component is traversed, and use the captured scope for
	subsequent traversals.

2013-08-20  Alan Modra  <amodra@gmail.com>

	* floatformat.c (floatformat_ibm_long_double): Rename to..
	(floatformat_ibm_long_double_big): ..this.
	(floatformat_ibm_long_double_little): New.

2013-07-09  Tristan Gingold  <gingold@adacore.com>

	* makefile.vms (OBJS): Add dwarfnames.obj

2013-05-31  Matt Burgess <matthew@linuxfromscratch.org>

	PR other/56780
	* libiberty/configure.ac: Move test for --enable-install-libiberty
	outside of the 'with_target_subdir' test so that it actually gets
	run.  Add output messages to show the test result.
	* libiberty/configure: Regenerate.
	* libiberty/Makefile.in (install_to_libdir): Place the
	installation of the libiberty library in the same guard as that
	used for the headers to prevent it being installed unless
	requested via --enable-install-libiberty.

2013-05-06  David Edelsohn  <dje.gcc@gmail.com>
	    Peter Bergner  <bergner@vnet.ibm.com>
	    Segher Boessenkool  <segher@kernel.crashing.org>
	    Jakub Jelinek  <jakub@redhat.com>

	* hashtab.c (hash_pointer): Remove conditional and avoid
	unexecuted shift equal to wordsize.

2013-04-22  Andi Kleen <ak@linux.intel.com>

	* hashtab.c (hash_pointer): Move to end of file and reimplement.

2013-04-03  Jason Merrill  <jason@redhat.com>

	* cp-demangle.c (cplus_demangle_type): Fix function quals.
	(d_pointer_to_member_type): Simplify.

	Demangle C++11 ref-qualifier.
	* cp-demangle.c (d_ref_qualifier): New.
	(d_nested_name, d_function_type): Use it.
	(d_parmlist): Don't get confused by a ref-qualifier.
	(cplus_demangle_type): Reorder ref-qualifier.
	(d_pointer_to_member_type): Likewise.
	(d_dump): Handle DEMANGLE_COMPONENT_REFERENCE_THIS and
	DEMANGLE_COMPONENT_RVALUE_REFERENCE_THIS.
	(d_make_comp, has_return_type, d_encoding): Likewise.
	(d_print_comp, d_print_mod_list, d_print_mod): Likewise.
	(d_print_function_type, is_ctor_or_dtor): Likewise.

2013-03-27  Kai Tietz  <ktietz@redhat.com>

	* configure: Regenerated.

2013-03-06  Tobias Burnus  <burnus@net-b.de>

	* libiberty.texi: Update comment, remove lowersections.
	* obstacks.texi: Regenerate.

2013-03-05  Jakub Jelinek  <jakub@redhat.com>

	PR middle-end/56526
	* simple-object-mach-o.c (simple_object_mach_o_segment): Initialize
	wrapper_sect_offset to avoid a warning.

2013-03-01  Andreas Schwab  <schwab@linux-m68k.org>

	* obstacks.texi (Obstacks): Trim @node to only contain the
	node name.
	* libiberty.texi (Obstacks): Lower section.

2013-02-14  Jason Merrill  <jason@redhat.com>

	* cp-demangle.c (d_dump): Handle DEMANGLE_COMPONENT_DEFAULT_ARG.
	(d_print_comp): Likewise.

2013-02-09  Jakub Jelinek  <jakub@redhat.com>

	PR other/56245
	* regex.c (PTR_INT_TYPE): Define.
	(EXTEND_BUFFER): Change incr type from int to PTR_INT_TYPE.

2013-01-31  Kai Tietz  <ktietz@redhat.com>

	PR other/54620
	* sha1.c (sha1_process_block):  Handle case that size_t is
	a wider-integer-scalar as a 32-bit unsigned integer.

	PR other/53413
	* md5.c (md5_process_block):  Handle case that size_t is
	a wider-integer-scalar a 32-bit unsigned integer.

2013-01-04  Ian Lance Taylor  <iant@google.com>

	PR other/54800
	* simple-object-mach-o.c (simple_object_mach_o_segment): Don't
	bother to zero out a buffer we are about to set anyhow.

2013-01-01  David Edelsohn  <dje.gcc@gmail.com>

	* simple-object-xcoff.c: New file.
	* Makefile.in: Add it to build machinery.
	* simple-object-common.h (simple_object_xcoff_functions): Declare.
	* simple-object.c (format_functions): Add
	simple_object_xcoff_functions.

2012-11-10  Jason Merrill  <jason@redhat.com>

	* cp-demangle.c (d_unqualified_name): Handle abi tags here.
	(d_name): Not here.

2012-11-09  Jason Merrill  <jason@redhat.com>

	* cp-demangle.c (d_dump): Handle DEMANGLE_COMPONENT_TAGGED_NAME.
	(d_make_comp, d_find_pack, d_print_comp): Likewise.
	(d_abi_tags): New.
	(d_name): Call it.

2012-10-08  Jason Merrill  <jason@redhat.com>

	* cp-demangle.c (d_special_name, d_dump): Handle TH and TW.
	(d_make_comp, d_print_comp): Likewise.

2012-09-18  Ian Lance Taylor  <iant@google.com>

	* strnlen.c: New file.
	* configure.ac: Check for strnlen, add it to AC_LIBOBJ if it's not
	present.
	* Makefile.in: Rebuild dependencies.
	(CFILES): Add strnlen.c.
	(CONFIGURED_OFILES): Add ./strnlen.$(objext).
	* configure, config.in, functions.texi: Rebuild.

	* maint-tool: Accept .def files in the include directory.

2012-09-18  Florian Weimer  <fweimer@redhat.com>

	PR other/54411
	* objalloc.c (_objalloc_alloc): Add overflow check covering
	alignment and CHUNK_HEADER_SIZE addition.

2011-08-28  H.J. Lu  <hongjiu.lu@intel.com>

	* argv.c (dupargv): Replace malloc with xmalloc.  Don't check
	xmalloc return.
	(buildargv): Likewise.  Also replace strdup with xstrdup.
	(expandargv): Don't check dupargv return.

2011-08-28  H.J. Lu  <hongjiu.lu@intel.com>

	PR binutils/14526
	* argv.c (buildargv): Replace alloca with xmalloc/free.

2012-08-17  Andreas Schwab  <schwab@linux-m68k.org>

	* floatformat.c (floatformat_to_double): Correctly handle numbers
	between 1 and 2.  Simplify handling of denormal number.
	(main): Test with 1.1.

2012-07-31  Mike Frysinger  <vapier@gentoo.org>

	* md5.c (md5_finish_ctx): Declare swap_bytes.  Assign SWAP() output
	to swap_bytes, and then call memcpy to move it to ctx->buffer.

2012-07-26  Kazu Hirata  <kazu@codesourcery.com>
	    Sandra Loosemore  <sandra@codesourcery.com>

	* pex-win32.c (pex_win32_exec_child): Only close original file
	descriptors if child is launched successfully.

2012-07-18  Jason Merrill  <jason@redhat.com>

	* cp-demangle.c (cplus_demangle_operators): Add *_cast.
	(op_is_new_cast): New.
	(d_expression, d_print_comp): Check it.

2012-07-13  Doug Evans  <dje@google.com>

	* filename_cmp.c (filename_hash, filename_eq): New functions.

2012-06-29  Andreas Schwab  <schwab@linux-m68k.org>

	* copying-lib.texi (Library Copying): Don't use @heading inside
	@enumerate.

2012-05-22  Tom Tromey  <tromey@redhat.com>

	http://sourceware.org/bugzilla/show_bug.cgi?id=14065
	* testsuite/demangle-expected: Add regression test.
	* cp-demangle.c (d_find_pack): Return NULL for
	DEMANGLE_COMPONENT_UNNAMED_TYPE.

2012-04-27  Tom Tromey  <tromey@redhat.com>

	* dwarfnames.c: New file.
	* Makefile.in (CFILES): Add dwarfnames.
	(REQUIRED_OFILES): Add dwarfnames.
	(./dwarfnames.$(objext)): New target.

2012-04-04  Tristan Gingold  <gingold@adacore.com>

	* pex-unix.c (to_ptr32): Fix style.

2012-04-02  Tristan Gingold  <gingold@adacore.com>

	* stack-limit.c: Includes ansidecl.h.
	(stack_limit_increase): Add ATTRIBUTE_UNUSED

2012-03-20  Jason Merrill  <jason@redhat.com>

	* cp-demangle.c (cplus_demangle_type): Handle 'auto'.

2012-03-07  Jason Merrill  <jason@redhat.com>

	* cp-demangle.c (cplus_demangle_operators): Add li.
	(d_unqualified_name): Handle it specially.

2012-01-26  Jakub Jelinek  <jakub@redhat.com>

	* make-relative-prefix.c (make_relative_prefix_1): Avoid warning
	about using preprocessor directives inside of macro arguments.

2012-01-22  Douglas B Rupp  <rupp@gnat.com>

	* configure: Regenerate.

2012-01-10  Jason Merrill  <jason@redhat.com>

	* cp-demangle.c (d_print_comp) [DEMANGLE_COMPONENT_OPERATOR]:
	Omit a trailing space in the operator name.

2012-01-06  Jason Merrill  <jason@redhat.com>

	PR c++/6057
	PR c++/48051
	PR c++/50855
	PR c++/51322
	* cp-demangle.c (d_dump): Handle DEMANGLE_COMPONENT_NULLARY and
	DEMANGLE_COMPONENT_INITIALIZER_LIST.
	(d_make_comp): Likewise.  Allow null right arg for
	DEMANGLE_COMPONENT_TRINARY_ARG2.
	(cplus_demangle_operators): Adjust new/delete; add .*, :: and throw.
	(d_template_args, d_template_arg): Handle 'J' for argument packs.
	(d_exprlist): Add terminator parm.
	(d_expression, d_print_comp): Handle initializer lists, nullary
	expressions, prefix/suffix operators, and new.
	(d_print_subexpr): Avoid parens around DEMANGLE_COMPONENT_QUAL_NAME
	and DEMANGLE_COMPONENT_INITIALIZER_LIST.
	* testsuite/demangle-expected: Add tests.

	* cp-demangle.c (cplus_demangle_type): decltype, pack expansion
	and vector are substitutable.
	(cplus_demangle_operators): Sort.

2012-01-04  Andreas Krebbel  <Andreas.Krebbel@de.ibm.com>

	* configure: Regenerate.

2012-01-02  Jakub Jelinek  <jakub@redhat.com>

	* make-relative-prefix.c (make_relative_prefix_1): Avoid
	stack overflow if PATH contains just a single entry and
	HOST_EXECUTABLE_SUFFIX needs to be used.

	PR driver/48306
	* make-relative-prefix.c: Include sys/stat.h.
	(make_relative_prefix_1): If access succeeds, check also stat
	if nstore is a regular file.

2011-12-20  Andreas Schwab  <schwab@linux-m68k.org>

	* configure: Regenerate.

2011-12-20  Tristan Gingold  <gingold@adacore.com>

	* aclocal.m4: Assume strncmp works in cross case.
	* configure: Regenerate

2011-12-19  Andreas Schwab  <schwab@linux-m68k.org>

	* configure: Regenerate.

2011-11-07  Richard Henderson  <rth@redhat.com>

	Merged from transactional-memory.

	* cp-demangle.c (cplus_demangle_fill_ctor): Accept
	gnu_v3_object_ctor_group.
	(cplus_demangle_fill_dtor): Accept gnu_v3_object_dtor_group.
	(d_ctor_dtor_name): Recognize gnu_v3_object_ctor_group
	and gnu_v3_object_dtor_group.
	(d_dump): Handle DEMANGLE_COMPONENT_TRANSACTION_CLONE
	and DEMANGLE_COMPONENT_NONTRANSACTION_CLONE.
	(d_make_comp, d_print_comp): Likewise.
	(d_special_name): Generate them.

2011-11-04  Jason Merrill  <jason@redhat.com>

	PR c++/48370
	* cp-demangle.c (d_special_name, d_print_comp): Handle a
	discriminator number on DEMANGLE_COMPONENT_REFTEMP.

2011-11-02  Doug Evans  <dje@google.com>

	* Makefile.in (CFILES): Add timeval-utils.c.
	(REQUIRED_OFILES): Add timeval-utils.$(objext).
	(INSTALLED_HEADERS): Add timeval-utils.h.
	(timeval-utils.$(objext)): Add rule.

2011-10-28  Ian Lance Taylor  <iant@google.com>

	* setproctitle.c (setproctitle): Use "GNU/Linux" in comment.

2011-10-26  Iain Sandoe  <iains@gcc.gnu.org>

	PR target/48108
	* simple-object-mach-o.c  (GNU_WRAPPER_SECTS, GNU_WRAPPER_INDEX,
	GNU_WRAPPER_NAMES): New macros.
	(simple_object_mach_o_segment): Handle wrapper scheme.
	(simple_object_mach_o_write_section_header): Allow the segment name
	to be supplied.
	(simple_object_mach_o_write_segment): Handle wrapper scheme.  Ensure
	that the top-level segment name in the load command is empty.
	(simple_object_mach_o_write_to_file): Determine the number of
	sections during segment output, use that in writing the header.

2011-10-10  Ian Lance Taylor  <iant@google.com>

	PR c++/48665
	* cp-demangle.c (d_cv_qualifiers): If qualifiers are applied to a
	function type, change them to apply to the "this" parameter.
	* testsuite/demangle-expected: Add test case.

2011-09-28  Doug Evans  <dje@google.com>

	* timeval-utils.c: New file.

	* argv.c (countargv): New function.

2011-09-23  Cary Coutant  <ccoutant@google.com>

	PR 40831
	* cp-demangle.c (d_make_comp): Add new component type.
	(cplus_demangle_mangled_name): Check for clone suffixes.
	(d_parmlist): Don't error out if we see '.'.
	(d_clone_suffix): New function.
	(d_print_comp): Print info for clone suffixes.
	* testsuite/demangle-expected: Add new testcases.

2011-09-23  Ian Lance Taylor  <iant@google.com>
	    Pierre Vittet  <piervit@pvittet.com>

	* md5.c (md5_process_bytes): Correct handling of unaligned
	buffer.

2011-08-22  Rainer Orth  <ro@CeBiTec.Uni-Bielefeld.DE>

	* aclocal.m4: Include ../config/picflag.m4.
	* configure.ac (GCC_PICFLAG): Call it.
	(enable_shared): Clear PICFLAG unless shared.
	* configure: Regenerate.

2011-08-12  Steve Ellcey  <sje@cup.hp.com>

	* md5.c (md5_read_ctx): Handle mis-aligned resbuf pointer.

2011-08-06  Uros Bizjak  <ubizjak@gmail.com>

	* testsuite/test-expandargv.c (writeout_test): Check result of fwrite.

2011-08-01  Jason Merrill  <jason@redhat.com>

	PR c++/49932
	* cp-demangle.c (d_prefix): Handle decltype.
	* testsuite/demangle-expected: Test it.

2011-07-26  H.J. Lu  <hongjiu.lu@intel.com>

	* testsuite/demangle-expected: Remove an extra line.

2011-07-26  Ian Lance Taylor  <iant@google.com>

	* cp-demangle.c (d_print_init): Initialize pack_index field.
	(d_print_comp): Check for NULL template argument.
	* testsuite/demangle-expected: Add test case.

2011-07-22  Gerald Pfeifer  <gerald@pfeifer.com>

	PR target/49817
	* stack-limit.c: Include <stdint.h>.

2011-07-22  Jakub Jelinek  <jakub@redhat.com>

	PR c++/49756
	* stack-limit.c: New file.
	* Makefile.in: Regenerate deps.
	(CFILES): Add stack-limit.c.
	(REQUIRED_OFILES): Add ./stack-limit.$(objext).
	* configure.ac (checkfuncs): Add getrlimit and setrlimit.
	(AC_CHECK_FUNCS): Likewise.
	* configure: Regenerated.
	* config.in: Regenerated.

2011-07-04  Jason Merrill  <jason@redhat.com>

	* cp-demangle.c (d_expression): Handle 'this'.
	(d_print_comp) [DEMANGLE_COMPONENT_FUNCTION_PARAM]: Likewise.

2011-07-01  Joel Brobecker  <brobecker@adacore.com>

	* filename_cmp.c (filename_cmp, filename_ncmp): Add handling of
	HAVE_CASE_INSENSITIVE_FILE_SYSTEM.

2011-07-01  Jan Kratochvil  <jan.kratochvil@redhat.com>

	PR debug/49408
	* cp-demangle.c (d_print_comp): Suppress argument list for function
	references by the '&' unary operator.  Keep also already processed
	variant without the argument list.  Suppress argument list types for
	function call used in an expression.
	* testsuite/demangle-expected: Fix excessive argument list types in
	`test for typed function in decltype'.  New testcase for no argument
	list types printed.  3 new testcases for function references by the
	'&' unary operator..

2011-06-20  Jason Merrill  <jason@redhat.com>

	PR c++/37089
	* cp-demangle.c (d_print_comp): Handle reference smashing.
	* testsuite/demangle-expected: Test it.

2011-06-13  Jan Kratochvil  <jan.kratochvil@redhat.com>

	* cp-demangle.c (d_print_comp) <DEMANGLE_COMPONENT_FUNCTION_TYPE>:
	Suppress d_print_mod for DMGL_RET_POSTFIX.
	* testsuite/demangle-expected: New testcases for --ret-postfix.

2011-06-13  Jan Kratochvil  <jan.kratochvil@redhat.com>

	* cp-demangle.c (d_print_comp) <DEMANGLE_COMPONENT_FUNCTION_TYPE>: Do
	not pass DMGL_RET_POSTFIX or DMGL_RET_DROP.  Support DMGL_RET_DROP.
	* testsuite/demangle-expected: New testcases for --ret-drop.
	* testsuite/test-demangle.c: Document --ret-drop in a comment.
	(main): New variable ret_drop, fill it, call cplus_demangle with it.

2011-06-13  Jan Kratochvil  <jan.kratochvil@redhat.com>

	* cp-demangle.c (struct d_print_info): Remove field options.
	(d_print_init): Remove parameter options.
	(cplus_demangle_print_callback): Update all the callers.
	(d_print_comp, d_print_mod_list, d_print_mod, d_print_function_type)
	(d_print_array_type, d_print_expr_op, d_print_cast, d_print_subexpr):
	Add parameter options, update all the callers.

2011-04-20  Jim Meyering  <meyering@redhat.com>

	* cp-demint.c (cplus_demangle_v3_components): Remove useless
	if-before-free.
	* cplus-dem.c (squangle_mop_up): Likewise.
	(delete_non_B_K_work_stuff): Likewise.
	* pex-common.c (pex_free): Likewise.
	* pex-msdos.c (pex_msdos_cleanup): Likewise.
	* pex-win32.c (mingw_rootify, msys_rootify): Likewise.
	(win32_spawn): Likewise.
	* regex.c (FREE_VAR, weak_alias): Likewise.
	* spaces.c (spaces): Likewise.

2011-04-10  Jim Meyering  <meyering@redhat.com>

	Avoid memory overrun in a test leading to potential double-free.
	* testsuite/test-expandargv.c (writeout_test): Fix off-by-one error:
	i.e., do copy the trailing NUL byte.

2011-03-31  Tristan Gingold  <gingold@adacore.com>

	* makefile.vms (OBJS): Add filename_cmp.obj

2011-02-28  Kai Tietz  <kai.tietz@onevision.com>

	* filename_cmp.c (filename_ncmp): New function.
	* functions.texi: Regenerated.

2011-02-03  Ralf Wildenhues  <Ralf.Wildenhues@gmx.de>

	* splay-tree.c: Escape wrapping newlines in texinfo markup
	with '@', to fix function declaration output rendering.
	* gather-docs: Relax and improve macro name matching to actually
	match all current names and to allow input line wrapping.
	* bsearch.c, concat.c, crc32.c, fnmatch.txh, fopen_unlocked.c,
	hashtab.c, insque.c, make-relative-prefix.c, memchr.c, memcmp.c,
	memcpy.c, memmem.c, memmove.c, mempcpy.c, memset.c,
	pexecute.txh, random.c, setenv.c, setproctitle.c,
	simple-object.txh, snprintf.c, stpncpy.c, strncmp.c, strtod.c,
	strtol.c, vasprintf.c, vprintf.c, vsnprintf.c, xmemdup.c:
	Wrap long texinfo input lines.
	* functions.texi: Regenerate.

2011-01-18  Mike Frysinger  <vapier@gentoo.org>

	* .gitignore: New file.

2010-12-08  Doug Evans  <dje@google.com>

	* splay-tree.c (splay_tree_foreach_helper): Remove arg `sp',
	all callers updated.  Rewrite to be non-recursive.

2010-11-29  Rainer Orth  <ro@CeBiTec.Uni-Bielefeld.DE>

	* setproctitle.c [HAVE_SYS_PRCTL_H]: Include <sys/types.h>.

2010-11-20  Anthony Green  <green@moxielogic.com>

	* configure.ac: Turn PR_SET_NAME link test into a test for
	sys/prctl.h.
	* configure, config.in: Rebuilt.
	* setproctitle.c: Test for HAVE_SYS_PRCTL_H.
	(setproctitle) Test for PR_SET_NAME definition.

2010-11-20  Ralf Wildenhues  <Ralf.Wildenhues@gmx.de>

	PR other/46202
	* Makefile.in (install-strip): New phony target.
	(install): Also mark as phony.

2010-11-16  Ian Lance Taylor  <iant@google.com>

	* simple-object.c (simple_object_attributes_merge): Rename from
	simple_object_attributes_compare.  Call merge field.
	* simple-object-common.h (struct simple_object_functions): Rename
	attributes_compare field to attribute_merge.
	* simple-object-elf.c (EM_SPARC): Define.
	(EM_SPARC32PLUS): Define.
	(simple_object_elf_attributes_merge): Renamed from
	simple_object_elf_attributes_compare.  Permit EM_SPARC and
	EM_SPARC32PLUS objects to be merged.
	(simple_object_elf_functions): Update function name.
	* simple-object-coff.c (simple_object_coff_attributes_merge):
	Rename from simple_object_coff_attributes_compare.
	(simple_object_coff_functions): Update function name.
	* simple-object-mach-o.c (simple_object_mach_o_attributes_merge):
	Renamed from simple_object_mach_o_attributes_compare.
	(simple_object_mach_o_functions): Update function name.

2010-11-16  H.J. Lu  <hongjiu.lu@intel.com>

	PR other/42670
	PR binutils/11137
	* cp-demangle.c (d_make_demangle_mangled_name): New.
	(d_demangle_callback): Use it on DCT_GLOBAL_XTORS.

	* testsuite/demangle-expected: Updated.

2010-11-14  Kai Tietz  <kai.tietz@onevision.com>

	* simple-object-coff.c (simple_object_coff_read_strtab): Fix reading
	offset.

2010-11-12  Ian Lance Taylor  <iant@google.com>

	PR other/46332
	* cp-demangle.c (d_print_function_type): Don't print parentheses
	if there are no modifiers to print.
	* testsuite/demangle-expected: Tweak one test case, add another.

2010-11-04  Richard Henderson  <rth@redhat.com>

	* configure.ac (AC_CHECK_HEADERS): Add process.h.
	(checkfuncs): Add dup3, spawnve, spawnvpe; sort the list.
	(AC_CHECK_FUNCS): Add dup3, spawnve, spawnvpe.
	* configure, config.in: Rebuild.
	* pex-unix.c [HAVE_SPAWNVE] (pex_unix_exec_child): New function.
	[HAVE_SPAWNVE] (save_and_install_fd, restore_fd): New functions.

2010-11-02  Ian Lance Taylor  <iant@google.com>
	    Dave Korn  <dave.korn.cygwin@gmail.com>
	    Iain Sandoe  <iains@gcc.gnu.org>

	* simple-object.c: New file.
	* simple-object-common.h: New file.
	* simple-object-elf.c: New file.
	* simple-object-mach-o.c: New file.
	* simple-object-coff.c: New file.
	* simple-object.txh: New file.
	* configure.ac: Add AC_TYPE_SSIZE_T.
	* Makefile.in: Rebuild dependencies.
	(CFILES): Add simple-object.c, simple-object-coff,
	simple-object-elf.c, and simple-object-mach-o.c.
	(REQUIRED_OFILES): Add corresponding object files.
	* configure: Rebuild.
	* config.in: Rebuild.
	* functions.texi: Rebuild.

2010-10-29  Ian Lance Taylor  <iant@google.com>

	* setproctitle.c: Add space after function name in @deftypefn
	comment.
	* functions.texi: Rebuild.

2010-10-26  Ralf Wildenhues  <Ralf.Wildenhues@gmx.de>

	* aclocal.m4 (AC_LANG_FUNC_LINK_TRY(C)): Delete.
	* configure: Regenerate.

2010-10-07  Andi Kleen <ak@linux.intel.com>

	* configure: Regenerate.
	* configure.ac: Turn PR_SET_NAME check into link check.

2010-10-06  Andi Kleen <ak@linux.intel.com>

	* Makefile.in (CFILES): Add setproctitle.
	(CONFIGURED_OFILES): Add setproctitle.
	(setproctitle): Add rule.
	* config.in: Regenerate.
	* configure: Regenerate.
	* configure.ac: Add checks for prctl PR_SET_NAME and setproctitle.
	* setproctitle.c: Add file.
	* functions.texi: Regenerate.

2010-09-22 Tristan Gingold  <gingold@adacore.com>

	* cplus-dem.c (ada_demangle): Add comments.
	Handle stream and controlled type operations.
	Decoding of some uppercase letters moved before separators.
	* testsuite/demangle-expected: Add tests.

2010-09-10  James Lyon  <jameslyon0@googlemail.com>

	http://sourceware.org/bugzilla/show_bug.cgi?id=11572
	* cp-demangle.c (d_find_pack): Add case for
	DEMANGLE_COMPONENT_LAMBDA.
	* testsuite/demangle-expected: Add regression test.

2010-09-08  Tristan Gingold  <gingold@adacore.com>

	PR 44001
	* maint-tool (missing): Fix pattern for object file.
	(deps): Use $(objext) for object extension.
	* Makefile.in (objext): New variable.
	Replace all occurences of .o with .$(objext)
	Regenerate with maint-deps
	* configure.ac (pexecute): Set to the basename.
	* configure: Regenerate.

2010-08-20  Maciej W. Rozycki  <macro@codesourcery.com>

	* pex-common.c (pex_read_err): Set stderr_pipe to -1 if a
	corresponding stream has been opened.
	(pex_free): Close pipe file descriptors corresponding to child's
	stdout and stderr before waiting.

2010-08-13  Nick Clifton  <nickc@redhat.com>

	* argv.c (expandargv): Limit the number of times that response
	files are opened in order to prevent infinite recursion.

2010-07-21  Pascal Obry  <obry@adacore.com>

	* make-temp-file.c (choose_tmpdir): Append a dot to P_tmpdir if needed.

2010-07-06  Ken Werner  <ken.werner@de.ibm.com>

	* floatformat.c (floatformat_ieee_half_big): New variable.
	(floatformat_ieee_half_little): Likewise.

2010-06-14  Gerald Pfeifer  <gerald@pfeifer.com>

	* libiberty.texi: Remove reference to GCC 3 and 2001 (thrice).
	Update copyright years.
	Move to GFDL 1.3.

2010-06-10  Jakub Jelinek  <jakub@redhat.com>

	PR other/43838
	* cp-demangle.c (struct d_print_info): Add flush_count field.
	(d_print_init): Initialize it to 0.
	(d_print_flush): Increment it.
	(d_print_comp): If needed flush before appending ", ".  Only
	decrement dpi->len if no flushes happened during the recursive
	call.
	* testsuite/demangle-expected: Add a test for this.

2010-06-08  Laurynas Biveinis  <laurynas.biveinis@gmail.com>

	* splay-tree.c: Update copyright years.
	(splay_tree_new_typed_alloc): New.
	(splay_tree_new_with_allocator): Use it.

	* hashtab.c: Update copyright years.
	(htab_create_typed_alloc): New.
	(htab_create_alloc): Use it.

	* functions.texi: Regenerate.

2010-06-03  Joern Rennecke <joern.rennecke@embecosm.com>
	    Ralf Wildenhues  <Ralf.Wildenhues@gmx.de>

	PR bootstrap/42798
	* configure.ac: Check for declaration of 'basename(char *)'.
	* configure: Regenerate.

2010-05-26  Kai Tietz  <kai.tietz@onevision.com>

	* testsuite/demangle-expected: Add tests for __int128
	and unsigned __int128 types.

2010-05-06  Magnus Fromreide  <magfr@lysator.liu.se>
	    Jason Merrill  <jason@redhat.com>

	* cp-demangle.c (cplus_demangle_builtin_types): Add nullptr.
	(cplus_demangle_type): Handle nullptr.
	* testsuite/demangle-expected: Test it.

2010-04-23  Pedro Alves  <pedro@codesourcery.com>

	* lbasename.c (lbasename): Split into ...
	(unix_lbasename, dos_basename): ... these.
	(lbasename): ... and reimplement on top of them.
	* Makefile.in (lbasename.o): Add dependency on
	$(INCDIR)/filenames.h.

2010-04-07  Jakub Jelinek  <jakub@redhat.com>

	* regex.c (byte_re_match_2_internal): Avoid set but not used
	warning.

2010-03-22  Jason Merrill  <jason@redhat.com>

	* cp-demangle.c (d_print_mod): Use () rather than [] for vectors.

2010-03-01  Ralf Wildenhues  <Ralf.Wildenhues@gmx.de>

	* Makefile.in (all): Do not use exec.

2010-02-04  Tom Tromey  <tromey@redhat.com>

	* testsuite/demangle-expected: Add missing --format=gnu-v3.

2010-02-03  Jason Merrill  <jason@redhat.com>

	* cp-demangle.c (d_expression): Handle dependent operator name.

	PR c++/12909
	* cp-demangle.c (d_number_component, d_vector_type): New.
	(cplus_demangle_type, d_print_comp, d_print_mod): Handle vectors.

2010-01-25  Ian Lance Taylor  <iant@google.com>

	* cp-demangle.c (cplus_demangle_type): Check for invalid type
	after "DF".
	* testsuite/demangle-expected: Add test.

2010-01-20  Jason Merrill  <jason@redhat.com>

	PR c++/42338
	* cp-demangle.c (d_print_comp): Fix array index printing.

2010-01-11  Tristan Gingold  <gingold@adacore.com>

	* cplus-dem.c (ada_demangle): Remove prototype.
	(grow_vect): Removed.
	(ada_demangle): Rewritten.
	(cplus_demangle): Fix indentation.
	* testsuite/demangle-expected: Add tests for Ada.

2010-01-09  Ian Lance Taylor  <iant@google.com>

	PR other/42230
	* cp-demangle.c (d_demangle): Return dgs.alc on success.

2010-01-04  Nobuhiro Iwamatsu <iwamatsu@nigauri.org>

	PR target/42316
	* configure.ac (PICFLAG): Use -fPIC on SH hosts.
	* configure: Regenerate.

2009-12-07  Doug Evans  <dje@google.com>

	* pex-unix.c (pex_unix_exec_child): Save/restore environ.

2009-11-26  Ben Elliston  <bje@au.ibm.com>

	* configure.ac (AC_CHECK_FUNCS): Sort into alphabetic order.
	* configure: Regenerate.

2009-11-25  Ben Elliston  <bje@au.ibm.com>

	* functions.texi: Rebuild.

2009-11-25  Manuel Lopez-Ibanez  <manu@gcc.gnu.org>
	    Ben Elliston  <bje@au.ibm.com>

	* README: Mention changes to Makefile.in and functions.texi.
	* gather-docs: Mention 'make stamp-functions' in the header.

2009-11-23  Ben Elliston  <bje@au.ibm.com>
	    Ian Lance Taylor  <iant@google.com>

	* pex-unix.c (pex_child_error): Improve warning avoidance by
	checking the results of write(3) and exiting with -2 if any write
	returns a negative value.

2009-11-22  Steve Ward  <planet36@gmail.com>

	* dyn-string.c (dyn_string_append_char): Fix typo in comment.

2009-11-20  Ben Elliston  <bje@au.ibm.com>

	* pex-unix.c (pex_child_error): Define writeerr macro to avoid
	unused result warnings from write(3) calls.  Undefine writeerr
	after all uses.

2009-10-08  Daniel Gutson  <dgutson@codesourcery.com>
	Daniel Jacobowitz  <dan@codesourcery.com>
	Pedro Alves  <pedro@codesourcery.com>

	libiberty/
	* argv.c (consume_whitespace): New function.
	(only_whitespace): New function.
	(buildargv): Always use ISSPACE by calling consume_whitespace.
	(expandargv): Skip empty files.  Do not stop at the first empty
	argument (calling only_whitespace)..
	* testsuite/test-expandargv.c: (test_data): Test empty lines
	and empty arguments.
	(run_tests): Fix false positives due to shorter arguments.

2009-09-30  Martin Thuresson  <martint@google.com>

	* regex.c (byte_re_match_2_internal): Split declaration and
	assignment to avoid -Wc++-compat warning due to goto.

2009-09-29  Jason Merrill  <jason@redhat.com>

	* Makefile.in: Enable demangle target.
	* cp-demangle.c (d_lambda, d_unnamed_type, d_make_default_arg): New.
	(d_name, d_prefix, d_unqualified_name, d_local_name): Handle lambdas.
	(d_parmlist): Factor out from d_bare_function_type.
	(d_compact_number): Factor out from d_template_param and d_expression.
	(d_append_num): Factor out from d_print_comp.
	(d_print_comp, d_print_mod_list): Handle lambdas.
	* testsuite/demangle-expected: Add lambda tests.

2009-09-23  Matthew Gingell  <gingell@adacore.com>

	* cplus-dem.c (ada_demangle): Ensure demangled is freed.

2009-09-22  Ozkan Sezer  <sezeroz@gmail.com>

	* choose-temp.c: Include unistd.h for mingw targets.

2009-09-16  Rainer Orth  <ro@CeBiTec.Uni-Bielefeld.DE>

	* hashtab.c [HAVE_INTTYPES_H]: Include <inttypes.h>.

2009-09-15  Tristan Gingold  <gingold@adacore.com>

	* config.h-vms (intptr_t): Define to compile hashtab.c

2009-09-04  Ozkan Sezer  <sezeroz@gmail.com>

	PR target/39065
	* configure.ac: Replace AC_CHECK_TYPE() for intptr_t and uintptr_t
	with AC_TYPE_INTPTR_T and AC_TYPE_UINTPTR_T.
	* config.in: Regenerated.
	* configure: Regenerated.

2009-09-03  Ozkan Sezer  <sezeroz@gmail.com>

	PR target/39065
	* configure.ac: Also check for intptr_t.
	* config.h.in: Regenerated.
	* configure: Regenerated.
	* hashtab.c (hash_pointer): Cast the pointer argument to intptr_t
	instead of of long.

2009-09-02  Tristan Gingold  <gingold@adacore.com>

	* vmsbuild.com: Removed as unused and superceeded by makefile.vms.
	* makefile.vms: Ported to Itanium VMS.  Remove useless targets and
	dependencies.  Remove unused FORMAT variable.
	* configure.com: New file to create build.com DCL script for
	Itanium VMS or Alpha VMS.

2009-08-24  Ralf Wildenhues  <Ralf.Wildenhues@gmx.de>

	* configure.ac (AC_PREREQ): Bump to 2.64.

2009-08-23  H.J. Lu  <hongjiu.lu@intel.com>

	 PR ld/10536
	 * Makefile.in (install-html-recursive): Removed.

2009-08-22  Ralf Wildenhues  <Ralf.Wildenhues@gmx.de>

	* config.in: Regenerate.
	* configure: Regenerate.

2009-07-30  Ralf Wildenhues  <Ralf.Wildenhues@gmx.de>

	* Makefile.in (AUTOCONF, configure_deps): New variables.
	($(srcdir)/configure): New rule, active only in maintainer mode.

2009-07-29  Douglas B Rupp  <rupp@gnat.com>

	* make-temp-file.c (choose_tmpdir): Try standard temp logical on VMS.

2009-07-27  Douglas B Rupp  <rupp@gnat.com>

	* pex-unix.c (vfork): Remove VMS specific definition (get from header
	file instead).
	(to_ptr32): New function.
	(pex_unix_exec_child): Use it.

2009-07-24  Ian Lance Taylor  <iant@google.com>

	PR bootstrap/40854
	* crc32.c (xcrc32): Rename from crc32.

2009-07-24  Ian Lance Taylor  <iant@google.com>

	* crc32.c: New file.
	* Makefile.in: Rebuild dependencies.
	(CFILES): Add crc32.c.
	(REQUIRED_OFILES): Add ./crc32.o.
	* functions.texi: Rebuild.

2009-07-17  Jan Kratochvil  <jan.kratochvil@redhat.com>

	* cp-demangle.c (d_print_comp <DEMANGLE_COMPONENT_GLOBAL_CONSTRUCTORS>)
	(d_print_comp <DEMANGLE_COMPONENT_GLOBAL_DESTRUCTORS): New.
	(d_make_comp <DEMANGLE_COMPONENT_GLOBAL_CONSTRUCTORS>)
	(d_make_comp <DEMANGLE_COMPONENT_GLOBAL_DESTRUCTORS): New.
	(d_demangle_callback): The variable type is now declared as enum.
	Replace parser of _GLOBAL_ symbols by a d_make_comp call.

2009-06-21  Jakub Jelinek  <jakub@redhat.com>

	* hashtab.c (htab_traverse): Don't call htab_expand for
	nearly empty hashtabs with sizes 7, 13 or 31.

2009-06-16  Nick Clifton  <nickc@redhat.com>

	PR 10197
	* testsuite/test-demangle.c: Rename getline to get_line to avoid
	conflicts with system function of the same name.

2009-05-30  Eli Zaretskii  <eliz@gnu.org>

	* snprintf.c: Doc fix.

	* vsnprintf.c: Doc fix.

2009-05-29  Kai Tietz  <kai.tietz@onevision.com>

	* pex-win32.c (pex_win32_fdopenr): Set INHERIT to false.

2009-05-29  Michael Matz  <matz@suse.de>

	* fibheap.c (fibheap_replace_key_data): Make sure we don't early
	out when forcing the minimum.
	(fibheap_delete_node): Assert that we managed to force the minimum.

2009-05-25  Tristan Gingold  <gingold@adacore.com>

	* config.h-vms: Rewritten.  Define configure macros.
	Use DEC-C builtin alloca.

	* makefile.vms (OBJS): Update list.
	(OPT): New variable.
	(CFLAGS): Update compilation flags.
	(libiberty.olb): Do not depend on alloca-conf.h anymore.

2009-05-19  Ian Lance Taylor  <iant@google.com>
	    Ben Elliston  <bje@au.ibm.com>

	* cp-demangle.c (cplus_demangle_fill_ctor): Fix logic bug.
	(cplus_demangle_fill_dtor): Likewise.

2009-05-17  Julian Brown  <julian@codesourcery.com>

	* pex-win32.c (pex_win32_exec_child): Fix logic to avoid closing
	standard handles (stdin, stdout, stderr) in parent.

2009-04-29  Julian Brown  <julian@codesourcery.com>

	* pex-win32.c (pex_win32_pipe): Add _O_NOINHERIT.
	(pex_win32_exec_child): Ensure each process has only one handle open
	on pipe endpoints. Close standard input after creating child for
	symmetry with standard output/standard error.

2009-04-25  Eli Zaretskii  <eliz@gnu.org>

	* Makefile.in (needed-list): Target removed (not used in GCC
	3.0 and later).  All references deleted.
	(mostlyclean): Remove references to needed.awk and needed2.awk.

2009-04-14  Eli Zaretskii  <eliz@gnu.org>

	* configure.ac  (setobjs, msdosdjgpp): Move a-priori setting of
	existing and required library functions to with_target_subdir
	section, so that the native build does detect them at configure
	time.
	* configure: Regenerated.

2009-04-13  Ozkan Sezer  <sezeroz@gmail.com>

	PR target/39397
	* pex-common.h (struct pex_obj): Store pid values as pid_t,
	not as long (members *children and (*wait))
	* pex-common.c (pex_run_in_environment): Likewise.
	* pex-win32.c (pex_win32_wait): Return pid_t and properly check
	returned pid value.
	* pex-djgpp.c (pex_djgpp_wait): Return pid_t.
	* pex-msdos.c (pex_msdos_wait): Likewise.

2009-04-07  Arnaud Patard <apatard@mandriva.com>

	* libiberty/configure.ac: Fix Linux/MIPS matching rule.
	* libiberty/configure: Regenerate.

2009-03-27  Ian Lance Taylor  <iant@google.com>

	* memmem.c: New file, from gnulib.
	* configure.ac: Add memmem to list of functions provided if they
	are not available on the host.
	* Makefile.in: Rebuild dependencies.
	(CFILES): Add memmem.c.
	(CONFIGURED_OFILES): Add memmem.o.
	* configure, config.in, functions.texi: Rebuild.

2009-03-23  Jason Merrill  <jason@redhat.com>

	* cp-demangle.c (d_expression): Handle pack expansion.
	(d_find_pack): Handle DEMANGLE_COMPONENT_FUNCTION_PARAM.
	(d_print_subexpr): Don't wrap function parms in ().
	(d_print_comp) [DEMANGLE_COMPONENT_PACK_EXPANSION]: Handle
	not finding a pack.

2009-03-17  Jason Merrill  <jason@redhat.com>

	* cp-demangle.c (d_make_function_param): new fn.
	(cplus_demangle_mangled_name): Work around abi v2 bug.
	(d_expr_primary): Likewise.
	(cplus_demangle_operators): Add alignof ops.
	(d_expression): Handle function parameters and conversions
	with other than 1 operand.
	(d_print_comp): Handle function parameters.  Fix bug with
	function used in type of function.
	* testsuite/demangle-expected: Update tests.

2009-02-21  Mark Mitchell  <mark@codesourcery.com>

	* make-temp-file.c (<windows.h>): Include on Windows.
	(choose_tmpdir): On Windows, use GetTempPath.

2009-01-18  Dave Korn  <dave.korn.cygwin@gmail.com>

	* configure.ac (funcs, vars, checkfuncs):  Don't munge on Cygwin,
	as it no longer shares libiberty object files.
	* configure:  Regenerated.

2009-01-07  Jason Merrill  <jason@redhat.com>

	* cp-demangle.c (d_expression): Remove mangling for zero-op casts.

2009-01-06  Ben Elliston  <bje@au.ibm.com>

	* cp-demangle.c (cplus_demangle_type): Return NULL if the
	character following a 'D' cannot be recognised.

2008-12-18  Jason Merrill  <jason@redhat.com>

	PR c++/38561
	* cp-demangle.c (d_expression, d_print_comp): Revert
	cast changes.

2008-12-17  Jason Merrill  <jason@redhat.com>

	* cp-demangle.c (d_expression): Handle rvalue stubs too.
	[DEMANGLE_COMPONENT_CAST]: Update mangling.
	(d_print_comp): Avoid extra ", " with empty template argument packs.
	Remove handling for obsolete T() mangling.

2008-12-10  Jason Merrill  <jason@redhat.com>

	* cp-demangle.c (cplus_demangle_type): Support fixed-point types.
	(d_print_comp, d_dump): Likewise.

2008-10-22  Daniel Jacobowitz  <dan@codesourcery.com>

	* Makefile.in (CPPFLAGS): Define.
	(FLAGS_TO_PASS, COMPILE.c): Add CPPFLAGS.

2008-10-15  Paolo Bonzini  <bonzini@gnu.org>

	PR bootstrap/37137
	* Makefile.in (LIBCFLAGS): Remove.
	(FLAGS_TO_PASS): Don't mention it.
	(COMPILE.c, MULTIOSDIR): Replace it with CFLAGS.

2008-10-08  David Edelsohn  <edelsohn@gnu.org>

	* xstrdup.c: Include <sys/types.h> after "config.h"

2008-10-07  Jan Kratochvil  <jan.kratochvil@redhat.com>

	* configure.ac: Call AC_SYS_LARGEFILE.
	* config.in: Regenerated.
	* configure: Likewise.

2008-10-06  Jason Merrill  <jason@redhat.com>

	* cp-demangle.c (struct d_print_info): Add pack_index.
	(d_dump): Add DEMANGLE_COMPONENT_PACK_EXPANSION.
	(d_make_comp): Likewise.  DEMANGLE_COMPONENT_ARGLIST and
	DEMANGLE_COMPONENT_TEMPLATE_ARGLIST can have two null args.
	(cplus_demangle_builtin_types): Add char16/32_t.
	(cplus_demangle_type): Recognize them.
	(d_template_args): Handle empty argument packs.
	(d_template_arg): Handle argument packs.
	(d_expression): Handle dependent name.
	(d_index_template_argument): New fn.
	(d_lookup_template_argument): New fn.
	(d_find_pack, d_pack_length): New fn.
	(d_print_subexpr): Split out...
	(d_print_comp): ...from here.  Use d_*_template_argument.
	Handle empty arg lists.  Support pack expansions.
	* cp-demangle.h (D_BUILTIN_TYPE_COUNT): Increase to 32.

2008-09-09  Jason Merrill  <jason@redhat.com>

	* cp-demangle.c (d_dump): Handle DEMANGLE_COMPONENT_DECLTYPE.
	(d_make_comp): Likewise.
	(cplus_demangle_type): Handle decltype and DFP types.
	(cplus_demangle_operators): Call operator takes 2 args.
	(cplus_demangle_builtin_types): Add DFP types.
	(d_exprlist): New fn.
	(d_expression): Handle parm placeholders, T() and calls.
	(d_print_comp): Handle decltype, T() and calls.
	* testsuite/demangle-expected: Test the above.

2008-08-07  Aaron W. LaFramboise  <aaronavay62@aaronwl.com>

	* pex-win32.c (argv_to_argc): New function.
	(spawn_script): Duplicate argv before calling win32_spawn.

2008-07-31  Jakub Jelinek  <jakub@redhat.com>

	* mkstemps.c (mkstemps): Keep looping even for EISDIR.

2008-07-31  Denys Vlasenko  <dvlasenk@redhat.com>

	* mkstemps.c (mkstemps): If open failed with errno other than
	EEXIST, return immediately.
	* make-temp-file.c: Include errno.h.
	(make_temp_file): If mkstemps failed, print an error message
	before aborting.

2008-07-24  Ralf Wildenhues  <Ralf.Wildenhues@gmx.de>

	* maint-tool (deps): Output config.h instead of stamp-h.
	* Makefile.in: Rebuild deps.
	(maintainer-clean-subdir): Depend on stamp-h rather than config.h.
	Reverts 2007-07-11 change.

2008-06-19  Eric Blake  <ebb9@byu.net>

	Adjust strsignal to POSIX 200x prototype.
	* strsignal.c (strsignal): Remove const.

2008-06-17  Ralf Wildenhues  <Ralf.Wildenhues@gmx.de>

	* configure: Regenerate.

2008-06-15  Ralf Wildenhues  <Ralf.Wildenhues@gmx.de>

	* libiberty.texi: Expand TABs, drop indentation outside examples.
	* obstacks.texi: Likewise.

2008-04-21  Aurelien Jarno  <aurelien@aurel32.net>

	* libiberty/configure.ac: use -fPIC on Linux/MIPS hosts.
	* libiberty/configure: Regenerate.

2008-04-18  Kris Van Hees <kris.van.hees@oracle.com>

	* testsuite/demangle-expected: Added tests for char16_t and char32_t.

2008-04-18  Paolo Bonzini  <bonzini@gnu.org>

	PR bootstrap/35457
	* aclocal.m4: Add override.m4.
	* configure: Regenerate.

2008-03-31  Ian Lance Taylor  <iant@google.com>

	* cp-demangle.c (d_substitution): Correct overflow check to avoid
	-fstrict-overflow optimizations.

2008-03-27  Paolo Bonzini  <bonzini@gnu.org>

	* configure.ac (frags): Don't set, use frag instead.
	(PICFLAG): Set here and substitute.
	* Makefile.in (PICFLAG): Substitute from autoconf.
	* configure: Regenerate.

2008-03-24  Ian Lance Taylor  <iant@google.com>

	* sha1.c: New file, from gnulib.
	* Makefile.in: Rebuild dependencies.
	(CFILES): Add sha1.c.
	(REQUIRED_OFILES): Add sha1.o.

2008-03-24  Doug Evans  <dje@google.com>

	* make-relative-prefix.c (make_relative_prefix_1): Handle NULL
	return from strdup.

2008-03-12  Seongbae Park <seongbae.park@gmail.com>

	* cplus-dem.c (malloc, realloc): Use void * instead of char *
	as return type.

2008-03-11  Nick Clifton  <nickc@redhat.com>

	* md5.c (md5_process_bytes): Do not assume that memcpy will
	provide a return value.

2008-02-19  Ben Elliston  <bje@au.ibm.com>

	PR other/12618
	* testsuite/Makefile.in (mostlyclean): Remove any core file.

2008-01-26  David Daney  <ddaney@avtrex.com>

	* cp-demangle.c (d_dump): Handle DEMANGLE_COMPONENT_JAVA_RESOURCE,
	DEMANGLE_COMPONENT_COMPOUND_NAME, and
	DEMANGLE_COMPONENT_CHARACTER cases.
	(d_make_comp): Handle DEMANGLE_COMPONENT_COMPOUND_NAME and
	DEMANGLE_COMPONENT_JAVA_RESOURCE cases.
	(d_make_character): New function.
	(d_java_resource): Same.
	(d_special_name): Handle "Gr" case.
	(d_print_comp): Handle DEMANGLE_COMPONENT_JAVA_RESOURCE,
	DEMANGLE_COMPONENT_COMPOUND_NAME, and
	DEMANGLE_COMPONENT_CHARACTER cases.
	* testsuite/demangle-expected: Add test for java resource name
	mangling.

2008-01-23  Thiago Jung Bauermann  <bauerman@br.ibm.com>

	* cplus-dem.c (demangle_function_name): Changed to return value
	indicating if a name was correctly demangled.
	(iterate_demangle_function): Use demangle_function_name return
	value.

2008-01-19  Manuel Lopez-Ibanez  <manu@gcc.gnu.org>

	PR other/33768
	* splay-tree.c (rotate_left): Fix minor typo in comment.
	(rotate_right): Likewise.

2007-11-12  Joseph Myers  <joseph@codesourcery.com>

	* floatformat.c (floatformat_ibm_long_double_is_valid): Fix
	compiler warnings.
	(floatformat_ibm_long_double): Use
	floatformat_ibm_long_double_is_valid.

2007-11-07  Joseph Myers  <joseph@codesourcery.com>
	    Daniel Jacobowitz  <dan@codesourcery.com>

	* floatformat.c (mant_bits_set): New.
	(floatformat_to_double): Use it.  Note no special handling of
	split formats.
	(floatformat_from_double): Note no special handing of split
	formats.
	(floatformat_ibm_long_double_is_valid,
	floatformat_ibm_long_double): New.
	(floatformat_ieee_single_big, floatformat_ieee_single_little,
	floatformat_ieee_double_big, floatformat_ieee_double_little,
	floatformat_ieee_double_littlebyte_bigword, floatformat_vax_f,
	floatformat_vax_d, floatformat_vax_g, floatformat_i387_ext,
	floatformat_m68881_ext, floatformat_i960_ext,
	floatformat_m88110_ext, floatformat_m88110_harris_ext,
	floatformat_arm_ext_big, floatformat_arm_ext_littlebyte_bigword,
	floatformat_ia64_spill_big, floatformat_ia64_spill_little,
	floatformat_ia64_quad_big, floatformat_ia64_quad_little): Update
	for addition of split_half field.

2007-09-06  Tom Tromey  <tromey@redhat.com>

	* pexecute.txh (pex_free): Document process killing.

2007-08-31  Douglas Gregor  <doug.gregor@gmail.com>

	* cp-demangle.c (d_dump): Handle
	DEMANGLE_COMPONENT_RVALUE_REFERENCE.
	(d_make_comp): Ditto.
	(cplus_demangle_type): Ditto.
	(d_print_comp): Ditto.
	(d_print_mod): Ditto.
	(d_print_function_type): Ditto.

2007-08-24  Kai Tietz  <kai.tietz@onevision.com>

	* pex-common.h: (pex_funcs): Retyped wait and exec_child to pid_t.
	* pex-djgpp.c: Likewise.
	* pex-msdos.c: Likewise.
	* pex-unix.c: Likewise.
	* pex-win32.c: Likewise.

2007-08-17  Michael Snyder  <msnyder@access-company.com>

	* make-relative-prefix.c (make_relative_prefix_1): Resource leaks.

2007-08-03  Michael Snyder  <msnyder@access-company.com>

	* make-relative-prefix.c (make_relative_prefix_1): Fix resource
	leak.

2007-07-31  Michael Snyder  <msnyder@access-company.com>

	* cp-demangle.c (d_print_comp): Guard against null.

2007-07-25  Ben Elliston  <bje@au.ibm.com>

	* Makefile.in (CFILES): Remove ternary.c.
	(REQUIRED_OFILES): Remove ./ternary.o.
	(INSTALLED_HEADERS): Remove ternary.h.
	(ternary.o): Remove.
	* ternary.c: Remove.

2007-07-23  DJ Delorie  <dj@redhat.com>

	* argv.c (writeargv): Fix typo in inline documentation.
	* functions.texi: Regenerate.

2007-07-17  DJ Delorie  <dj@redhat.com>

	* configure.ac (target_header_dir, msdosdjgpp): Remove duplicate
	gettimeofday entry.
	* configure: Likewise.

2007-07-11  Alexandre Oliva  <aoliva@redhat.com>

	* maint-tool (deps): Output stamp-h instead of config.h.
	* Makefile.in: Rebuild deps.
	(maintainer-clean-subdir): Depend on stamp-h rather than config.h.

2007-07-02  Simon Baldwin <simonb@google.com>

	* argv.c (writeargv): Removed declaration of unused variable.

2007-06-14  Paolo Bonzini  <bonzini@gnu.org>

	* configure.ac: Use ACX_PROG_CC_ALMOST_PEDANTIC too.
	* configure: Regenerate.

2007-06-14  Paolo Bonzini  <bonzini@gnu.org>

	* aclocal.m4: Include config/warnings.m4.
	* configure.ac: Use ACX_PROG_CC_WARNING_OPTS.
	* configure: Regenerate.

2007-06-07  Geoffrey Keating  <geoffk@apple.com>

	* configure.ac: Non-default multilibs can be cross compilations.
	* configure: Regenerate

2007-05-07  Nathan Froyd  <froydnj@codesourcery.com>

	* argv.c (writeargv): New function.

2007-05-05  Geoffrey Keating  <geoffk@apple.com>

	* cp-demangle.c (d_name): Detect local-source-name.
	(d_prefix): Likewise.
	(d_unqualified_name): Implement local-source-name.

2007-05-03  Joel Brobecker  <brobecker@adacore.com>

	* filename_cmp.c: Replace include of ctype.h by include of
	safe-ctype.h.
	(filename_cmp): Use TOLOWER instead of tolower for conversions
	that are locale-independent.
	* Makefile.in (filename_cmp.o): Add dependency on safe-ctype.h.

2007-04-11  Thomas Neumann  tneumann@users.sourceforge.net

	* argv.c: Use ANSI C declarations.
	* make-relative-prefix.c: Likewise.

2007-04-06  Joel Brobecker  <brobecker@adacore.com>

	* filename_cmp.c (filename_cmp): Improve documentation.

2007-04-02  Andreas Schwab  <schwab@suse.de>

	* filename_cmp.c: Include "config.h".

2007-03-29  Joel Brobecker  <brobecker@adacore.com>

	* filename_cmp.c: New file.
	* Makefile.in (CFILES): Add filename_cmp.c.
	(REQUIRED_OFILES): Add filename_cmp.o
	(filename_cmp.o): New rule.
	* functions.texi: Regenerate.

2007-03-15  Geoffrey Keating  <geoffk@apple.com>

	* cp-demangle.c (d_encoding): Exit early on error.
	(d_pointer_to_member_type): Exit early if cplus_demangle_type
	returns NULL.
	(cplus_demangle_type): Likewise.
	* testsuite/demangle-expected: New testcase.

2007-03-01  Brooks Moses  <brooks.moses@codesourcery.com>

	* Makefile.in: Add install-pdf target as copied from
	automake v1.10 rules.
	* testsuite/Makefile.in: Add dummy install-pdf target.

2007-03-01  Peter Breitenlohner  <peb@mppmu.mpg.de>
	    Eric Botcazou  <ebotcazou@libertysurf.fr>

	PR other/16513
	* Makefile.in: Install library under $(MULTIOSDIR), not $(MULTISUBDIR).
	Install headers in multilib independent location.

2007-02-26  DJ Delorie  <dj@redhat.com>

	* configure.ac: add djgpp-specific results, so we don't have to
	link during a cross compilation.
	* configure: Regenerated.

2007-01-31  Ralf Wildenhues  <Ralf.Wildenhues@gmx.de>

	* hex.c: Fix typo.
	* choose-temp.c: Likewise.
	* functions.texi: Regenerate.

2007-01-31  Vladimir Prus  <vladimir@codesourcery.com>

	* pex-common.h (struct pex_obj): New fields
	stderr_pipe and read_err.
	* pex-common.c (pex_init_common): Initialize
	stderr_pipe.
	(pex_run_in_environment): Add error checking
	for PEX_STDERR_TO_PIPE.  Create a pipe
	for stderr if necessary.
	(pex_read_err): New.
	(pex_free): Close read_err.
	* pexecute.txh: Document changes.
	* functions.texi: Regenerated.

2007-01-31  Ben Elliston  <bje@au.ibm.com>

	* strsignal.c (psignal): Change type of signo to int.
	* functions.texi: Regenerate.

2007-01-29  Simon Baldwin <simonb@google.com>

	* cp-demangle.h (cplus_demangle_operators): External definition
	suppressed if not building for libstdc++.
	* cp-demangle.c (__gcclibcxx_demangle_callback): Augmented interface
	to demangling, provides a malloc-less version of __cxa_demangle.
	(cplus_demangle_print_callback): Public callback version of
	cplus_demangle_print.
	(struct d_growable_string): New growable string structure.
	(d_growable_string_init): New function, provides support for
	growable strings separate from print info.
	(d_growable_string_resize): Likewise.
	(d_growable_string_append_buffer): Likewise.
	(d_growable_string_callback_adapter):): Likewise.
	(d_print_init): New print info initialization function.
	(d_print_error): Macro replace by inline function.
	(d_print_saw_error): Likewise.
	(d_append_char): Likewise.
	(d_append_buffer): Likewise.
	(d_append_string): New inline function, replaces the
	d_append_string_constant macro.
	(d_flush_buffer): New function, flushes buffer to callback.
	(d_demangle_callback, is_ctor_or_dtor): Malloc-based fallback
	for unsupported dynamic arrays replaced by alloca().
	(d_demangle): Return string length estimating removed.
	(d_dump): Moved error case handling from call site into function.
	(d_print_resize): Function removed.
	(d_print_append_char): Likewise.
	(d_print_append_buffer): Likewise.
	(d_print_error): Likewise.
	(d_print_comp): Added special case handling for Java arrays.
	(java_demangle_v3): Removed string post-processing for Java arrays,
	now replaced by special case handling in d_print_comp.
	(cplus_demangle_v3_callback): Augmented interface to demangling,
	provides a malloc-less version of cplus_demangle_v3.
	(java_demangle_v3_callback): Augmented interface to demangling,
	provides a malloc-less version of java_demangle_v3.

2007-01-12  Ben Elliston  <bje@au.ibm.com>

	* pex-unix.c (writeerr): Cast write result to void.

	* choose-temp.c (choose_temp_base): Check the result of the call
	to mktemp rather than testing the length of the modified string.

2006-12-20  Geoffrey Keating  <geoffk@apple.com>

	* cp-demangle.h: Add comment explaining what to do to avoid
	overrunning string.
	(d_check_char): New.
	(d_next_char): Don't advance past trailing '\0'.
	* cp-demangle.c (cplus_demangle_mangled_name): Use d_check_char.
	(d_nested_name): Likewise.
	(d_special_name): Likewise.
	(d_call_offset): Likewise.
	(d_function_type): Likewise.
	(d_array_type): Likewise.
	(d_pointer_to_member_type): Likewise.
	(d_template_param): Likewise.
	(d_template_args): Likewise.
	(d_template_arg): Likewise.
	(d_expr_primary): Likewise.
	(d_local_name): Likewise.
	(d_substitution): Likewise.
	(d_ctor_dtor_name): Use d_advance rather than d_next_char.
	* testsuite/test-demangle.c: Include sys/mman.h.
	(MAP_ANONYMOUS): Define.
	(protect_end): New.
	(main): Use protect_end.
	* testsuite/demangle-expected: Add testcases for overrunning
	the end of the string.

2006-11-30  Andrew Stubbs  <andrew.stubbs@st.com>
	    J"orn Rennecke <joern.rennecke@st.com>

	PR driver/29931
	* make-relative-prefix.c (make_relative_prefix_1): New function,
	broken out of make_relative_prefix.  Make link resolution dependent
	on new parameter.
	(make_relative_prefix): Use make_relative_prefix_1.
	(make_relative_prefix_ignore_links): New function.

2006-11-08  Vladimir Prus  <vladimir@codesourcery.com>

	* pex-win32.c (no_suffixes): Remove.
	(std_suffixes): Add "" as first element.
	(find_executable): Remove detection of already-present
	extension. Try all suffixes in std_suffixes.

2006-11-07  Julian Brown  <julian@codesourcery.com>

	* floatformat.c (get_field): Fix segfault with little-endian word
	order on 64-bit hosts.
	(put_field): Likewise.
	(min): Move definition.

2006-10-26  Danny Smith  <dannysmith@users.sourceforge.net>

	pex-win32.c (argv_to_cmdline): Replace xmalloc with XNEWVEC.
	(find_executable): Likewise.
	(win32_spawn): Cast alloca return to (char**).
	Replace malloc with XNEWVEC.
	bcopy.c (bcopy): Add explict casts in assignments.

2006-10-25  Ben Elliston  <bje@au.ibm.com>

	* pexecute.txh: Wrap pexecute's "flag" argument with @var {..}.

2006-10-10  Brooks Moses  <bmoses@stanford.edu>

	* Makefile.in: Added "pdf", "libiberty.pdf" target support.
	* testsuite/Makefile.in: Added empty "pdf" target.

2006-09-22  Ian Lance Taylor  <ian@airs.com>

	PR other/29176
	* cp-demangle.c (d_substitution): Check for overflow when
	computing substitution index.

2006-08-30  Corinna Vinschen  <corinna@vinschen.de>

	* configure.ac: Add case for Mingw as host.
	* configure: Regenerate.

2006-08-27  Ian Lance Taylor  <ian@airs.com>

	PR driver/27622
	* pex-common.h (struct pex_funcs): Add toclose parameter to
	exec_child field.
	* pex-common.c (pex_run_in_environment): Pass toclose to
	exec_child.
	* pex-djgpp.c (pex_djgpp_exec_child): Add toclose parameter.
	* pex-unix.c (pex_unix_exec_child): Likewise.
	* pex-msdos.c (pex_msdos_exec_child): Likewise.
	* pex-win32.c (pex_win32_exec_child): Likewise.

	PR other/28797
	* cp-demangle.c (d_pointer_to_member_type): Do add a substitution
	for a qualified member which is not a function.
	* testsuite/demangle-expected: Add test case.

2006-07-27  Jan Hubicka  <jh@suse.cz>

	PR rtl-optimization/28071
	* hashtab.c (htab_empty): Clear out n_deleted/n_elements;
	downsize the hashtable.

2006-07-04  Peter O'Gorman  <peter@pogma.com>

	* Makefile.in: chmod 644 before ranlib during install.

2006-06-02  Mark Shinwell  <shinwell@codesourcery.com>

	* pex-unix.c (pex_unix_exec_child): Insert cast when assigning
	to environ.

2006-06-01  Mark Shinwell  <shinwell@codesourcery.com>

	* pex-common.c: New function pex_run_in_environment.
	* pex-common.h: Add environment parameter to exec_child.
	* pex-msdos.c: Add environment parameter to pex_msdos_exec_child.
	* pex-djgpp.c: Add environment parameter to pex_djgpp_exec_child.
	(pex_djgpp_exec_child): Pass environment to child process.
	* pex-unix.c: Add environment parameter to pex_unix_exec_child.
	(pex_unix_exec_child): Pass environment to child process.
	* pex-win32.c: Add environment parameter to pex_win32_exec_child.
	New function env_compare for comparing VAR=VALUE pairs.
	(win32_spawn): Assemble environment block and pass to CreateProcess.
	(spawn_script): Pass environment through to win32_spawn.
	(pex_win32_exec_child): Pass environment through to spawn_script and
	win32_spawn.
	* functions.texi: Regenerate.
	* pexecute.txh: Document pex_run_in_environment.

2006-05-28  Mark Shinwell  <shinwell@codesourcery.com>

	* mkstemps.c: Open temporary files in binary mode.

2006-05-12  Anton Blanchard  <anton@samba.org>

	* cplus-dem.c (demangle_fund_type): Ensure buf is large enough to
	hold "int%u_t".

2006-04-24  Julian Brown  <julian@codesourcery.com>

	* floatformat.c (floatformat_to_double): Fix (biased) exponent=0 case.

2006-03-29  Jim Blandy  <jimb@codesourcery.com>

	* pex-common.c (pex_input_file, pex_input_pipe): New functions.
	(pex_init_common): Initialize obj->input_file.
	(pex_run): Close any file opened by pex_input_file.
	* pexecute.txh (pex_input_file, pex_input_pipe): New docs.
	* pex-common.h (struct pex_obj): New field input_file.
	(struct pex_funcs): New function ptr fdopenw.
	* pex-unix.c (pex_unix_fdopenw): New function.
	(funcs): List it as our fdopenw function.
	* pex-win32.c (pex_win32_fdopenw): New function.
	(funcs): List it as our fdopenw function.
	* pex-djgpp.c (funcs): Leave fdopenw null.
	* pex-msdos (funcs): Same.
	* functions.texi: Regenerated.

2006-04-10  Jim Blandy  <jimb@codesourcery.com>

	* pex-common.c (temp_file): New function, containing guts of
	pex-style temporary file name generation.
	(pex_run): Use it.

2006-04-06  Carlos O'Donell  <carlos@codesourcery.com>

	* Makefile.in: Add install-html, install-html-am, and
	install-html-recursive targets. Define mkdir_p and
	NORMAL_INSTALL.
	* configure.ac: AC_SUBST datarootdir, docdir, htmldir.
	* configure: Regenerate.
	* testsuite/Makefile.in: Add install-html and html targets.

2006-03-31  Mark Mitchell  <mark@codesourcery.com>

	* pex-win32.c (<errno.h>): Include.
	(fix_argv): Remove.
	(argv_to_cmdline): New function.
	(std_suffixes): New variable.
	(no_suffixes): Likewise.
	(find_executable): New function.
	(win32_spawn): Likewise.
	(spawn_script): Use win32_spawn instead of _spawnv[p].
	(pex_win32_exec_child): Replace MSVCRT calls with Win32 API calls.
	(pex_win32_wait): Likewise.

2006-03-24  Jim Blandy  <jimb@codesourcery.com>

	* pex-common.c (pex_run): Simplify output name handling.

2006-03-12  Jim Blandy  <jimb@red-bean.com>

	* pex-common.h (struct pex_obj): Doc fixes.

2006-03-11  Jim Blandy  <jimb@red-bean.com>

	* functions.texi: Regenerate.

2006-02-21  Ben Elliston  <bje@au.ibm.com>

	* pexecute.c (pwait): Syntax fix for previous change.

2006-02-17  Uttam Pawar  <uttamp@us.ibm.com>

	* pexecute.c (pwait): Free vector pointer.
	* partition.c (partition_print): Free class_elements pointer.

2006-02-11  Roger Sayle  <roger@eyesopen.com>
	    R. Scott Bailey  <scott.bailey@eds.com>
	    Bill Northcott  <w.northcott@unsw.edu.au>

	PR bootstrap/16787
	* floatformat.c: Include <float.h> where available.
	(NAN): Use value of DBL_QNAN if defined, and NAN isn't.

2006-01-29  Gabriel Dos Reis  <gdr@integrable-solutions.net>

	* configure.ac: Add -Wc++-compat to ac_libibety_warn_cflags where
	supported.
	* configure: Regenerated.

2006-01-20  Carlos O'Donell  <carlos@codesourcery.com>

	* testsuite/Makefile.in: Add test-expandargv test.
	* testsuite/test-expandargv.c: New test.
	* argv.c (expandargv): Check for errors with ferror,
	rather than just by looking at return value from fread.

2005-12-17  Gabriel Dos Reis  <gdr@integrable-solutions.net>

	* floatformat.c (floatformat_i387_ext_is_valid): Use explicit cast
	to convert from "from".
	(floatformat_to_double): Likewise.
	(floatformat_from_double): Use explicit cast to convert from "to".

2005-12-10  Terry Laurenzo  <tlaurenzo@gmail.com>

	PR java/9861
	* cp-demangle.c (d_bare_function_type): Recognize new 'J' qualifer
	and include return type when found.
	(d_print_comp)[DEMANGLE_COMPONENT_FUNCTION_TYPE]: Add
	conditional logic to change printing order of return type.when
	the DMGL_RET_POSTFIX option is present.
	(java_demangle_v3): Add DMGL_RET_POSTFIX option to d_demangle
	call.
	* testsuite/test-demangle.c (main): Recognize option --ret-postfix
	* testsuite/demangle-expected: Test cases to verify extended encoding.
	Updated comment to document --ret-postfix option.

2005-11-06  Richard Guenther  <rguenther@suse.de>

	* splay-tree.c (rotate_left): New function.
	(rotate_right): Likewise.
	(splay_tree_splay_helper): Remove.
	(splay_tree_splay): Re-implement.

2005-10-31  Mark Kettenis  <kettenis@gnu.org>

	* floatformat.c (floatformat_vax_aingle, floatformat_vax_double):
	New variables.

2005-10-07  Mark Mitchell  <mark@codesourcery.com>

	* at-file.texi: Fix typo.

2005-10-03  Mark Mitchell  <mark@codesourcery.com>

	* at-file.texi: New file.

2005-09-27  Mark Mitchell  <mark@codesourcery.com>

	* argv.c (expandargv): Do not use xmalloc_failed.

2005-09-26  Mark Mitchell  <mark@codesourcery.com>

	* argv.c (safe-ctype.h): Include it.
	(ISBLANK): Remove.
	(stdio.h): Include.
	(buildargv): Use ISSPACE instead of ISBLANK.
	(expandargv): New function.
	* Makefile.in: Regenerated.

2005-09-14  Christopher Faylor  <cgf@timesys.com>

	* pex-win32.c: Include "windows.h".
	(backslashify): New function.
	(fix_argv): Use backslashify to convert path to windows format.
	Allocate one more place in new argv for potential executable from '#!'
	parsing.
	(tack_on_executable): New function.  Conditional on USE_MINGW_MSYS
	(openkey): Ditto.
	(mingw_rootify): Ditto.
	(msys_rootify): Ditto.
	(spawn_script): New function.
	(pex_win32_exec_child): Save translated argv in newargv.  Pass to
	spawn_script if spawnv* fails.
	(main): New function.  Conditional on MAIN.  Useful for testing.

2005-08-17  Mark Kettenis  <kettenis@gnu.org>

	* floatformat.c (floatformat_always_valid): Change type of last
	argument to `void *'.
	(floatformat_i387_ext_is_valid): Likewise.
	(floatformat_to_double): Change type of second argument to `const
	void *'.
	(floatformat_from_double): Change type of last argument to `void
	*'.
	(floatformat_is_valid): Change type of last argument to `const
	void *'.
	(ieee_test): Remove redundant casts.

2005-08-17  Kelley Cook  <kcook@gcc.gnu.org>

	* strverscmp.c: Update FSF address.
	* testsuite/Makefile.in: Likewise.
	* testsuite/test-demangle.c: Likewise.
	* testsuite/test-pexecute.c: Likewise.

2005-07-23  Kaveh R. Ghazi  <ghazi@caip.rutgers.edu>

	* getopt.c: Include ansidecl.h before system headers.

2005-07-22  Ben Elliston  <bje@gnu.org>

	* getopt.c: Include "ansidecl.h".
	(_getopt_initialize): Mark argc and argv parameters as unused.

2005-07-22  Ben Elliston  <bje@gnu.org>

	* regex.c (regcomp): Change type of `i' from unsigned to int.

2005-07-22  Ben Elliston  <bje@gnu.org>

	Recover patch lost in the sourceware repository:
	2005-07-09  Ben Elliston  <bje@au.ibm.com>
	* memcpy.c: Remove ANSI_PROTOTYPES conditional code.
	* memmove.c: Likewise.
	* objalloc.c: Likewise.

2005-07-22  Ben Elliston  <bje@gnu.org>

	* configure.ac: Check for a getopt(3) declaration.
	* configure, config.in: Regenerate.

2005-07-15  Ben Elliston  <bje@au.ibm.com>

	* regex.c (TRANSLATE): Cast rhs of ternary expression to char.

2005-07-12  Ben Elliston  <bje@au.ibm.com>

	* floatformat.c (floatformat_to_double): Add a comment about a
	potential source of warnings when compiling this file.

2005-07-12  Ben Elliston  <bje@au.ibm.com>

	* pexecute.c (pexecute): Cast string litrals to char *.
	* regex.c (re_comp): Cast a call to gettext() to char *.

2005-07-07  Kelley Cook  <kcook@gcc.gnu.org>

	* config.table: Delete file.  Move former contents into ...
	* configure.ac: ... here and escape any brackets for m4.
	* Makefile.in (config.status): Remove dependency on config.table.
	* configure: Regenerate.

2005-07-07  Kelley Cook  <kcook@gcc.gnu.org>

	* config.in: Regenerate for 6/20 change.

2005-07-03  Steve Ellcey  <sje@cup.hp.com>

	PR other/13906
	* md5.c (md5_process_bytes): Check alignment.

2005-07-01  Ian Lance Taylor  <ian@airs.com>

	PR other/22268
	* cp-demangle.c (d_expr_primary): Don't run off the end of the
	string while looking for the end of a literal value.
	* testsuite/demangle-expected: Add test case.

2005-06-30  Daniel Berlin  <dberlin@dberlin.org>

	* hashtab.c (EMPTY_ENTRY): Moved and renamed.
	(DELETED_ENTRY): Ditto.

2005-06-20  Geoffrey Keating  <geoffk@apple.com>

	* strverscmp.c: New.
	* Makefile.in (CFILES): Add strverscmp.c.
	(CONFIGURED_OFILES): Add strverscmp.o.
	(strverscmp.o): New rule.
	(stamp-functions): Add $(srcdir) to files in source directory.
	* configure.ac (funcs): Add strverscmp.
	(AC_CHECK_FUNCS): Add strverscmp.
	* configure: Regenerate.
	* functions.texi: Regenerate.

2005-05-28  Eli Zaretskii  <eliz@gnu.org>

	* configure.ac: Add snprintf and vsnprintf to AC_CHEK_DECLS.
	* config.in, configure: Regenerate.

2005-05-25  Richard Henderson  <rth@redhat.com>

	* cp-demangle.c (d_dump): Handle DEMANGLE_COMPONENT_HIDDEN_ALIAS.
	(d_make_comp, d_print_comp): Likewise.
	(d_special_name): Generate one.
	* testsuite/demangle-expected: Add a hidden alias test.

2005-05-24  Gabriel Dos Reis  <gdr@integrable-solutions.net>

	* configure.ac: Check declarations for calloc(), getenv(),
	malloc(), realloc() and sbrk().
	* config.in: Regenerate.
	* configure: Likewise.

	* alloca.c (C_alloca): Change "new" to "new_storage".  Use XNEWVEC
	instead of xmalloc.
	* choose-temp.c (choose_temp_base): Use XNEWVEC instea od xmalloc.
	* concat.c (liiberty_concat_ptr): Surround definition with an
	extern "C" block, if __cplusplus.
	(concat): Use XNEWVEC instead of xmalloc.
	(reconcat): Likewise.
	* cp-demangle.c (struct d_print_template): Rename member
	"template" to "template_decl".  Adjust use throughout the file.
	(d_print_resize): Properly cast return value of realloc().
	(cplus_demangle_print): Same for malloc().
	(d_demangle): Likewise.
	* cp-demint.c (cplus_demangle_fill_builtin_type): Rename parameter
	"typename" to "type_name".
	* cplus-dem.c (grow_vect): Use XRESIZEVEC instead of xrealloc().
	(work_stuff_copy_to_from): Use XNEWVEC insteand of xmalloc().
	(demangle_template_value_parm): Likewise.
	(demangle_template): Likewise.
	(recursively_demangle): Likewise.
	(do_hpacc_template_literal): Likewise.
	(do_arg): Likewise.
	(remember_type): Likewise.
	(remember_Ktype): Likewise.
	(register_Btype): Likewise.
	(string_need): Use XRESIZEVEC instead of xrealloc().
	* dyn-string.c (dyn_string_init): Use XNEWVEC.
	(dyn_string_new): Use XNEW.
	(dyn_string_resize): Use XRESIZEVEC.
	* fnmatch.c (fnmatch): Rename local variable "not" to "negate".
	* getopt.c (getenv): Declare only if !__cplusplus and !getenv.
	Otherwise include <stdlib.h>.
	(exchange): Cast return value of malloc().
	* hashtab.c (htab_size): Define as both macro and non-inline
	function.
	(htab_elements): Likewise.
	* getpwd.c (getpwd): Use XNEWVEC.
	(htab_create_alloc_ex): Use C90 prototype-style.
	* lrealpath.c (lrealpath): Appropriately cast return value of
	malloc().
	* make-relative-prefix.c (save_string): Likewise.
	* make-temp-file.c (try_dir): Rename from "try".  Adjust use in
	the file.
	(choose_tmpdir): Use XNEWVEC.
	* mkstemps.c (mkstemps): Rename parameter "template" to "pattern".
	* pex-common.c (pex_init_common): Use XNEW.
	(pex_add_remove): Use XRESIZEVEC.
	(pex_run): Likewise.
	(pex_get_status_and_time): Likewise.
	* pex-djgpp.c (pex_djgpp_exec_child): Likewise.
	* pex-msdos.c (pex_init): Use XNEW.
	(pex_msdos_exec_child): Likewise.
	(pex_msdos_exec_child): Use XRESIZEVEC.
	* pex-unix.c (pex_wait): Use XNEW.
	* pex-win32.c (fix_argv): Use XNEWVEC.
	* pexecute.c (pwait): Likewise.
	* setenv.c (setenv): Properly cast return value of malloc().
	* sigsetmask.c (sigsetmask): Rename local variables "old" and
	"new" to "old_sig" and "new_sig".
	* sort.c (main): Use XNEWVEC.
	* spaces.c (spaces): Cast return value of malloc().
	* strndup.c (strndup): Likewise.
	* ternary.c (ternary_insert): Use XNEW.
	* xmalloc.c (malloc, realloc, calloc, sbrk): Surround declaration
	with an extern "C" block if __cplusplus.
	* xstrdup.c (xstrdup): Cast return value of memcpy().
	* xstrerror.c (strerror): Enclose declaration in an extern "C"
	block if __cplusplus.
	* xstrndup.c (xstrndup): Use XNEW. Cast return value of memcpy().

2005-05-16  Andreas Jaeger  <aj@suse.de>

	* getpwd.c: Remove unneeded prototype getcwd and move getwd so
	that it's only declared if needed.

	* getopt1.c: Change order of includes so that __GNU_LIBRARY__ is
	defined.

2005-05-15  Andreas Jaeger  <aj@suse.de>

	* functions.texi: Regenerated.

2005-05-15  Eli Zaretskii  <eliz@gnu.org>

	* pexecute.txh: Enclose multi-word data types in @deftypefn in
	braces.  Minor wording fixes.  Use --- for em-dash.  Use
	@enumerate in enumerated lists.

	* fopen_unlocked.c: Enclose multi-word data types in @deftypefn in
	braces.

2005-05-11  Eli Zaretskii  <eliz@gnu.org>

	* pex-djgpp.c: Include string.h, fcntl.h, unistd.h, and
	sys/stat.h.
	(pex_init): Fix last argument to pex_init_common.
	(pex_djgpp_exec_child): Remove leading underscore from _open,
	_dup, _dup2, _close, and _spawnv/_spawnvp.  Replace `program',
	which is undeclared, with `executable', which was unused.  Remove
	unused variable `e'.  Fix casting of last arg to spawnv/spawnvp.
	(pex_djgpp_wait): Declare arguments with ATTRIBUTE_UNUSED.

2005-05-11  Paul Brook  <paul@codesourcery.com>

	* Makefile.in: Regenerate dependencies.

2005-05-10  Nick Clifton  <nickc@redhat.com>

	* Update the address and phone number of the FSF organization in
	the GPL notices in the following files:
	COPYING.LIB, Makefile.in, _doprnt.c, argv.c, asprintf.c,
	choose-temp.c, clock.c, concat.c, copying-lib.texi, cp-demangle.c,
	cp-demangle.h, cp-demint.c, cplus-dem.c, dyn-string.c, fdmatch.c,
	fibheap.c, floatformat.c, fnmatch.c, fopen_unlocked.c,
	gather-docs, getopt.c, getopt1.c, getruntime.c, hashtab.c, hex.c,
	lbasename.c, lrealpath.c, maint-tool, make-relative-prefix.c,
	make-temp-file.c, md5.c, mempcpy.c, mkstemps.c, objalloc.c,
	obstack.c, partition.c, pex-common.c, pex-common.h, pex-djgpp.c,
	pex-msdos.c, pex-one.c, pex-unix.c, pex-win32.c, pexecute.c,
	physmem.c, putenv.c, regex.c, safe-ctype.c, setenv.c, snprintf.c,
	sort.c, spaces.c, splay-tree.c, stpcpy.c, stpncpy.c, strndup.c,
	strtod.c, ternary.c, unlink-if-ordinary.c, vasprintf.c,
	vsnprintf.c, vsprintf.c, xexit.c, xmalloc.c, xstrndup.c

2005-05-06  Kelley Cook  <kcook@gcc.gnu.org>

	* aclocal.m4 (AC_DEFINE_NOAUTOHEADER): Remove.
	* configure.ac: Replace any AC_DEFINE_NOAUTOHEADER with AC_DEFINE.
	* configure: Regenerate.

2005-05-06  Kelley Cook  <kcook@gcc.gnu.org>

	* configure.ac: Use AC_C_BIGENDIAN instead of AC_C_BIGENDIAN_CROSS.
	Use AC_CHECK_SIZEOF instead of AC_COMPILE_CHECK_SIZEOF.
	* aclocal.m4: Don't include accross.m4.
	* configure, config.in: Regenerate.

2005-04-25  Kaveh R. Ghazi  <ghazi@caip.rutgers.edu>

	* fopen_unlocked.c (unlock_std_streams): New.

	* functions.texi: Regenerate.

2005-04-16  Kaveh R. Ghazi  <ghazi@caip.rutgers.edu>

	* fopen_unlocked.c (unlock_stream): New.
	Consolidate unlocking code into a helper function.

	* functions.texi: Regenerate.

2005-04-13  Gabriel Dos Reis  <gdr@integrable-solutions.net>

	* asprintf.c: Include config.h.
	* basename.c: Likewise.
	* fdmatch.c: Likewise.
	* hex.c: Likewise.
	* lbasename.c: Likewise.
	* spaces.c: Likewise.
	* xatexit.c:Likewise.
	* configure.ac:  Do check declarations for basename, ffs, asprintf
	and vasprintf for real.
	* configure: Regenerate.

2005-04-13  Gabriel Dos Reis  <gdr@integrable-solutions.net>

	* argv.c (dupargv): Allocate space of argv[argc], not
	sizeof(char *) of that amount.  Cast result to char *.

2005-04-12  Gabriel Dos Reis  <gdr@integrable-solutions.net>

	* regex.c (wcs_re_match_2_internal, byte_re_match_2_internal):
	Replace not with negate.

2005-04-12  Gabriel Dos Reis  <gdr@integrable-solutions.net>

	* configure.ac: Check declarations for basename, ffs, asprintf,
	vasprintf.
	* configure: Regenerate.
	* config.in: Likewise.

2005-04-11  Kaveh R. Ghazi  <ghazi@caip.rutgers.edu>

	* Makefile.in (CFILES): Add fopen_unlocked.c.
	(REQUIRED_OFILES): Add ./fopen_unlocked.o.
	Regenerate dependencies.

	* configure.ac: Check for stdio_ext.h and __fsetlocking.

	* fopen_unlocked.c: New file.

	* functions.texi, configure, config.in: Regenerate.

2005-04-04  Ian Lance Taylor  <ian@airs.com>

	* testsuite/test-pexecute.c (TEST_PEX_RUN): Move variable
	declaration before statement.

2005-04-02  Kaveh R. Ghazi  <ghazi@caip.rutgers.edu>

	* bcmp.c: Fix warnings and implement using memcmp.
	* bcopy.c: Fix warnings.
	* bzero.c: Fix warnings and implement using memset.

	* configure.ac (ac_libiberty_warn_cflags): Add -Wwrite-strings
	-Wstrict-prototypes.
	* configure, config.in: Regenerate.

	* bsearch.c, index.c, rindex.c, strstr.c, strtol.c, waitpid.c: Fix
	warnings and reconcile interfaces with relevant standards.

2005-04-02  Ian Lance Taylor  <ian@airs.com>

	* cp-demangle.c: Update copyright.

2005-03-31  Joseph S. Myers  <joseph@codesourcery.com>

	* gettimeofday.c: Add "Supplemental" to @deftypefn.
	* functions.texi: Regenerate.

2005-03-28  Ian Lance Taylor  <ian@airs.com>

	* pex-common.c: New file.
	* pex-one.c: New file.
	* pexecute.c: New file.
	* pex-common.h: Include <stdio.h>.
	(struct pex_obj): Define.
	(struct pex_funcs): Define.
	(pex_init_common): Declare.
	* pex-unix.c: Rewrite.
	* pex-win32.c: Rewrite.
	* pex-djgpp.c: Rewrite.
	* pex-msdos.c: Rewrite.
	* testsuite/text-pexecute.c: New file.
	* pexecute.txh: Rewrite.
	* configure.ac: Check for wait3 and wait4.  Set CHECK to
	really-check rather than check-cplus-dem.
	* functions.texi: Rebuild.
	* Makefile.in: Rebuild dependencies.
	(CFILES): Add pexecute.c, pex-common.c, pex-one.c.
	(REQUIRED_OFILES): Add pexecute.o, pex-common.o, pex-one.o.
	* testsuite/Makefile.in (really-check): New target.
	(check-pexecute, test-pexecute): New targets.
	* configure: Rebuild.

2005-03-28  Mark Kettenis  <kettenis@gnu.org>

	* unlink-if-ordinary.c: Include <sys/types.h>.

2005-03-27  Gabriel Dos Reis  <gdr@integrable-solutions.net>

	Convert libiberty to use ISO C prototype style 7/n.
	* regex.c (PARAMS): Remove definition.
	(PREFIX): Unconditionaly define using ISO C ## operator.
	(init_syntax_once, extract_number, extract_number_and_incr,
	print_fastmap, print_partial_compiled_pattern,
	print_compiled_pattern, print_double_string, printchar,
	convert_mbs_to_wcs, re_set_syntax, regex_grow_registers,
	regex_compile, store_op1, store_op2, insert_op1, insert_op2,
	at_begline_loc_p, at_endline_p, group_in_compile_stack,
	insert_space, wcs_compile_range, byte_compile_range,
	truncate_wchar, re_compile_fastmap, re_compile_fastmap,
	re_set_registers, re_search, re_search_2, re_search_3, re_match,
	re_match_2, count_mbs_length, wcs_re_match_2_internal,
	byte_re_match_2_internal, group_match_null_string_p,
	alt_match_null_string_p, common_op_match_null_string_p,
	bcmp_translate, re_compile_pattern, re_comp, re_exec, regcomp,
	regexec, regerror, regfree): Use ISO C prototype style.
	* partition.c: (elem_compare): Likewise.
	* cp-demangle.c (print_usage): Likewise.

2005-03-27  Gabriel Dos Reis  <gdr@integrable-solutions.net>

	Convert libiberty to use ISO C prototype style 5/n.
	* random.c (srandom, initstate, setstate, random): Use ISO C
	prototypes.
	* putenv.c (putenv): Likewise.
	* physmem.c (physmem_available, physmem_total, main): Likewise.
	* pex-win32.c (fix_argv, pexecute, pwait): Likewise.
	* pex-unix.c (pexecute, pwait): Likewise.
	* pex-msdos.c (pexecute, pwait): Likewise.
	* pex-djgpp.c (pexecute, pwait): Likewise.
	* partition.c (partition_new, partition_delete, partition_union)
	(elem_compare, partition_print): Likewise.
	* obstack.c (_obstack_begin, _obstack_begin_1, _obstack_newchunk,
	_obstack_allocated_p, _obstack_free, obstack_free,
	_obstack_memory_used, print_and_abort, obstack_next_free,
	obstack_object_size, obstack_base): Likewise.  Remove codes
	predicated on !defined(__STDC__).
	* objalloc.c (objalloc_create, _objalloc_alloc, objalloc_free,
	objalloc_free_block): Use ISO C prototypes.
	* mkstemps.c (mkstemps): Likewise.
	* memset.c (memset): Likewise.
	* mempcpy.c (mempcpy): Likewise.
	* rename.c (rename): Likewise.
	* rindex.c (rindex): Likewise.
	* setenv.c (setenv, unsetenv): Likewise.
	* sigsetmask.c (sigsetmask): Likewise.
	* snprintf.c (snprintf): Likewise.
	* sort.c (sort_pointers, xmalloc): Likewise.
	* spaces.c (spaces): Likewise.
	* splay-tree.c (splay_tree_delete_helper,
	splay_tree_splay_helper, splay_tree_splay,
	splay_tree_foreach_helper, splay_tree_xmalloc_allocate,
	splay_tree_new, splay_tree_xmalloc_allocate,
	splay_tree_new_with_allocator, splay_tree_delete,
	splay_tree_insert, splay_tree_remove, splay_tree_lookup,
	splay_tree_max, splay_tree_min, splay_tree_predecessor,
	splay_tree_successor, splay_tree_foreach,
	splay_tree_compare_ints, splay_tree_compare_pointers): Likewise.
	* stpcpy.c (stpcpy): Likewise.
	* stpncpy.c (stpncpy): Likewise.
	* strcasecmp.c (strcasecmp): Likewise.
	* strchr.c (strchr): Likewise.
	* strdup.c (strdup): Likewise.

2005-03-27  Gabriel Dos Reis  <gdr@integrable-solutions.net>

	Convert libiberty to use ISO C prototype style 6/n.
	* strerror.c (init_error_tables, errno_max, strerror, strerrno,
	strtoerrno, main): Use ISO C prototype style.
	* strncasecmp.c (strncasecmp): Likewise.
	* strncmp.c (strncmp): Likewise.
	* strndup.c (strndup): Likewise.
	* strrchr.c (strrchr): Likewise.
	* strsignal.c (init_signal_tables, signo_max, strsignal,
	strsigno, strtosigno, psignal, main): Likewise.
	* strstr.c (strstr): Likewise.
	* strtod.c (strtod, atof): Likewise.
	* strtol.c (strtol): Likewise.
	* strtoul.c (strtoul): Likewise.
	* ternary.c (ternary_insert, ternary_cleanup, ternary_search,
	ternary_recursivesearch): Likewise.
	* tmpnam.c (tmpnam): Likewise.
	* unlink-if-ordinary.c (unlink_if_ordinary): Likewise.
	* vasprintf.c (int_vasprintf, vasprintf, checkit, main): Likewise.
	* vfork.c (vfork): Likewise.
	* vfprintf.c (vfprintf): Likewise.
	* vprintf.c (vprintf): Likewise.
	* vsnprintf.c (vsnprintf, checkit, main): Likewise.
	* vsprintf.c (vsprintf): Likewise.
	* waitpid.c (waitpid): Likewise.
	* xatexit.c (xatexit, xatexit_cleanup): Likewise.
	* xexit.c (xexit): Likewise.
	* xmalloc.c (xmalloc_set_program_name, xmalloc_failed, xmalloc,
	xcalloc, xrealloc): Likewise.
	* xmemdup.c (xmemdup): Likewise.
	* xstrdup.c (xstrdup): Likewise.
	* xstrerror.c (xstrerror): Likewise.
	* xstrndup.c (xstrndup): Likewise.

2005-03-27  Andreas Jaeger  <aj@suse.de>

	* configure.ac (ac_c_preproc_warn_flag): Remove -Wtraditional
	flags.
	* configure: Regenerated.

2005-03-27  Gabriel Dos Reis  <gdr@integrable-solutions.net>

	* getopt1.c (getopt_long_only): Fix thinko.

2005-03-27  Gabriel Dos Reis  <gdr@integrable-solutions.net>

	Convert libiberty to use ISO C prototype style 4/n.
	* hashtab.c (higher_prime_index, hash_pointer, eq_pointer,
	htab_size, htab_elements, htab_mod_1, htab_mod, htab_mod_m2,
	htab_create_alloc, htab_set_functions_ex, htab_create,
	htab_try_create, htab_delete, htab_empty,
	find_empty_slot_for_expand, htab_expand, htab_find_with_hash,
	htab_find, htab_find_slot_with_hash, htab_find_slot,
	htab_remove_elt, htab_remove_elt_with_hash, htab_clear_slot,
	htab_traverse_noresize, htab_traverse, htab_collisions,
	htab_hash_string, iterative_hash): Use ISO C prototype.
	* hex.c (hex_init): Likewise.
	* index.c (index): Likewise.
	* insque.c (insque, remque): Likewise.
	* lbasename.c (lbasename): Likewise.
	* lrealpath.c (lrealpath): Likewise.
	* make-relative-prefix.c (save_string, split_directories,
	free_split_directories, make_relative_prefix): Likewise.
	* make-temp-file.c (try, choose_tmpdir, make_temp_file): Likewise.
	* md5.c (md5_init_ctx, md5_read_ctx, md5_finish_ctx, md5_stream,
	md5_buffer, md5_process_bytes, md5_process_block): Likewise.
	* memchr.c (memchr): Likewise.
	* memcpy.c (memcpy): Likewise.
	* memmove.c (memmove): Likewise.
	* gettimeofday.c (gettimeofday): Likewise.
	* getruntime.c (get_run_time): Likewise.
	* getpwd.c (getpwd, getpwd): Likewise.
	* getpagesize.c (getpagesize): Likewise.
	* getopt1.c (getopt_long, getopt_long_only, main): Likewise.
	* getopt.c (my_index, exchange, _getopt_initialize,
	_getopt_internal, getopt, main): Likewise.
	* getcwd.c (getcwd): Likewise.
	* fnmatch.c (fnmatch): Likewise.
	* floatformat.c (floatformat_always_valid,
	floatformat_i387_ext_is_valid, get_field, floatformat_to_double,
	put_field, floatformat_from_double, floatformat_is_valid,
	ieee_test, main): Likewise.
	* fibheap.c (fibheap_new, fibnode_new, fibheap_compare,
	fibheap_comp_data, fibheap_insert, fibheap_min, fibheap_min_key,
	fibheap_union, fibheap_extract_min, fibheap_replace_key_data,
	fibheap_replace_key, fibheap_replace_data, fibheap_delete_node,
	fibheap_delete, fibheap_empty, fibheap_extr_min_node,
	fibheap_ins_root, fibheap_rem_root, fibheap_consolidate,
	fibheap_link, fibheap_cut, fibheap_cascading_cut,
	fibnode_insert_after, fibnode_remove): Likewise.
	* ffs.c (ffs): Likewise.
	* fdmatch.c (fdmatch): Likewise.
	* dyn-string.c (dyn_string_init, dyn_string_new,
	dyn_string_delete, dyn_string_release, dyn_string_resize,
	dyn_string_clear, dyn_string_copy, dyn_string_copy_cstr,
	dyn_string_prepend, dyn_string_prepend_cstr, dyn_string_insert,
	dyn_string_insert_cstr, dyn_string_insert_char,
	dyn_string_append, dyn_string_append_cstr,
	dyn_string_append_char, dyn_string_substring, dyn_string_eq):
	Likewise.

2005-03-27  Gabriel Dos Reis  <gdr@integrable-solutions.net>

	Convert libiberty to use ISO C prototype style 3/n.
	* cplus-dem.c (set_cplus_marker_for_demangling, consume_count,
	consume_count_with_underscores, code_for_qualifier,
	qualifier_string, demangle_qualifier, cplus_demangle_opname,
	cplus_mangle_opname, cplus_demangle_set_style,
	cplus_demangle_name_to_style, cplus_demangle, grow_vect,
	ada_demangle, internal_cplus_demangle, squangle_mop_up,
	work_stuff_copy_to_from, delete_non_B_K_work_stuff,
	delete_work_stuff, mop_up, demangle_signature,
	demangle_method_args, demangle_template_template_parm,
	demangle_expression, demangle_integral_value,
	demangle_real_value, demangle_template_value_parm,
	demangle_template, arm_pt, demangle_arm_hp_template,
	demangle_class_name, demangle_class, iterate_demangle_function,
	demangle_prefix, gnu_special, recursively_demangle, arm_special,
	demangle_qualified, get_count, do_type, demangle_fund_type,
	do_hpacc_template_const_value, do_hpacc_template_literal,
	snarf_numeric_literal, do_arg, remember_type, remember_Ktype,
	register_Btype, remember_Btype, forget_B_and_K_types,
	forget_types, demangle_args, demangle_nested_args,
	demangle_function_name, string_need, string_delete, string_init,
	string_clear, string_empty, string_append, string_appends,
	string_appendn, string_prepend, string_prepends, string_prependn,
	string_append_template_idx): Use ISO C prootype style.
	* cp-demint.c (cplus_demangle_fill_component,
	cplus_demangle_fill_builtin_type, cplus_demangle_fill_operator,
	cplus_demangle_v3_components): Likewise.

2005-03-26  Gabriel Dos Reis  <gdr@integrable-solutions.net>

	Convert libiberty to use ISO C prototype style 2/n.
	* cp-demangle.h: Remove uses of PARAMS.
	* cp-demangle.c: Likewise.
	(d_dump, cplus_demangle_fill_name,
	cplus_demangle_fill_extended_operator, cplus_demangle_fill_ctor,
	cplus_demangle_fill_dtor, d_make_empty, d_make_comp, d_make_name,
	d_make_builtin_type, d_make_operator, d_make_extended_operator,
	d_make_ctor, d_make_dtor, d_make_template_param, d_make_sub,
	cplus_demangle_mangled_name, has_return_type,
	is_ctor_dtor_or_conversion, d_encoding, d_name, d_nested_name,
	d_prefix, d_unqualified_name, d_source_name, d_number,
	d_identifier, d_operator_name, d_special_name, d_call_offset,
	d_ctor_dtor_name, cplus_demangle_type, d_cv_qualifiers,
	d_function_type, d_bare_function_type, d_class_enum_type,
	d_array_type, d_pointer_to_member_type, d_template_param,
	d_template_args, d_template_arg, d_expression, d_expr_primary,
	d_local_name, d_discriminator, d_add_substitution,
	d_substitution, d_print_resize, d_print_append_char,
	d_print_append_buffer, d_print_error, cplus_demangle_print,
	d_print_comp, d_print_java_identifier, d_print_mod_list,
	d_print_mod, d_print_function_type, d_print_array_type,
	d_print_expr_op, d_print_cast, cplus_demangle_init_info,
	d_demangle, __cxa_demangle, cplus_demangle_v3, java_demangle_v3,
	is_ctor_or_dtor, is_gnu_v3_mangled_ctor, is_gnu_v3_mangled_dtor,
	print_usage, main):

2005-03-26  Gabriel Dos Reis  <gdr@integrable-solutions.net>

	Convert libiberty to ISO C prototype style 1/n.
	* _doprnt.c: Remove conditional #include <varargs.h> on
	ANSI_PROTOTYPES as the latter is always assumed.
	(_doprnt, checkit, main): Use ISO C prototype.
	* alloca.c (find_stack_direction, C_alloca): Use ISO C prototype.
	* argv.c: Remove conditional #includes on ANSI_PROTOTYPES.
	(dupargv, freeargv, buildargv, main): Use ISO C prototype.
	* atexit.c (atexit): Likewise
	* asprintf.c: Remove conditional include on ANSI_PROTOTYPES.
	(asprintf): Use ISO C prototype.
	* basename.c (basename): Likewise
	* bcmp.c (bcmp): Likewise.
	* bcopy.c (bcopy): Likewise.
	* bzero.c (bzero): Likewise.
	* bsearch.c (bsearch): Likewise.  Improve const-correctness.
	* choose-temp.c (choose_temp_base): Likewise.
	* calloc.c: Remove conditional #include on ANSI_PROTOTYPES.
	(calloc): Use ISO C prototype.
	* clock.c (clock): Likewise.
	* concat.c: Remove conditional #include on ANSI_PROTOTYPES.
	(vconcat_length, vconcat_copy, concat_length, concat_copy,
	concat_copy2, concat, reconcat, main): Use ISO C prototype.
	* copysign.c (copysign): Likewise.

2005-03-24  Kaveh R. Ghazi  <ghazi@caip.rutgers.edu>

	* Makefile.in (CFILES): Add strndup.c and xstrndup.c.
	(REQUIRED_OFILES): Add xstrndup.o.
	(CONFIGURED_OFILES): Add strndup.o.
	Regenerate dependencies.

	* configure.ac (funcs, AC_CHECK_FUNCS): Add strndup.

	* strndup.c, xstrndup.c: New.

	* config.in, configure, functions.texi: Regenerate.

2005-03-24  Kaveh R. Ghazi  <ghazi@caip.rutgers.edu>

	* xmemdup.c, xstrdup.c: Expose the tail call.

2005-03-09  Mark Mitchell  <mark@codesourcery.com>

	* configure.ac (funcs): Add gettimeofday.
	* configure: Regenerated.
	* gettimeofday.c: New file.
	* Makefile.in (CFILES): Add gettimeofday.
	(CONFIGURED_OFILES): Add gettimeofday.o.
	(./gettimeofday.o): New rule.

2005-03-09  Ian Lance Taylor  <ian@airs.com>

	* pex-os2.c: Remove.
	* configure.ac: Remove *-*-os2-emx* case when setting pexecute.
	* Makefile.in (CFILES): Remove pex-os2.c.
	(CONFIGURED_OFILES): Remove pex-os2.o.
	(pex-os2.o): Remove target.
	* configure: Rebuild.

2005-03-07  Ian Lance Taylor  <ian@airs.com>

	* mpw-config.in: Remove.
	* mpw-make.sed: Remove.
	* mpw.c: Remove.
	* Makefile.in (CFILES): Remove pex-mpw.c.
	(CONFIGURED_OFILES): Remove pex-mpw.o.
	(mpw.o, pex-mpw.o): Remove targets.
	* maint-tool (undoc): Remove reference to mpw.c.

2005-03-06  DJ Delorie  <dj@redhat.com>

	* configure.ac (target_header_dir): vfork is a stub under djgpp.
	* configure: Regenerated.

2005-03-01  Jan Beulich  <jbeulich@novell.com>

	* Makefile.in (CFILES): Add unlink-if-ordinary.c
	(REQUIRED_OFILES): Add unlink-if-ordinary.o.
	Add dependencies and rule for unlink-if-ordinary.o.
	* unlink-if-ordinary.c: New.

2005-03-01  Ben Elliston  <bje@au.ibm.com>

	* hashtab.c (htab_find_slot_with_hash): Make function
	documentation clearer.

2005-02-13  Jason Merrill  <jason@redhat.com>

	* cp-demangle.c (__cxa_demangle): Change resolution of ambiguous
	arguments.

2005-01-11  Tobias Schl"uter  <tobias.schlueter@physik.uni-muenchen.de>

	* hex.c (hex_value): Group 'unsigned int' together to get correct
	markup.
	* functions.texi: Regenerated.

2004-12-27  H.J. Lu  <hongjiu.lu@intel.com>

	* Makefile.in: Undo to 2004-12-17.
	* aclocal.m4: Likewise.
	* config.table: Likewise.
	* configure.ac: Likewise.
	* maint-tool: Likewise.
	* configure: Likewise.

2004-12-19  H.J. Lu  <hongjiu.lu@intel.com>

	PR bootstrap/19072
	* Makefile.in (enable_shared): New substitute.
	(LTTARGETLIB): New.
	(PREFIXTARGETLIB): New.
	(LTTESTLIB): New.
	(PREFIXTESTLIB): New.
	(CCLD): New.
	(LINK): New.
	($(TARGETLIB)): Use $(LINK) to create libraries and create
	targets by hand.
	($(TESTLIB)): Likewise.
	(mostlyclean): Don't remove .libs. Remove the libtool object
	directory.

	* config.table (enable_shared): Removed.

	* configure.ac (enable_static): Set to yes.
	(AC_PROG_LIBTOOL): Removed.
	(AM_DISABLE_SHARED): Uncommented.
	(AM_PROG_LIBTOOL): Likewise.
	(LIBOBJS): Add `./' to avoid VPATH.
	(LTLIBOBJS): Likewise.
	(enable_shared): Substitute.
	* configure: Regenerated.

2004-12-18  H.J. Lu  <hongjiu.lu@intel.com>

	* Makefile.in (top_builddir): Set to `.'.
	(OUTPUT_OPTION): Removed.
	(LIBTOOL): New.
	(LTLIBOBJS): New.
	(EXTRA_LTOFILES): New.
	(FLAGS_TO_PASS): Add EXTRA_LTOFILES.
	(all): Remove stamp-picdir.
	(LTCOMPILE): New.
	(.c.lo): New rule.
	(REQUIRED_LTOFILES): New.
	(CONFIGURED_LTOFILES): New.
	($(TARGETLIB)): Check .libs for PIC object files. Depend on
	$(REQUIRED_LTOFILES) $(EXTRA_LTOFILES) $(LTLIBOBJS).
	(stamp-picdir): Completely removed.
	(maint-missing): Pass $(REQUIRED_LTOFILES)
	$(CONFIGURED_LTOFILES) instead of (REQUIRED_OFILES)
	$(CONFIGURED_OFILES)
	(maint-buildall): Depend on $(REQUIRED_LTOFILES)
	$(CONFIGURED_LTOFILES).
	(mostlyclean): Also remove *.lo .libs.
	Run "make maint-deps".

	* aclocal.m4: Include ../libtool.m4.

	* config.table: Don't check --enable-shared.

	* configure.ac (AC_PROG_LIBTOOL): Add.
	(AC_PROG_CC_C_O): Removed.
	(OUTPUT_OPTION): Removed.
	(NO_MINUS_C_MINUS_O): Removed.
	(ltpexecute): New substitute.
	(LIBOBJS): Cleanup.
	* configure: Regenerated.

	* maint-tool: Updated for .lo/libtool.

2004-12-11  Ben Elliston  <bje@au.ibm.com>

	* configure.ac: Invoke AC_CHECK_SIZEOF for sizeof (int).
	* configure: Regenerate.
	* config.in: Likewise.

2004-12-07  DJ Delorie  <dj@redhat.com>

	* splay-tree.c (splay_tree_delete_helper): Redesign the logic so
	that recursion (and thus large stack space) is not needed.

2004-11-29  Matt Kraai  <kraai@alumni.cmu.edu>

	* pex-unix.c: Fix the spelling of longjmp.

2004-11-23  Ian Lance Taylor  <ian@wasabisystems.com>

	PR other/18623
	* cp-demangle.c (d_call_offset): Remove useless local variables
	offset and virtual_offset.
	* cplus-dem.c (ada_demangle): Remove useless local variable
	at_start_name.
	(demangle_template): Remove useless local variable start.

2004-11-19  Roger Sayle  <roger@eyesopen.com>

	* objalloc.c, strsignal.c, xstrerror.c: Include "config.h" before
	"ansidecl.h" to avoid redeclaration errors with native compilers.
	* regex.c: Protect config.h from multiple inclusion.

2004-11-12  Mike Stump  <mrs@apple.com>

	* Makefile.in (libiberty.html): Fix html generation.

2004-09-08  Adam Nemet  <anemet@lnxw.com>

	* vasprintf.c: Accept __va_copy in addition to va_copy.

2004-09-03  Paolo Bonzini  <bonzini@gnu.org>

	* configure: Regenerate.

2004-09-02  Paolo Bonzini  <bonzini@gnu.org>

	* configure.ac: Do not enable multilibs for build-side libiberty.

2004-06-29  Danny Smith  <dannysmith@users.sourceforge.net>

	* lrealpath.c (lrealpath): Add _WIN32 support.

2004-06-28  Zack Weinberg  <zack@codesourcery.com>

	* cp-demangle.h: Declare cplus_demangle_operators,
	cplus_demangle_builtin_types, cplus_demangle_mangled_name, and
	cplus_demangle_type as static if IN_GLIBCPP_V3.

2004-06-28  Ian Lance Taylor  <ian@wasabisystems.com>

	PR other/16240
	* cp-demangle.c (d_expr_primary): Check for a failure return from
	cplus_demangle_type.
	* testsuite/demangle-expected: Add test case.

2004-05-31  Danny Smith  <dannysmith@users.sourceforge.net>

	* pex-win32.c (fix_argv): Expand comment.

2004-05-25  Daniel Jacobowitz  <drow@false.org>

	* Makefile.in: Add .NOEXPORT.

2004-04-29  Douglas B Rupp  <rupp@gnat.com>

	* mkstemps.c (mkstemps) [VMS]: Remove special open option. Update
	copyright.

2004-04-26  Maciej W. Rozycki  <macro@ds2.pg.gda.pl>

	* configure.ac (UNSIGNED_64BIT_TYPE): Unquote the definition.
	* configure: Regenerate.

2004-04-22  Richard Henderson  <rth@redhat.com>

	* hashtab.c: Include limits.h, stdint.h, ansidecl.h.
	(CHAR_BIT): Provide default.
	(struct prime_ent, prime_tab): New.
	(higher_prime_index): Rename from higher_prime_number, return index.
	(htab_mod_1): New.
	(htab_mod, htab_mod_m2): Use it.
	(htab_create_alloc, htab_create_alloc_ex): Store prime index.
	(htab_expand): Likewise.
	* configure.ac: Check for stdint.h.
	(UNSIGNED_64BIT_TYPE): New define and checks to fill it in.
	* config.in, configure: Rebuild.

2004-04-13  Ian Lance Taylor  <ian@wasabisystems.com>

	* strerror.c: Include config.h, and redefine sys_nerr and
	sys_errlist, before including ansidecl.h and libiberty.h.

2004-04-13  Jeff Law  <law@redhat.com>

	* hashtab.c (htab_remove_elt_with_hash): New function.
	(htab_remove_elt): Implement in terms of htab_remove_elt_with_hash.

2004-03-31  Richard Henderson  <rth@redhat.com>

	* hashtab.c (htab_size): Move to top of file; mark inline.
	(htab_elements): Likewise.
	(htab_mod, htab_mod_m2): New.
	(htab_delete): Refactor htab->size and htab->entries.
	(htab_empty): Likewise.
	(find_empty_slot_for_expand): Use htab_size, htab_mod, htab_mod_m2.
	(htab_find_with_hash, htab_find_slot_with_hash): Likewise.
	(htab_clear_slot): Use htab_size, htab_elements.
	(htab_traverse_noresize, htab_traverse): Likewise.

2004-03-17  Ian Lance Taylor  <ian@wasabisystems.com>

	* pex-unix.c (pexecute): Use vfork instead of fork, with
	appropriate changes to make this safe.
	* pex-common.h (STDERR_FILE_NO): Define.

	* Makefile.in: Clean up REQUIRED_OFILES and CONFIGURED_OFILES for
	an 80 column screen.  Run maint-deps.

2004-03-09  Kelley Cook  <kcook@gcc.gnu.org>

	* configure.ac: Bump version to 2.59.  Apply suggested autoupdates.
	* acconfig.h: Delete redundant file.
	* config.in: Regenerate.
	* configure: Regenerate.

2004-03-09  Hans-Peter Nilsson  <hp@axis.com>

	* configure: Regenerate for config/accross.m4 correction.

2004-03-07  Andreas Jaeger  <aj@suse.de>

	* testsuite/test-demangle.c: Include <string.h> and <stdlib.h> for
	prototypes.
	(main): Initialize style.

2004-02-24  Ian Lance Taylor  <ian@wasabisystems.com>

	* cp-demangle.h (enum d_builtin_type_print): Add D_PRINT_UNSIGNED,
	D_PRINT_UNSIGNED_LONG, D_PRINT_LONG_LONG,
	D_PRINT_UNSIGNED_LONG_LONG, D_PRINT_FLOAT.
	* cp-demangle.c (cplus_demangle_builtin_types): Change char and
	short types to D_PRINT_DEFAULT.  Change other integer types to use
	new D_PRINT_* values where appropriate.  Change float types to
	D_PRINT_FLOAT.
	(d_print_comp) [LITERAL, LITERAL_NEG]: Handle new D_PRINT_*
	values.
	* testsuite/demangle-expected: Adjust two test cases.

	* cp-demangle.c (d_print_function_type): Print a space before the
	parenthesis around the function type in more cases.
	* testsuite/demangle-expected: Adjust one test case.

	* cp-demangle.c (d_print_comp) [UNARY]: Don't emit extra
	parentheses around a cast.
	* testsuite/demangle-expected: Adjust two test cases to match new
	output.

	* cp-demangle.c (__cxa_demangle): Pass DMGL_PARAMS to d_demangle.

	* cp-demangle.c (d_print_comp) [RESTRICT, VOLATILE, CONST]: Don't
	push more than one of the same CV-qualifier on the top of the
	stack.
	(d_print_comp) [ARRAY_TYPE]: If the array itself is CV-qualified,
	move the CV-qualifiers to apply to the element type instead.
	(d_print_array_type): When checking the modifiers, keep looking
	past ones which have been printed already.
	* testsuite/demangle-expected: Add three test cases.

2004-02-23  Ian Lance Taylor  <ian@wasabisystems.com>

	* cp-demangle.c (__cxa_demangle): Adjust last patch to handle
	empty string correctly.

	* cp-demangle.c (__cxa_demangle): It is not an error if status is
	not NULL.  It is an error if the mangled name is the same as a
	built-in type name.
	(main): If IN_GLIBCPP_V3 is defined, test __cxa_demangle rather
	than cplus_demangle_v3.

	* dyn-string.c: Remove test of IN_LIBGCC2 and IN_GLIBCPP_V3 and
	the associated #define of RETURN_ON_ALLOCATION_FAILURE.

2004-02-16  Matt Kraai  <kraai@alumni.cmu.edu>

	* regex.c: Include <ansidecl.h>.
	(regcomp): Cast i to int.
	(regerror): Add ATTRIBUTE_UNUSED to parameter preg.

2004-01-25  Ian Lance Taylor  <ian@wasabisystems.com>

	* configure.ac: Add m4_pattern_allow(LIBOBJS).
	* configure: Regenerate.

2004-01-22  DJ Delorie  <dj@redhat.com>

	* Makefile.in: Convert to ./ throughout.  Rebuild dependencies
	with explicit build rules.
	(VPATH): Remove.
	(.c.o): Poison.
	* configure.ac (pexecute, LIBOBJS): Add ./ .
	* maint-tool: Build dependencies with explicit rules.

2004-01-15  Kazu Hirata  <kazu@cs.umass.edu>

	* strdup.c (strdup): Constify the argument.

2004-01-14  Loren J. Rittle  <ljrittle@acm.org>

	* Makefile.in (distclean): Remove config.cache.

2004-01-13  Daniel Jacobowitz  <drow@mvista.com>

	* cp-demangle.c (d_make_comp): DEMANGLE_COMPONENT_CONSTRUCTION_VTABLE
	takes two parameters.
	* cp-demint.c (cplus_demangle_fill_component): Likewise.

2004-01-12  Ian Lance Taylor  <ian@wasabisystems.com>

	* cp-demangle.c: Include "cp-demangle.h".  If IN_GLIBCPP_V3 is
	defined, rename some functions which are to become static via
	#define.
	(CP_STATIC_IF_GLIBCPP_V3): Define.
	(struct d_operator_info): Move definition to cp-demangle.h, and
	rename to demangle_operator_info.  Change all uses.
	(enum d_builtin_type_print): Move definition to cp-demangle.h.
	(struct d_builtin_type_info): Move definition to cp-demangle.h,
	and rename to demangle_builtin_type_info.  Change all uses.
	(enum d_comp_type): Move definition to include/demangle.h, and
	rename to demangle_component_type, and change all enums to start
	with DEMANGLE_COMPONENT_ instead of D_.  Change all uses.
	(struct d_comp): Move definition to include/demangle.h, and rename
	to demangle_component.  Change all uses.
	(struct d_info): Move definition to cp-demangle.h.
	(cplus_demangle_fill_name): New function.
	(cplus_demangle_fill_extended_operator): New function.
	(cplus_demangle_fill_ctor): New function.
	(cplus_demangle_fill_dtor): New function.
	(d_make_empty): Remove type parameter.  Change all callers.
	(d_make_name): Use cplus_demangle_fill_name.
	(d_make_extended_operator): Use
	cplus_demangle_fill_extended_operator.
	(d_make_ctor): Use cplus_demangle_fill_ctor.
	(d_make_dtor): Use cplus_demangle_fill_dtor.
	(cplus_demangle_mangled_name): Rename from d_mangled_name.  Make
	non-static by default.  Change all callers.
	(cplus_demangle_operators): Rename from d_operators.  Change all
	uses.  Make non-static by default.  Add sentinel at end of array.
	(d_operator_name): Adjust initialization of high for new sentinel
	in cplus_demangle_operators.
	(cplus_demangle_builtin_types): Rename from d_builtin_types.
	Change all uses.  Make non-static by default.  Change initializer
	to use D_BUILTIN_TYPE_COUNT instead of magic number 26.
	(cplus_demangle_type): Rename from d_type.  Make non-static by
	default.  Change all callers.
	(cplus_demangle_init_info): Rename from d_init_info.  Make
	non-static by default.  Change all callers.
	* cp-demangle.h: New file.
	* cp-demint.c: New file.
	* Makefile.in: Rebuild dependencies.
	(CFILES): Add cp-demint.c.
	(REQUIRED_OFILES): Add cp-demint.o.

2004-01-09  Kelley Cook  <kcook@gcc.gnu.org>

	* configure.in:  Rename file to ...
	* configure.ac:  ... this.
	* Makefile.in: Update a comment for above change.
	* README: Likewise.
	* config.in: Regenerate.

2004-01-02  Ian Lance Taylor  <ian@wasabisystems.com>

	* cp-demangle.c (d_encoding): When DMGL_PARAMS is not set, strip
	CV-qualifiers from D_COMP_LOCAL_NAME right subtree.
	* cplus-dem.c (demangle_arm_hp_template): Set DMGL_PARAMS when
	demangling template parameters.
	* testsuite/test-demangle.c (fail): New static function.
	(main): Support new options in input file: --no-params,
	--is-v3-ctor, and --is-v3-dtor.
	* testsuite/demangle-expected: Add --no-params to most tests, and
	add the correct result when parameters are not demangled.  Add
	some simple tests for V3 constructor/destructor recognition.

2003-12-25  Kaveh R. Ghazi  <ghazi@caip.rutgers.edu>

	* cp-demangle.c (is_ctor_or_dtor): Fix error in last change.

2003-12-22  Daniel Jacobowitz  <drow@mvista.com>

	PR debug/13272
	* Makefile.in (lbasename.o): Depend on filenames.h.
	* lbasename.c: Include "filenames.h" instead of defining
	its macros locally.

2003-12-22  Ian Lance Taylor  <ian@wasabisystems.com>

	* cp-demangle.c (CP_DYNAMIC_ARRAYS): Define if compiler supports
	dynamic arrays.
	(struct d_operator_info): Add len field.
	(struct d_builtin_type_info): Add len and java_len fields.
	(struct d_standard_sub_info): Add simple_len, full_len, and
	set_last_name_len fields.
	(struct d_comp): Add len field to s_string.
	(struct d_info): Add send, did_subs, and expansion fields.
	(d_append_string_constant): Define.
	(d_append_string): Remove.  Change all users to use
	d_append_string_constant or d_append_buffer instead.
	(d_make_sub): Add len parameter.  Change all callers.
	(d_name): Increase expansion when substituting std::.
	(d_unqualified_name): Increase expansion for an operator.
	(d_number): Don't use multiplication for negative numbers.
	(d_identifier): Make sure there are enough characters in the
	string for the specified length.  Adjust expansion for an
	anonymous namespace.
	(d_operators): Initialize len field.
	(d_special_name, d_ctor_dtor_name): Increase expansion.
	(d_builtin_types): Initialize len and java_len fields.
	(d_type): Increase expansion for a builtin type.
	(d_cv_qualifiers): Increase expansion for each qualifier.
	(d_bare_function_type): Decrease expansion when removing single
	void parameter.
	(d_template_param): Increment did_subs.
	(d_expression): Increase expansion for an operator.
	(d_expr_primary): Decrease expansion for a type we will print
	specially.
	(standard_subs): Initialize new fields.
	(d_substitution): Increment did_subs when doing a normal
	substitution.  Increase expansion for a special substitution.
	(d_print): Add estimate parameter.  Change all callers.
	(d_print_comp) [D_COMP_NAME]: Handle C++ case inline.
	(d_print_comp) [D_COMP_BINARY]: Use length to avoid strcmp call.
	(d_print_java_identifier): Rename from d_print_identifier.  Handle
	only Java case.  Change caller.
	(d_init_info): Change return type to void.  Change all callers.
	Initialize send, did_subs, and expansion fields.  Do not
	initialize comps and subs fields.
	(d_demangle): Ifdef CP_DYNAMIC_ARRAYS, allocate comps and subs
	arrays on stack.  Make an estimate of the length of the demangled
	name.  Ifdef CP_DEMANGLE_DEBUG, print estimation failures.
	(is_ctor_or_dtor): Ifdef CP_DYNAMIC_ARRAYS, allocate comps and
	subs arrays on stack.

2003-12-20  Ian Lance Taylor  <ian@wasabisystems.com>

	* cp-demangle.c (d_identifier): In Java mode, skip an optional '$'
	after the identifier.
	* testsuite/demangle-expected: Add test case.

2003-12-19  Ian Lance Taylor  <ian@wasabisystems.com>

	Fix for PR c++/13447:
	* cp-demangle.c (enum d_comp_type): Add D_COMP_LOCAL_NAME.
	(d_dump, d_make_comp): Handle D_COMP_LOCAL_NAME.
	(is_ctor_dtor_or_conversion): Handle D_COMP_LOCAL_NAME like
	D_COMP_QUAL_NAME.
	(is_ctor_or_dtor): Likewise.
	(d_local_name): Use D_COMP_LOCAL_NAME rather than
	D_COMP_QUAL_NAME.
	(d_print_comp) [D_COMP_LOCAL_NAME]: New.
	(d_prinT_comp) [D_COMP_TYPED_NAME]: If the left tree is
	D_COMP_LOCAL_NAME, pull any qualifiers off its right subtree.
	(d_print_mod_list): Handle D_COMP_LOCAL_NAME.
	* testsuite/demangle-expected: Add two test cases.

	* cp-demangle.c (d_print_function_type): Clear the global modifier
	list when printing the modifiers, not just when printing the
	function parameters.
	* testsuite/demangle-expected: Add two test cases.

2003-12-15  Ian Lance Taylor  <ian@wasabisystems.com>

	* cp-demangle.c (d_print_function_type): Print the function
	parameters with no modifiers.
	* testsuite/demangle-expected: Add test case.

	* cp-demangle.c (d_demangle): If DMGL_PARAMS is not set, don't
	expect that we've read the entire string.
	(is_ctor_or_dtor): Don't expect that we've read the entire
	string--reverse patch of 2003-11-29.

2003-12-15  Brendan Kehoe  <brendan@zen.org>

	* libiberty/Makefile.in (floatformat.o): Add dependency on
	config.h to accompany change of 2003-12-03.

2003-12-15  Ian Lance Taylor  <ian@wasabisystems.com>

	Fix handling of constructor/destructor of standard substitution:
	* cp-demangle.c (struct d_standard_sub_info): Define.
	(d_substitution): Add prefix argument.  Change all callers.
	Rework handling of standard substitutions to print full name when
	qualifying a constructor/destructor, or when DMGL_VERBOSE is set.
	* testsuite/demangle-expected: Add test case.

	Fix handling of negative literal constants:
	* cp-demangle.c (enum d_comp_type): Add D_COMP_LITERAL_NEG.
	(d_dump, d_make_comp): Handle D_COMP_LITERAL_NEG.
	(d_expr_primary): Use D_COMP_LITERAL_NEG for a negative number.
	(d_print_comp): Handle D_COMP_LITERAL_NEG.
	* testsuite/demangle-expected: Add test case.

2003-12-04  Ian Lance Taylor  <ian@wasabisystems.com>

	* cp-demangle.c (IS_UPPER, IS_LOWER): Define.
	(d_last_char): Define new macro.
	(d_make_name): Reject an empty name.
	(d_prefix, d_unqualified_name, d_type): Use new IS_* macros.
	(d_substitution, d_print_identifier): Likewise.
	(d_print_comp) [D_COMP_OPERATOR]: Likewise.
	(d_print_comp) [D_COMP_TEMPLATE]: Use new d_last_char macro.
	(d_print_mod) Use new d_last_char macro.
	(d_print_cast): Use new d_last_char macro.
	(is_ctor_or_dtor): Don't leak memory.

	Fix handling of member function modifiers:
	* cp-demangle.c (enum d_comp_type): Add D_COMP_RESTRICT_THIS,
	D_COMP_VOLATILE_THIS, and D_COMP_CONST_THIS.
	(d_dump): Dump new d_comp_type values.
	(d_make_comp): Accept new d_comp_type values.
	(has_return_type): Only accept _THIS variants of qualifiers.
	(d_encoding): Without DMGL_PARAMS, only remove _THIS variants of
	qualifiers.
	(d_cv_qualifiers): Add member_fn parameter.  Change all callers.
	(d_print_comp) [D_COMP_TYPED_NAME]: Rather than removing
	qualifiers and printing them at the end, add _THIS qualifiers to
	the modifier list.
	(d_print_comp) [D_COMP_*_THIS]: New cases.
	(d_print_comp) [D_COMP_PTRMEM_TYPE]: Remove special handling of
	qualifiers.
	(d_print_mod_list): Add suffix parameter.  Change all callers.
	Keep walking the list even if the current modifier has been
	printed.
	(d_print_mod): Handle new _THIS qualifiers.
	(d_print_function_type): Handle new _THIS qualifiers when deciding
	whether to print a parenthesis.  Put a space before the
	parenthesis in some cases.  Call d_print_mod_list again at the
	end, passing suffix as 1.
	(is_ctor_or_dtor): Look for new _THIS qualifiers.
	* testsuite/demangle-expected: Add test case.

	Fix for PR gcc/13304:
	* cp-demangle.c (d_print_comp) [D_COMP_TEMPLATE]: If the character
	before the '<' is itself a '<', insert a space.
	(d_print_cast): Likewise.
	* testsuite/demangle-expected: Add test case.

	Fix for PR gcc/13244:
	* cp-demangle.c (d_print_comp) [D_COMP_BINARY]: Wrap an expression
	which uses the '>' operator in an extra layer of parens.
	* testsuite/demangle-expected: Add test case.

2003-12-03  Ian Lance Taylor  <ian@wasabisystems.com>

	* floatformat.c: Include "config.h" and <string.h> if available.
	(INFINITY, NAN): Define if not defined by <math.h>.
	(floatformat_to_double): Handle NaN, infinity, and denormalized
	numbers.
	(floatformat_from_double): Likewise.
	(ieee_test): In debugging code, use little endian rather than big
	endian.  Correct tests to handle NaN and to check correct sign of
	zero.  Omit m68k extended test.
	(main): Add more debugging cases.

2003-11-29  Ian Lance Taylor  <ian@wasabisystems.com>

	* cp-demangle.c (d_demangle): Only return success if we consumed
	the entire demangled string.
	(is_ctor_or_dtor): Likewise.

	* testsuite/demangle-expected: Revert one part of 2003-06-26 patch
	to restore expected result of EDG test case to original expected
	result.

2003-11-26  Ian Lance Taylor  <ian@wasabisystems.com>

	* cp-demangle.c (struct d_print_mod): Add templates field.
	(d_make_builtin_type): Check for NULL type.
	(d_make_extended_operator): Check for NULL name.
	(d_make_ctor, d_make_dtor): Likewise.
	(d_mangled_name): Add top_level parameter.  Change all callers.
	(d_encoding): If DMGL_PARAMS is not set, strip off initial
	CV-qualifiers.
	(d_type): Check some return values we rely on.
	(d_bare_function_type, d_array_type): Likewise.
	(d_pointer_to_member_type, d_template_args): Likewise.
	(d_add_substitution): Fail if argument is NULL.
	(d_print_resize): Check whether buf is NULL.
	(d_print_comp): Save current templates list with each modifier.
	Don't pass the modifier list down when printing a template.
	(d_print_cast): Don't pass the modifier list down when printing a
	template.
	(d_print_mod_list): Temporarily set templates list while printing
	a modifier.
	(d_print_mod): Check that buf is not NULL before using it.
	(d_print_function_type): Print parens if there is no modifier.
	(d_init_info): Permit as many substitutions as there are
	characters in the mangled name.
	* testsuite/demangle-expected: Add two new test cases.

2003-11-25  Ian Lance Taylor  <ian@wasabisystems.com>

	* cp-demangle.c (java_demangle_v3): Pass DMGL_PARAMS to
	d_demangle.

2003-11-22  Ian Lance Taylor  <ian@wasabisystems.com>

	* cp-demangle.c (d_encoding): Add top_level parameter.  Change all
	callers.
	(print_usage): Display new -p option.
	(long_options): Add --no-params.
	(main): Accept and handle -p.

2003-11-21  Ian Lance Taylor  <ian@wasabisystems.com>

	* cp-demangle.c (has_return_type): Skip qualifiers when checking
	whether we have a template.
	* testsuite/demangle-expected: Add four new tests.

2003-11-20  Ian Lance Taylor  <ian@wasabisystems.com>

	* testsuite/demangle-expected: Minor changes to match output of
	new demangler: adjust whitespace in four tests, and change order
	of qualifiers in one test.

	* cp-demangle.c: Complete rewrite.

2003-11-19  Mark Mitchell  <mark@codesourcery.com>

	* cp-demangle.c (demangle_type): Correct thinko in substitution
	processing.

2003-11-18  Ian Lance Taylor  <ian@wasabisystems.com>

	* cp-demangle.c (demangle_operator_name): Remove space before
	"sizeof".
	(demangle_type_ptr): Put qualifiers in the right place.  Handle
	qualifiers in pointer to member specially.
	(demangle_type): Handle qualifiers for pointer or reference
	specially.  Handle function type.
	(demangle_local_name): Save and restore caret around demangling of
	initial encoding.

	* testsuite/test-demangle.c (main): Don't pass DMGL_VERBOSE to
	cplus_demangle.

	* testsuite/Makefile.in (test-demangle): Depend upon libiberty.a.

2003-10-31  Andreas Jaeger  <aj@suse.de>

	* floatformat.c (floatformat_always_valid): Add unused attribute.

2003-10-30  Josef Zlomek  <zlomekj@suse.cz>

	Jan Hubicka <jh@suse.cz>
	* vasprintf.c (int_vasprintf): Pass va_list by value.
	Use va_copy for copying va_list.
	(vasprintf): Pass va_list by value.

2003-10-30  Josef Zlomek  <zlomekj@suse.cz>

	* hashtab.c (htab_find_slot_with_hash): Decrease n_deleted
	instead of increasing n_elements when inserting to deleted slot.

2003-10-20  J. Brobecker  <brobecker@gnat.com>

	* cplus-dem.c (demangle_template): Register a new Btype only
	when needed.
	* testsuite/demangle-expected: Add a new test.

2003-10-16  H.J. Lu  <hongjiu.lu@intel.com>

	* testsuite/demangle-expected: Update the expected output of
	_GLOBAL__I__Z2fnv.

2003-10-02  Daniel Jacobowitz  <drow@mvista.com>

	* strerror.c: Revert last change.  Declare static sys_nerr
	and sys_errlist using different names.

2003-10-01  Daniel Jacobowitz  <drow@mvista.com>

	* strerror.c: Don't provide or reference sys_errlist if
	strerror is available.

2003-10-01  H.J. Lu  <hongjiu.lu@intel.com>

	* configure.in: Check if $MAKEINFO is missing.
	* configure: Regenerated.

2003-09-24  Daniel Jacobowitz  <drow@mvista.com>

	* configure.in: Use AC_PROG_CPP_WERROR.
	* configure: Regenerated.

2003-09-22  Andrew Cagney  <cagney@redhat.com>

	* floatformat.c (floatformat_i387_ext_is_valid): New function.
	(floatformat_always_valid): New function.
	(floatformat_i387_ext): Initialize new "is_valid" field to
	"floatformat_i387_ext_is_valid".
	(floatformat_ieee_single_little): Initialize "is_valid" field to
	floatformat_always_valid.
	(floatformat_ieee_double_big): Ditto.
	(floatformat_ieee_double_little): Ditto.
	(floatformat_ieee_double_little): Ditto.
	(floatformat_ieee_double_littlebyte_bigword): Ditto.
	(floatformat_i960_ext): Ditto.
	(floatformat_m88110_ext): Ditto.
	(floatformat_m88110_harris_ext): Ditto.
	(floatformat_arm_ext_big): Ditto.
	(floatformat_arm_ext_littlebyte_bigword): Ditto.
	(floatformat_ia64_spill_big): Ditto.
	(floatformat_ia64_spill_little): Ditto.
	(floatformat_ia64_quad_big): Ditto.
	(floatformat_ia64_quad_little): Ditto.
	(floatformat_ia64_quad_little): Ditto.
	(floatformat_is_valid): Call "is_valid".

2003-09-15  Andrew Cagney  <cagney@redhat.com>

	* floatformat.c (get_field): Make "data" constant.
	(floatformat_is_valid, floatformat_to_double): Make "from"
	constant, fix casts.
	(floatformat_from_double): Make "from" constant.

2003-09-15  Daniel Jacobowitz  <drow@mvista.com>

	* floatformat.c (floatformat_is_valid): New function.
	(get_field, put_field): Correct comments.

2003-09-06  Josef Zlomek  <zlomekj@suse.cz>

	* fibheap.c (fibheap_replace_key_data): Change type of OKEY to
	FIBHEAPKEY_T.

2003-09-02  John David Anglin  <dave.anglin@nrc-cnrc.gc.ca>

	PR bootstrap/12100
	* aclocal.m4 (AC_LANG_FUNC_LINK_TRY): Define.
	* configure: Rebuilt.

2003-08-27  Daniel Jacobowitz  <drow@mvista.com>

	* aclocal.m4: Include acx.m4 and no-executables.m4.
	(libiberty_AC_FUNC_STRNCMP): Use AC_LIBOBJ.
	(LIB_AC_PROG_CC): Remove.
	* configure.in: Update AC_PREREQ to 2.57.  Use GCC_NO_EXECUTABLES.
	Use AC_PROG_CC and set ac_libiberty_warn_cflags instead of using
	LIB_AC_PROG_CC.  Use AC_LIBOBJ.  Call AC_ISC_POSIX later, only if
	performing link tests.
	* configure: Regenerated.

2003-08-12  Nathanael Nerode  <neroden@gcc.gnu.org>

	* cp-demangle.c: Clarify what package(s) this is part of.

2003-07-05  Danny Smith  <dannysmith@users.sourceforge.net>

	* pex-win32.c (pexecute): Mark parameters this_pname and
	temp_base as unused. Remove unused variables retries,
	sleep_interval. Initialize org_stdin, org_stdout.
	(pwait): Mark parameter flags as unused.

2003-07-02  Danny Smith  <dannysmith@users.sourceforge.net>

	* pex-win32.c (fix_argv): Ensure that the executable pathname
	uses Win32 backslashes.
	(pexecute): Cast away constness when assigning *errmsg_arg.

2003-06-26  H.J. Lu <hongjiu.lu@intel.com>

	* testsuite/demangle-expected: Add more GNU V3 testcases.

2003-06-22  Zack Weinberg  <zack@codesourcery.com>

	* safe-ctype.c: Use HOST_CHARSET_ASCII and HOST_CHARSET_EBCDIC,
	not HC_ASCII and HC_EBCDIC.
	Add documentation in form expected by gather-docs.
	* hex.c: Use HOST_CHARSET, not hand-coded check of character set.
	* Makefile.in, functions.texi: Regenerate.

2003-06-21  Zack Weinberg  <zack@codesourcery.com>

	* safe-ctype.c: Separate out EOF==-1 check.  Use HOST_CHARSET
	for charset determination.

2003-06-19  Dara Hazeghi  <dhazeghi@yahoo.com>

	* configure.in: Add check for malloc.h needed by
	m68k for function free().
	* configure: Regenerated.
	* config.in: Add HAVE_MALLOC_H.
	* hashtab.c: include malloc.h were available for
	free().

2003-06-09  Albert Chin-A-Young  <china@thewrittenword.com>

	PR bootstrap/10974
	* physmem.c: Update comment.
	* configure.in: Modify test for _system_configuration for older
	AIX systems.

	* config.in, configure: Regenerated.

2003-06-05  John David Anglin  <dave.anglin@nrc-cnrc.gc.ca>

	PR other/10810
	* test-demangle.c (getline): Fix fence-post error.

2003-06-03  Nick Clifton  <nickc@redhat.com>

	* asprintf.c: Change comment to note that -1 is returned upon
	error.
	* vasprintf.c: Likewise.
	(vasprintf): Return -1 upon error.
	* functions.texi: Document changes to asprintf and vasprintf.

2003-05-19  Kelley Cook  <kelleycook@wideopenwest.com>

	* config.table: Accept i[345867]86 variant.

2003-05-15  Jim Blandy  <jimb@redhat.com>

	* hex.c (_hex_value): Make this unsigned.
	(hex_value): Update documentation for new return type.  hex_value
	now expands to an unsigned int expression, to avoid unexpected
	sign extension when we store it in a bfd_vma, which is larger than
	int on some platforms.
	* functions.texi: Regenerated.

2003-05-07  Josef Zlomek  <zlomekj@suse.cz>

	* splay-tree.c (splay_tree_predecessor): Fix comment.
	(splay_tree_successor): Fix comment.

2003-05-07  Jason Merrill  <jason@redhat.com>

	* hashtab.c (iterative_hash): New fn.
	* configure.in: Add AC_C_BIGENDIAN_CROSS.
	* aclocal.m4: Include accross.m4.
	* configure, config.in: Regenerate.

2003-05-04  Kaveh R. Ghazi  <ghazi@caip.rutgers.edu>

	* configure.in (AC_CHECK_FUNCS): Don't make multiple calls.
	* configure: Regenerate.

2003-05-03  Carlo Wood  <carlo@alinoe.com>

	* cp-demangle.c: Fix typo in "char_traints" string-literal.

2003-04-22  Kaveh R. Ghazi  <ghazi@caip.rutgers.edu>

	* vsnprintf.c (vsnprintf): Don't pad string with extra nulls.
	(main): Test that we don't write too much data.

2003-04-16  Kaveh R. Ghazi  <ghazi@caip.rutgers.edu>

	* configure.in (funcs, AC_CHECK_FUNCS): Add snprintf and
	vsnprintf.
	* snprintf.c, vsnprintf.c: New files.
	* Makefile.in (CFILES): Add snprintf.c and vsnprintf.c.
	(CONFIGURED_OFILES): Add snprintf.o and vsnprintf.o.
	Regenerate dependencies.

	* functions.texi, configure, config.in: Regenerated.

2003-04-15  Kaveh R. Ghazi  <ghazi@caip.rutgers.edu>

	* mempcpy.c, stpcpy.c, stpncpy.c: New files.
	* configure.in (funcs, AC_CHECK_FUNCS): Add mempcpy, stpcpy
	and stpncpy.
	* Makefile.in (CFILES): Add mempcpy.c, stpcpy.c and stpncpy.c.
	(CONFIGURED_OFILES): Add mempcpy.o, stpcpy.o and stpncpy.o.
	Regenerate dependencies.

	* functions.texi, configure, config.in: Regenerated.

2003-04-15  Kaveh R. Ghazi  <ghazi@caip.rutgers.edu>

	* argv.c: Fix comments.
	* calloc.c: Don't unnecessarily include "libiberty.h".
	(bzero): Add prototype.
	* floatformat.c: Include "ansidecl.h", rely on ANSI_PROTOTYPES.
	* getcwd.c (getcwd): Use standard definition to avoid conflicts
	with system headers.
	* hashtab.c (htab_traverse): Delete unused variables.
	* rename.c: Include "ansidecl.h".
	(rename): Use standard definition to avoid conflicts with system
	headers.
	* strsignal.c: Rely on ANSI_PROTOTYPES.
	* strstr.c: Check GNUC >= 2, not GNUC == 2.
	* vfprintf.c: Include "ansidecl.h", rely on ANSI_PROTOTYPES.
	* vprintf.c: Include "ansidecl.h" earlier, rely on
	ANSI_PROTOTYPES.
	* vsprintf.c: Include "ansidecl.h" earlier, rely on
	ANSI_PROTOTYPES and possibly include <stdarg.h>.

	* Makefile.in: Regenerate dependencies.

2003-04-15  DJ Delorie  <dj@redhat.com>

	* maint-tool (deps): Scan for headers in $srcdir also.

2003-04-15  Kaveh R. Ghazi  <ghazi@caip.rutgers.edu>

	PR target/10338
	PR bootstrap/10198
	PR bootstrap/10140
	* getopt.c (exchange, _getopt_initialize): Use mempcpy not
	__mempcpy.
	* regex.c (regerror): Likewise.

2003-04-14  Roger Sayle  <roger@eyesopen.com>

	* argv.c: Use ANSI_PROTOTYPES instead of __STDC__.
	* memchr.c: Likewise.
	* strcasecmp.c: Likewise.
	* strncasecmp.c: Likewise.
	* strncmp.c: Likewise.
	* xatexit.c: Likewise.
	* xmalloc.c: Likewise.

	* copysign.c: Use traditional function declaration instead of DEFUN.
	* sigsetmask.c: Likewise.

	* memcmp.c: Both of the above, ANSI_PROTOTYPES and DEFUN.
	* memset.c: Likewise.

	* memcpy.c: ANSI_PROTOTYPES, DEFUN and prototype bcopy.
	* memmove.c: Likewise.

2003-04-14  Roger Sayle  <roger@eyesopen.com>

	* strdup.c (strdup): Tweak implementation to use memcpy.

2003-04-14  Kaveh R. Ghazi  <ghazi@caip.rutgers.edu>

	* configure.in (HAVE_UINTPTR_T): Always define.
	* configure: Regenerated.

2003-03-23  Alexandre Oliva  <aoliva@redhat.com>

	* Makefile.in (MULTIOSDIR): New macro.  Use $(CC) $(LIBCFLAGS)
	instead of $$CC alone.
	(install_to_tooldir): Use it.

2003-17-03  Jan Hubicka  <jh@suse.cz>

	* hashtab.c (htab_traverse_noresize): Break out from ...
	* hashtab.c (htab_traverse): ... here.

2003-12-03  Jan Hubicka  <jh@suse.cz>

	* hashtab.c (htab_expand): Fix warning.

	* hashtab.c (htab_expand): Compute the size of hashtable based
	on the number of elements actually used.
	(htab_traverse):  Call htab_expand when table is too empty.

2003-03-11  Carlo Wood  <carlo@gnu.org>

	* cplus-dem.c (demangle_integral_value): Correction to reflect
	patch of 2002-01-10 in order to also make negative multi-digits
	without leading underscore work.

2003-03-03  Mark Mitchell  <mark@codesourcery.com>

	* cplus-dem.c: Add license exception to copyright notice.

2003-02-27  Kaveh R. Ghazi  <ghazi@caip.rutgers.edu>

	* physmem.c: Formatting changes from upstream.

2003-02-24  Danny Smith  <dannysmith@users.source.forge.net>

	* physmem.c (physmem_total): Add _WIN32 support.
	(physmem_available): Likewise.

2003-02-24  Rainer Orth  <ro@TechFak.Uni-Bielefeld.DE>

	* physmem.c (physmem_total) [HAVE_GETSYSINFO]: Test for
	GSI_PHYSMEM.
	(physmem_available) [HAVE_TABLE]: Test for TBL_VMSTATS.

2003-02-22  Kaveh R. Ghazi  <ghazi@caip.rutgers.edu>

	* configure.in: Check for sys/systemcfg.h and
	_system_configuration.
	* physmem.c: Add support for AIX.  Tweek formatting as per
	upstream coreutils beta.

2003-02-22  Kaveh R. Ghazi  <ghazi@caip.rutgers.edu>
	    Richard Earnshaw  <rearnsha@arm.com>
	    Geoffrey Keating  <geoffk@apple.com>

	* configure.in: Check for sys/sysctl.h and sysctl.
	* physmem.c: Add support for *bsd and darwin.
	* Makefile.in: Generate depedency for physmem.o.

2003-02-21  Rainer Orth  <ro@TechFak.Uni-Bielefeld.DE>

	* physmem.c (physmem_total) [HAVE_GETSYSINFO]: Use getsysinfo on
	Tru64 UNIX.
	(physmem_available) [HAVE_TABLE && HAVE_SYS_TABLE_H]: Use table on
	Tru64 UNIX.

	* configure.in (AC_CHECK_HEADERS): Check for sys/sysinfo.h,
	machine/hal_sysinfo.h, sys/table.h.
	(checkfuncs, AC_CHECKFUNCS): Check for getsysinfo, table.
	* configure, config.in: Regenerate.

2003-02-21  Kaveh R. Ghazi  <ghazi@caip.rutgers.edu>

	* configure.in: Check for sys/sysmp.h and sysmp.
	* physmem.c: Pull upstream copy, add support for irix6.

	* config.in, configure: Regenerated.

2003-02-21  Kaveh R. Ghazi  <ghazi@caip.rutgers.edu>

	* physmem.c (physmem_total, physmem_available): De-ANSI-fy.
	* configure.in (AC_CHECK_FUNCS): Add pstat_getstatic and
	pstat_getdynamic.

2003-02-20  Kaveh R. Ghazi  <ghazi@caip.rutgers.edu>

	* Makefile.in (CFILES): Add physmem.c.
	(REQUIRED_OFILES): Add physmem.o.
	* configure.in: Check for sys/pstat.h.
	(checkfuncs): Add pstat_getstatic and pstat_getdynamic.
	* physmem.c: New file, copied from textutils.

	* config.in, configure: Regenerated.

2003-02-20  Daniel Jacobowitz  <drow@mvista.com>

	* Makefile.in (CFILES): Add lrealpath.c.
	(REQUIRED_OFILES): Add lrealpath.o.
	(lrealpath.o): Add rule.
	* aclocal.m4 (libiberty_NEED_DECLARATION): Add.
	* configure.in: Add realpath and canonicalize_file_name to
	checkfuncs and AC_CHECK_FUNCS.  Use libiberty_NEED_DECLARATION
	for canonicalize_file_name.
	* lrealpath.c: New file.
	* make-relative-prefix.c: Update documentation.
	(make_relative_prefix): Simplify.  Use lbasename and lrealpath.
	* config.in: Regenerated.
	* configure: Regenerated.
	* functions.texi: Regenerated.

2003-02-20  jmc  <jmc@prioris.mini.pw.edu.pl>

	* cplus_dem.c: Fix typo: intializes -> initializes.

2003-02-20  Alexandre Oliva  <aoliva@redhat.com>

	* configure.in: Propagate ORIGINAL_LD_FOR_MULTILIBS to
	config.status.
	* configure: Rebuilt.

2003-02-13  Daniel Jacobowitz  <drow@mvista.com>

	Fix PR c++/7612.
	* cplus-dem.c (demangle_signature): Call string_delete.
	Remove extra string_init.
	(demangle_arm_hp_template): Call string_delete instead of
	string_clear.  Add missing string_delete call.
	(demangle_qualified): Add missing string_delete call.
	(do_type): Remove unused variable btype.  Add missing string_delete
	call.  Call string_delete instead of string_clear.
	(demangle_fund_type): Move variable btype inside of the switch
	statement.  Add missing string_delete call.
	(do_arg): Call string_delete instead of string_clear.  Remove extra
	string_init.
	(demangle_nested_args): Free work->previous_argument.

2003-02-12  Kaveh R. Ghazi  <ghazi@caip.rutgers.edu>

	* acconfig.h: New file.  Add uintptr_t.
	* config.in: Regenerated.

2003-02-04  Joseph S. Myers  <jsm@polyomino.org.uk>

	* libiberty.texi: Update to GFDL 1.2.

2003-01-30  Christian Cornelssen  <ccorn@cs.tu-berlin.de>

	* Makefile.in (libiberty_topdir): New subst.
	(mkinstalldirs): Redefine in terms of the above.
	* configure.in: AC_SUBST it.
	* configure: Regenerate.

2003-01-28  Christian Cornelssen  <ccorn@cs.tu-berlin.de>

	* Makefile.in (all-subdir, check-subdir, installcheck-subdir)
	(info-subdir, install-info-subdir, clean-info-subdir)
	(dvi-subdir, install-subdir, etags-subdir, mostlyclean-subdir)
	(clean-subdir, distclean-subdir, maintainer-clean-subdir):
	Pass $(FLAGS_TO_PASS).

2003-01-27  Alexandre Oliva  <aoliva@redhat.com>

	* Makefile.in (install_to_tooldir): Instead of $(MULTISUBDIR), use
	/`$$CC -print-multi-os-directory`.

2003-01-26  Daniel Jacobowitz  <drow@mvista.com>

	* hashtab.c (htab_create_alloc_ex): New function.
	(hatab_set_functions_ex): New function.
	(htab_delete, htab_expand): Support alternate allocation functions.

2003-01-24  Christopher Faylor  <cgf@redhat.com>

	* configure.in: Remove special pex-cygwin consideration.
	* configure: Regenerate.
	* pex-cygwin.c: Remove.
	* Makefile.in: Remove pex-cygwin.[co] lines.

2003-01-24  Zack Weinberg  <zack@codesourcery.com>

	* Makefile.in (CFILES): Add pex-*.c.
	(REQUIRED_OFILES): Change pexecute.o to @pexecute@
	(CONFIGURED_OFILES): Add pex-*.o.
	(TEXIFILES): Add pexecute.txh.
	(pexecute.o): Delete rule.
	(pex-cygwin.o, pex-djgpp.o, pex-mpw.o, pex-msdos.o, pex-os2.o,
	pex-unix.o, pex-win32.o): New rules.
	* configure.in: Change AC_INIT argument to xmalloc.c.
	Compute appropriate pexecute implementation and substitute it
	as @pexecute@.

	* pexecute.c: Split up into...
	* pex-cygwin.c, pex-djgpp.c, pex-mpw.c, pex-msdos.c, pex-os2.c,
	pex-unix.c, pex-win32.c, pex-common.h, pexecute.txh: ... these
	new files.

	* functions.texi: Regenerate.
	* configure: Regenerate.

2003-01-20  Josef Zlomek  <zlomekj@suse.cz>

	* hashtab.c (htab_expand): Fix allocation of new entries.

2003-01-09  Christian Cornelssen  <ccorn@cs.tu-berlin.de>

	* Makefile.in (FLAGS_TO_PASS): Also pass DESTDIR.

	* Makefile.in (install_to_libdir, install_to_tooldir): Add a
	mkinstalldirs command.

2002-12-04  Danny Smith  <dannysmith@users.sourceforge.net>

	* make-relative-prefix.c (HAVE_HOST_EXECUTABLE_SUFFIX):
	Define for hosts with HOST_EXECUTABLE_SUFFIX.

2002-11-24  Nick Clifton  <nickc@redhat.com>

	* make-relative-prefix.c (make_relative_prefix): Ensure return
	string is empty before using strcat to construct it.

2002-11-22  Daniel Jacobowitz  <drow@mvista.com>

	* Makefile.in: Add make-relative-prefix.c.
	* make-relative-prefix.c: New file.
	* functions.texi: Rebuilt.

2002-11-16  Jakub Jelinek  <jakub@redhat.com>

	* md5.c (md5_process_block): Avoid `function-like macro "F{G,H,I}" must be
	used with arguments in traditional C' warnings.

2002-10-16  Jakub Jelinek  <jakub@redhat.com>

	* config.table: Use mh-s390pic for s390x too.

2002-10-06  Andreas Jaeger  <aj@suse.de>

	* libiberty/cplus-dem.c (ada_demangle): Get rid of unneeded
	variable and of strict-aliasing warning.
	(grow_vect): Use char as first parameter.

2002-09-22  Kaveh R. Ghazi  <ghazi@caip.rutgers.edu>

	* Makefile.in (all): Fix multilib parallel build.

2002-09-19  John David Anglin  <dave@hiuly1.hia.nrc.ca>

	* cp-demangle.c (demangling_new): Cast 0 to enum.
	(demangle_char): Cast return of strdup to char *.
	(is_gnu_v3_mangled_ctor): Cast 0 to enum.
	(is_gnu_v3_mangled_dtor): Likewise.
	* cplus-dem.c (grow_vect): Cast return of xrealloc to void *.
	(work_stuff_copy_to_from): Cast return of xmalloc to char **.
	* fibheap.c (fibnode_new): Cast return of xcalloc to fibnode_t.
	* md5.c (md5_process_bytes): Cast results back to const void *.
	(md5_process_block): Add cast to const md5_uint32 *.
	* regex.c (re_compile_fastmap): Cast enum to UCHAR_T.
	* safe-ctype.c (L, XL, U, XU, D, P, _, C, Z, M, V, T, S): Add cast to
	unsigned short.
	* splay-tree.c (splay_tree_xmalloc_allocate): Cast return of xmalloc
	to void *.
	* vasprintf.c (int_vasprintf): Cast return of malloc to char *.

2002-09-19  Nick Clifton  <nickc@redhat.com>

	* README: Update email addresses for bugs and patches.

2002-09-10  Mike Stump  <mrs@apple.com>

	* splay-tree.c (splay_tree_successor): Fix comments.

2002-09-11  Zack Weinberg  <zack@codesourcery.com>

	* cplus-dem.c: Code under #ifdef MAIN moved to gcc/cp/cxxfilt.c.
	* testsuite/Makefile.in: Adjust for test-demangle.
	* testsuite/regress-demangle: Deleted.
	* testsuite/test-demangle.c: New file.
	* testsuite/demangle-expected: Change \$ to $ throughout, now that
	this file is not being read by a shell script.

2002-09-05  Roger Sayle  <roger@eyesopen.com>

	* regex.c: Only use "#pragma alloca" on AIX when not using gcc.

2002-08-07  DJ Delorie  <dj@redhat.com>

	* regex.c (re_error_msgid): Just use a simple array of strings.
	(re_compile_pattern): Compensate.
	(re_comp): Likewise.
	(re_comp): Likewise.
	(regerror): Likewise.

2002-07-29  Neil Booth  <neil@daikokuya.co.uk>

	* cplus-dem.c (PREPEND_BLANK): Remove.

2002-07-10  Jason Merrill  <jason@redhat.com>

	* cp-demangle.c (demangle_identifier): Support extended Unicode
	characters.

2002-07-08  Kaveh R. Ghazi  <ghazi@caip.rutgers.edu>

	* cp-demangle.c (demangle_v3_with_details): Wrap in
	!defined IN_GLIBCPP_V3.

2002-07-01  Mark Mitchell  <mark@codesourcery.com>

	* cp-demangle.c (demangle_operator_name): Add type_arg parameter.
	Set it for the "st" operator.
	(demangle_expression): Handle expressions with types as arguments.

2002-06-30  Douglas Rupp  <rupp@gnat.com>

	* configure.in (OUTPUT_OPTION,NO_MINUS_C_MINUS_O): Configure.
	* Makefile.in (OUTPUT_OPTION): Use.

2002-06-22  Peter Breitenlohner <peb@mppmu.mpg.de>

	* Makefile.in (install_to_libdir): Add $(DESTDIR).
	(install_to_tooldir): Likewise.

2002-06-17  Douglas Rupp  <rupp@gnat.com>

	* lbasename.c: Add 2002 to copyright.
	(IS_DIR_SEPARATOR): Remove VMS junk.

2002-06-05  Geoffrey Keating  <geoffk@redhat.com>

	* hashtab.c (htab_create): New stub function for backward
	compatibility.
	(htab_try_create): Likewise.

2002-06-03  Geoffrey Keating  <geoffk@redhat.com>

	* hashtab.c (htab_create): Delete.
	(htab_try_create): Delete.
	(htab_create_alloc): New.
	(htab_delete): Support user-specified memory allocation.
	(htab_expand): Likewise.

2002-05-22  Roman Lechtchinsky  <rl@cs.tu-berlin.de>

	* configure.in: Fix typo in the code checking for sys_errlist.
	* configure: Regenerated.

2002-05-13  Andreas Schwab  <schwab@suse.de>

	* config.table: Use mh-x86pic also for x86-64.

2002-05-08  Alexandre Oliva  <aoliva@redhat.com>

	* configure.in (ORIGINAL_LD_FOR_MULTILIBS): Preserve LD at
	script entry, and set LD to it when configuring multilibs.
	* configure: Rebuilt.

2002-05-07  Mark Mitchell  <mark@codesourcery.com>

	* configure.in (AC_TYPE_PID_T): Use it.
	* configure: Regenerated.
	* getruntime.c: Include <sys/types.h>.
	* waitpid.c: Likewise.  Use pid_t, not int, as the type of "pid".

2002-04-09  Richard Henderson  <rth@redhat.com>

	* hashtab.c (higher_prime_number): Use 7 as minimum.
	(find_empty_slot_for_expand): Don't compute hash2 unless needed.
	(htab_find_slot_with_hash): Likewise.

2002-04-01  Phil Edwards  <pme@gcc.gnu.org>

	* cp-demangle.c (__cxa_demangle):  Also protect with IN_GLIBCPP_V3.
	(is_gnu_v3_mangled_ctor, is_gnu_v3_mangled_ctor):  Conditionally
	not compile if IN_GLIBCPP_V3 defined.
	* dyn-string.c:  Also allow IN_GLIBCPP_V3 to change allocation scheme.

2002-03-30  Bryce McKinlay  <bryce@waitaki.otago.ac.nz>

	* cp-demangle.c (java_demangle_v3): Don't try to release "demangled"
	if it is NULL.

2002-03-27  DJ Delorie  <dj@redhat.com>

	* hex.c: Add documentation.
	(_hex_value): Provide non-ASCII empty table.
	(hex_init): Initialize the non-ASCII table.
	* functions.texi: Regenerate.

2002-03-27  Mark Mitchell  <mark@codesourcery.com>

	* dyn-string.c: Add libgcc exception to copyright notice.

2002-03-26  H.J. Lu  (hjl@gnu.org)

	* config.table: Support --with-build-subdir.
	* configure.in: Likewise.
	* configure: Rebuild.

2002-03-18  Stuart Griffith  <Stuart_Griffith@credence.com>

	* strtod.c (strtod): Increment 8 chars, not 7, when `infinity'
	seen.

2002-03-12  Mark Mitchell  <mark@codesourcery.com>

	* cp-demangle.c: Add libgcc exception to cp-demangle.c copyright
	notice.

2002-03-11  Douglas B Rupp  <rupp@gnat.com>

	* xatexit.c [VMS]: Include stdlib.h and unixlib.h.

2002-03-06  Jim Blandy  <jimb@redhat.com>

	* splay-tree.c (splay_tree_xmalloc_allocate,
	splay_tree_xmalloc_deallocate): Use K&R-style definitions, not
	prototyped definitions.  Mark `data' arguments as unused.

2002-03-06  Andrew Cagney  <ac131313@redhat.com>

	* floatformat.c (floatformat_arm_ext_big): Delete definition.

2002-03-04  Phil Edwards  <pme@gcc.gnu.org>

	* configure.in:  Add --enable-install-libiberty option.
	* Makefile.in (INSTALLED_HEADERS):  New variable.
	(install_to_libdir):  Possibly also copy headers.
	* configure:  Regenerated.

2002-03-04  Neil Booth  <neil@daikokuya.demon.co.uk>

	* xmalloc.c (xmalloc_fail): Clarify error message further.

2002-03-03  Neil Booth  <neil@daikokuya.demon.co.uk>

	* xmalloc.c (xmalloc_fail): Clarify error message.

2002-02-22  Jim Blandy  <jimb@redhat.com>

	* splay-tree.c (splay_tree_xmalloc_allocate,
	splay_tree_xmalloc_deallocate): New functions.
	(splay_tree_new): Call splay_tree_new_with_allocator, passing the
	above functions and a dummy data pointer.
	(splay_tree_new_with_allocator): New function.
	(splay_tree_delete_helper, splay_tree_delete, splay_tree_insert,
	splay_tree_remove): Use the splay tree's allocation and
	deallocation functions.

2002-02-19  Scott Snyder  <snyder@fnal.gov>

	* testsuite/demangle-expected: Add test case for infinite loop in
	demangler.
	* cplus-dem.c (demangle_arm_hp_template): Stop trying to demangle
	if do_type() doesn't make any progress --- prevents an infinite
	loop.

2002-02-18  Carlo Wood  <carlo@gnu.org>

	PR c++/5390
	* cplus-dem.c (demangle_integral_value): Accept multi-digit
	numbers that do not start with an underscore; This is needed
	for integer template parameters. This doesn't break anything
	because multi-digit numbers are never followed by a digit.
	* testsuite/demangle-expected: Corrected all mangled test
	cases with multi-digit template parameters: g++ 2.95.x does
	not generate underscores around these parameters.

2002-02-05  Jason Merrill  <jason@redhat.com>

	* cplus-dem.c (flags): Add DMGL_VERBOSE
	(cplus_demangle_v3_p): Remove.
	(demangle_it): Add DMGL_TYPES to passed flags.
	* cp-demangle.c (cplus_demangle_v3_all): Remove.
	(cplus_demangle_v3_type): Remove.
	(cplus_demangle_v3): Add options parm.

2002-02-02  H.J. Lu  (hjl@gnu.org)

	* cp-demangle.c (cp_demangle_type): Do not protect with
	IN_LIBGCC2.
	(cplus_demangle_v3_all): New.
	(cplus_demangle_v3): Call cplus_demangle_v3_all.
	(cplus_demangle_v3_type): Call cplus_demangle_v3_all.

	* cplus-dem.c (cplus_demangle_v3_p): New function pointer.
	Initialized to cplus_demangle_v3.
	(cplus_demangle_with_style): Call cplus_demangle_v3_p instead
	of cplus_demangle_v3.
	(main): Set cplus_demangle_v3_p to cplus_demangle_v3_type for
	command line symbol.

	* testsuite/regress-demangle: Pass the mangled name at the
	command line.

2002-02-01  H.J. Lu  <hjl@gnu.org>

	* cp-demangle.c (cp_demangle_type): Call demangling_new with
	DMGL_GNU_V3.

2002-01-31  Phil Edwards  <pme@gcc.gnu.org>

	* cp-demangle.c:  Revert yesterday's change.

2002-01-31  Adam Megacz  <adam@xwt.org>

	* gcc/libiberty/configure.in: Treat mingw the same as cywin
	wrt HAVE_SYS_ERRLIST.

2002-01-30  Phil Edwards  <pme@gcc.gnu.org>

	* cp-demangle.c (cp_demangle_type):  Do not protect with IN_LIBGCC2.
	(cplus_demangle_v3):  Mimic __cxa_demangle and fall back on
	cp_demangle_type.
	* testsuite/demangle-expected:  New gnu-v3 test.

2002-01-22  Momchil Velikov  <velco@fadata.bg>

	* configure.in (variable detection): Use arrays of unspecified
	size instead of plain integers.

2002-01-18  DJ Delorie  <dj@redhat.com>

	* Makefile.in (TESTLIB): New.  This library is for future
	testsuites.
	(CFILES, REQUIRED_OFILES, CONFIGURED_OFILES): Re-alphabetize,
	break down by letter.
	(REQUIRED_OFILES): List long-to-compile files first.
	(maint-deps): New, target for updating dependencies.
	(dependencies): Update.
	* maint-tool: Add dependency-generating option.
	* configure.in: Check for _doprnt even if we're not providing it.
	* configure: Regenerate.

	* _doprnt.c: Modifications to allow compiling on any platform.
	* copysign.c: Likewise.
	* putenv.c: Likewise.
	* setenv.c: Likewise.
	* vsprintf.c: Likewise.

2002-01-15  Douglas B Rupp  <rupp@gnat.com>

	* mkstemps.c (mkstemps): On VMS, open temp file with option
	that causes it to be deleted when closed.

2002-01-02  Kaveh R. Ghazi  <ghazi@caip.rutgers.edu>

	* cp-demangle.c (long_options): Const-ify.
	* cplus-dem.c (long_options): Likewise.

	* cplus-dem.c (mystrstr): Delete.  All callers changed to use
	strstr instead.

2001-12-31  Ira Ruben	<ira@apple.com>

	* aclocal.m4 (libiberty_AC_FUNC_STRNCMP): Use anon mmap as 2nd try.
	* configure: Regenerated.

2001-12-24  Douglas B. Rupp  <rupp@gnat.com>

	* configure.in (uintptr_t): Use AC_CHECK_TYPE.
	* configure: Regenerated.

2001-12-12  Craig Rodrigues  <rodrigc@gcc.gnu.org>

	PR other/2719
	* cplus-dem.c (consume_count): Treat negative count as an error.
	* testsuite/demangle-expected: Added testcase.

Tue Dec 11 07:08:57 2001  Douglas B. Rupp  <rupp@gnat.com>

	* configure.in: Hardcode that vfork works on VMS host.
	* configure: Regenerated.

2001-12-06  Richard Henderson  <rth@redhat.com>

	* cplus-dem.c (libiberty_demanglers): Add no_demangling case.
	(cplus_demangle): Support no_demangling.

2001-11-27  Zack Weinberg  <zack@codesourcery.com>

	* _doprnt.c: Moved here from gcc/doprint.c.  Adjust to build
	in libiberty context.  Fix typo in leading comment.
	* configure.in: Fix various AC_DEFINEs so autoheader works.
	If any of vprintf, vsprintf, vfprintf is missing from libc,
	then AC_REPLACE_FUNCS(_doprnt).

2001-11-26  DJ Delorie  <dj@redhat.com>
	    Daniel Jacobowitz  <drow@mvista.com>

	* Makefile.in (stamp-h): Depend on Makefile for proper
	serialization.
	(*-subdir): Depend on config.h for proper serialization.

2001-11-26  DJ Delorie  <dj@redhat.com>

	* configure.in: Check for alloca.h (for regex.c and putenv.c).
	* configure: Regenerate.
	* config.h: Add HAVE_ALLOCA_H.

2001-11-16  Kaveh R. Ghazi  <ghazi@caip.rutgers.edu>

	* regex.c: Check defined(__STDC__) || defined(ALMOST_STDC) ||
	defined(HAVE_STRINGIZE) to determine whether ISO CPP token pasting
	is available.

Thu Nov 15 11:06:25 2001  Jeffrey A Law  (law@cygnus.com)

	* config.in (HAVE_UINTPTR_T): Provide autoconf stub.
	* configure.in (HAVE_UINTPTR_T): Test for system defining
	uintptr_t and define HAVE_UINTPTR_T appropriately.
	* regex.c (uintptr_t): Do not provide a definition if the
	system provided one.

	* regex.c (PREFIX): Provide an alternate definition for
	non-ANSI/ISO compilers.
	(ARG_PREFIX): Likewise.

2001-11-12  Jim Meyering  <meyering@lucent.com>

	* obstack.c (_): Honor the setting of ENABLE_NLS.  Otherwise,
	this code would end up calling gettext even in packages built
	with --disable-nls.
	* getopt.c (_): Likewise.
	* regex.c (_): Likewise.

2001-11-03  Alan Modra  <amodra@bigpond.net.au>

	* configure.in: Cope with missing makeinfo.
	* configure: Regenerate.

2001-10-22  Kaveh R. Ghazi  <ghazi@caip.rutgers.edu>

	* hex.c (hex_init): Provide empty stub.

	* hex.c (hex_init): Delete.
	(_hex_value): Const-ify and initialize at compile-time.

2001-10-19  H.J. Lu <hjl@gnu.org>

	* Makefile.in ($(TARGETLIB)): Also generate pic/$(TARGETLIB) if
	necessary.

2001-10-17  DJ Delorie  <dj@redhat.com>

	* argv.c, asprintf.c, choose-temp.c, concat.c, cplus-dem.c,
	ffs.c, fnmatch.txh, getruntime.c, make-temp-file.c,
	mkstemps.c, pexecute.c, random.c, strsignal.c, vasprintf.c:
	Improve manual formatting.
	* functions.texi: Regenerate.

2001-10-15  DJ Delorie  <dj@redhat.com>

	* Makefile.in (TEXIFILES): Add fnmatch.txh.
	(maint-undoc): New.
	maint-tool: Add "undoc" tool.
	* alloca.c, argv.c, asprintf.c, choose-temp.c, concat.c,
	fdmatch.c, ffs.c, getruntime.c, insque.c, lbasename.c,
	make-temp-file.c, mkstemps.c, pexecute.c, random.c, spaces.c,
	strerror.s, strsignal.c, strtol.c, vasprintf.c: Add or update
	documentation.
	* fnmatch.txh: New.
	* functions.texi: Regenerate.

2001-10-10  Joseph S. Myers  <jsm28@cam.ac.uk>

	* bcmp.c, setenv.c: Use "nonzero" instead of "non-zero".
	* strtod.c: Use "ISO C" instead of "ANSI C".
	* functions.texi: Regenerate.

2001-10-07  Joseph S. Myers  <jsm28@cam.ac.uk>

	* alloca.c, clock.c, getcwd.c, getpagesize.c, getpwd.c, index.c,
	libiberty.texi, memchr.c, putenv.c, rindex.c, strchr.c, strdup.c,
	strerror.c, strrchr.c, strstr.c, strtod.c, tmpnam.c, vfork.c,
	xatexit.c, xmalloc.c, xstrerror.c: Improve manual formatting.  Fix
	spelling.  Give names to function arguments in documentation.  Use
	(void) prototypes in documentation.
	* functions.texi: Regenerate.

2001-10-07  Kaveh R. Ghazi  <ghazi@caip.rutgers.edu>

	* argv.c (buildargv, tests, main): Const-ify.
	* cp-demangle.c (operator_code): Likewise.
	* cplus-dem.c (optable, libiberty_demanglers,
	cplus_demangle_set_style, cplus_demangle_name_to_style,
	print_demangler_list): Likewise.
	* hashtab.c (higher_prime_number): Likewise.
	* strcasecmp.c (charmap): Likewise.
	* strerror.c (error_info, strerror, main): Likewise.
	* strncasecmp.c (charmap): Likewise.
	* strsignal.c (signal_info): Likewise.

2001-09-29  DJ Delorie  <dj@redhat.com>

	* configure: Regenerate.

2001-09-28  Kaveh R. Ghazi  <ghazi@caip.rutgers.edu>

	* concat.c: Include stdlib.h.

2001-09-27  Eli Zaretskii  <eliz@is.elta.co.il>

	* libiberty.texi: (Top level): Add syncodeindex pg.  Add
	@dircategory and @direntry directives.  Add @finalout.
	(many nodes): Lose the next,prev,up pointers on the @nide line.
	(Using, Supplemental Functions, Replacement Functions): Fix
	markup.
	(Functions): Move around, to allow makeinfo to build the manual
	without next,prev,up pointers in thye node lines.
	(Licenses): Fix typos.

	* index.c, rindex.c, strchr.c, strerror.c, strrchr.c, strstr.c,
	strtol.c, xatexit.c, xexit.c, xmalloc.c: Fix spelling and markup.
	* functions.texi: Regenerate.

	* copying-lib.texi: Lose the next,prev,up pointers on the @node
	line.

2001-09-27  DJ Delorie  <dj@redhat.com>

	* configure.in: Don't use in-tree texinfo, because libiberty must
	be built before it.  Check for makeinfo version 4 or higher.
	* functions.texi: Regenerate.

2001-09-20  DJ Delorie  <dj@redhat.com>
	    Phil Edwards  <pedwards@disaster.jaj.com>

	* configure.in (MAKEINFO, PERL): Detect these.
	(--enable-maintainer-mode): Add.
	* configure: Regenerate.
	* Makefile.in (MAKEINFO, PERL): Define.
	(libiberty.info, libiberty.dvi, libiberty.html): New.
	(CFILES): Add bsearch.c.
	(CONFIGURED_OFILES): New, list of objects configure might add.
	(maint-missing, maint-buildall): New, for maintainers only.
	(clean, mostlyclean): Add info/dvi/html files.
	* libiberty.texi, copying-lib.texi, obstacks.texi, functions.texi: New.
	* gather-docs: New, for maintainers.
	* maint-tool: New, for maintainers.
	* alloca.c, atexit.c, basename.c, bcmp.c, bcopy.c, bsearch.c,
	bzero.c, calloc.c, clock.c, configure.in, configure, getcwd.c,
	getpagesize.c, getpwd.c, index.c, memchr.c, memcmp.c, memcpy.c,
	memmove.c, memset.c, putenv.c, rename.c, rindex.c, setenv.c,
	sigsetmask.c, strcasecmp.c, strchr.c, strdup.c, strerror.c,
	strncasecmp.c, strncmp.c, strrchr.c, strstr.c, strtod.c, strtol.c,
	tmpnam.c, vfork.c, vprintf.c, waitpid.c, xatexit.c, xexit.c,
	xmalloc.c, xmemdup.c, xstrdup.c, xstrerror.c: Add or update
	documentation.

2001-09-25  Kaveh R. Ghazi  <ghazi@caip.rutgers.edu>

	* concat.c (reconcat): Fix for traditional C.

2001-09-24  Kaveh R. Ghazi  <ghazi@caip.rutgers.edu>

	* concat.c (reconcat): New function.

2001-09-17  Kaveh R. Ghazi  <ghazi@caip.rutgers.edu>

	* concat.c (vconcat_length, vconcat_copy, concat_length,
	concat_copy, concat_copy2): New functions.
	(concat): Use vconcat_length/vconcat_copy.

	* alloca.c (libiberty_optr, libiberty_nptr, libiberty_len):
	Define.

2001-09-04  Kaveh R. Ghazi  <ghazi@caip.rutgers.edu>

	* asprintf.c: Don't define USE_STDARG.  Use VPARAMS, VA_OPEN,
	VA_FIXEDARG & VA_CLOSE.

	* vasprintf.c: Check HAVE_STRING_H when including string.h.
	(checkit): Delete redundant prototype.  Add ATTRIBUTE_PRINTF_1.
	Use VA_OPEN, VA_FIXEDARG & VA_CLOSE.  Free allocated string.

2001-08-27  Kaveh R. Ghazi  <ghazi@caip.rutgers.edu>

	* concat.c (concat): Use VPARAMS, VA_OPEN, VA_FIXEDARG & VA_CLOSE.

2001-08-23  Ulrich Drepper  <drepper@redhat.com>

	* regex.c (truncate_wchar): Use wcrtomb not wctomb.

2001-08-23  Ulrich Drepper  <drepper@redhat.com>

	* posix/regex.c [_LIBC] (convert_mbs_to_wcs): Use __mbrtowc
	instead of mbrtowc.
	[_LIBC]: Use __iswctype instead of iswctype, __wcslen instead of
	wcslen, and __wcscoll instead of wcscoll.

2001-08-22  Matt Kraai  <kraai@alumni.carnegiemellon.edu>

	* fibheap.c (fibheap_init, fibnode_init): Remove.
	(fibheap_new, fibnode_new): Use xcalloc to allocate and
	initialize memory.
	(fibheap_insert): Remove check for node allocation failure.

2001-08-21  Richard Henderson  <rth@redhat.com>

	* Makefile.in (fibheap.o): Depend on config.h.
	* fibheap.c: Tidy formatting.  Use config.h.` Rearrange some
	functions for inlining.

Tue Aug 21 12:35:04 2001  Christopher Faylor <cgf@cygnus.com>

	* configure.in: Need to set HAVE_SYS_ERRLIST and HAVE_SYS_NERR whenever
	hosting on cygwin.
	* configure: Regenerate.

2001-08-20  Andrew Cagney  <ac131313@redhat.com>

	* floatformat.c (floatformat_m88110_ext): Remove #ifdef
	HARRIS_FLOAT_FORMAT.
	(floatformat_ia64_spill_little, floatformat_ia64_quad_little)
	(floatformat_ia64_spill_big, floatformat_ia64_quad_big)
	(floatformat_arm_ext_big, floatformat_arm_ext_littlebyte_bigword)
	(floatformat_m88110_harris_ext): New float formats.

2001-08-20  Daniel Berlin  <dan@cgsoftware.com>

	* fibheap.c: New file. Fibonacci heap.

	* Makefile.in (CFILES): Add fibheap.c.
	(REQUIRED_OFILES): Add fibheap.o.
	(fibheap.o): Add dependencies for fibheap.o.

2001-08-17  Christopher Faylor <cgf@cygnus.com>

	* configure.in: Always set HAVE_SYS_ERRLIST when targetting cygwin.
	* configure: Regenerate.

2001-08-16  Richard Henderson  <rth@redhat.com>

	* hashtab.c (htab_hash_string): New.

2001-08-13  Andrew Cagney  <ac131313@redhat.com>

	* floatformat.c (floatformat_ieee_double_littlebyte_bigword): Fix
	name.

2001-08-12  Isamu Hasegawa  <isamu@yamato.ibm.com>

	* regex.c (wcs_regex_compile): Use appropriate string
	to compare with collating element.
	Fix the padding for the alignment.

2001-08-10  Andrew Cagney  <ac131313@redhat.com>

	* lbasename.c (lbasename): Change function definition to return a
	const char pointer.

2001-08-07  Jason Merrill  <jason_merrill@redhat.com>

	* cp-demangle.c (demangle_special_name): "GR" -> "reference temporary
	for".

2001-08-03  Richard Henderson  <rth@redhat.com>

	* Makefile.in (concat.o): Depend on config.h.

2001-07-30  Andreas Jaeger  <aj@suse.de>

	* concat.c: Include "config.h".

2001-07-30  Andreas Jaeger  <aj@suse.de>

	* regex.c: Declare wcs functions only if compiling with
	MBS_SUPPORT.
	Don't use #elif for traditional C.

2001-07-23  Ulrich Drepper  <drepper@redhat.com>

	* regex.c: Revamp memory allocation for WCHAR functions to
	not use too much stack.

2001-07-30  Andreas Jaeger  <aj@suse.de>

	* regex.c: Declare wcs functions only if compiling with
	MBS_SUPPORT.
	Don't use #elif for traditional C.

2001-07-25  Daniel Jacobowitz  <drow@mvista.com>

	* Makefile.in (regex.o): Add dependency on config.h.

2001-07-18  Andreas Schwab  <schwab@suse.de>

	* regex.c (WORDCHAR_P) [WCHAR]: Also return true for the
	underscore character.

2001-07-18  Ulrich Drepper  <drepper@redhat.com>

	* regex.c: Limit string length printed in debug messages to 100
	chars.

2001-07-18  Andreas Jaeger  <aj@suse.de>

	* regex.c: Place under LGPL version 2.1.

2001-07-10  Jeff Johnston  <jjohnstn@redhat.com>

	* Makefile.in: Add support for regex code.
	* regex.c: New file.

2001-07-05  Mark Klein  <mklein@dis.com>

	* Makefile.in: Add ffs.c dependency.
	* configure.in: Add ffs.c.
	* ffs.c: New file.

2001-06-18  Richard Henderson  <rth@redhat.com>

	* concat.c: Include <sys/types.h>.

2001-06-11  Loren J. Rittle  <ljrittle@acm.org>

	bootstrap/3106
	* strerror.c (sys_nerr): Hide the OS header version.
	* strsignal.c (sys_nsig): Likewise.

2001-06-10  Richard Henderson  <rth@redhat.com>

	* concat.c: Include string.h.  Fix int vs size_t usage.
	Simplify the iteration loops.  Use memcpy.

2001-05-16  Matt Kraai  <kraai@alumni.carnegiemellon.edu>

	* partition.c: Fix misspelling of `implementation'.

2001-05-09  Thiemo Seufer  <seufer@csv.ica.uni-stuttgart.de>

	* md5.c (md5_init_ctx): Declare constants as unsigned.
	(md5_process_block): Likewise.

2001-05-07  Zack Weinberg  <zackw@stanford.edu>

	* cp-demangle.c (demangle_v3_with_details,
	is_gnu_v3_mangled_ctor, is_gnu_v3_mangled_dtor): Use K+R style
	function definition.
	* ternary.c: Use K+R style function definitions.  Use PTR, not
	void *.  Make arguments constant where possible.

2001-05-07  Mark Mitchell  <mark@codesourcery.com>

	* splay-tree.h (splay_tree_max): New function.
	(splay_tree_min): Likewise.

2001-04-15  Daniel Berlin  <dan@cgsoftware.com>

	* ternary.c: New file - Ternary search tree implementation.

	* Makefile.in: Add ternary.o, and ternary.c dependencies.

2001-04-03  Zack Weinberg  <zackw@stanford.edu>

	* make-temp-file.c (try): Inline.

2001-02-28  Richard Henderson  <rth@redhat.com>

	* Makefile.in (make-temp-file.o): Depend on config.h.

2001-03-27  Kaveh R. Ghazi  <ghazi@caip.rutgers.edu>

	* memchr.c (memchr): Adjust condition to avoid infinite loop.

2001-03-23  Jakub Jelinek  <jakub@redhat.com>

	* cp-demangle.c (demangle_discriminator): `_0' is discriminator #1,
	`_' not followed by a digit is invalid.

2001-03-22  Jim Blandy  <jimb@redhat.com>

	* cp-demangle.c (string_list_delete): Use dyn_string_delete
	instead of free, to free the contents as well as the string
	structure.

2001-03-21  Zack Weinberg  <zackw@stanford.edu>

	* make-temp-file.c: Always default DIR_SEPARATOR to '/'.
	Don't default P_tmpdir to anything.  Try /var/tmp before
	/usr/tmp.

2001-03-20  Zack Weinberg  <zackw@stanford.edu>

	* choose-temp.c: Split off make_temp_file, and the code
	duplicated between it and choose_temp_base, into...
	* make-temp-file.c: ... here; new file.

	* Makefile.in (CFILES): Add make-temp-file.c.
	(REQUIRED_OFILES): Add make-temp-file.o.

2001-03-20  Jim Blandy  <jimb@redhat.com>

	* cp-demangle.c (struct demangling_def): New fields:
	is_constructor and is_destructor.
	(demangling_new): Initialize them.
	(demangle_ctor_dtor_name): Set them, if we detect a constructor
	or destructor.
	(demangle_v3_with_details, is_gnu_v3_mangled_ctor,
	is_gnu_v3_mangled_dtor): New functions.

2001-03-20  Jason Merrill  <jason@redhat.com>

	* cplus-dem.c (main): Skip initial $.

2001-03-15  Michael Meissner  <meissner@redhat.com>

	* hashtab.c (higher_prime_number): Silence warning that 4294967291
	might be a signed integer under pre-ISO C systems.

2001-03-10  Neil Booth  <neil@daikokuya.demon.co.uk>
	    John David Anglin  <dave@hiauly1.hia.nrc.ca>

	* libiberty/lbasename.c: New file.
	* libiberty/Makefile.in: Update for lbasename.

2001-03-06  Zack Weinberg  <zackw@stanford.edu>

	* aclocal.m4 (libiberty_AC_FUNC_C_ALLOCA): New.
	* configure.in: Replace all alloca logic with a simple use of
	the above new macro.
	* config.table: Kill *-*-beos* entry.
	* config/mh-beos: Delete.
	* configure, config.in: Regenerate.

	* Makefile.in (ALLOCA, HFILES): Kill.
	(REQUIRED_OFILES): Add alloca.o.
	(alloca.o): Depend on libiberty.h.
	(argv.o): Don't depend on alloca-conf.h.
	* alloca-conf.h: Delete.
	* alloca.c: Include libiberty.h.  Kill all #ifdef emacs
	blocks.  Provide the C alloca unconditionally.  Use PTR where
	appropriate.  Make i00afunc static.
	* argv.c: Don't include alloca-conf.h.

2001-03-04  John David Anglin  <dave@hiauly1.hia.nrc.ca>

	* cplus-dem.c (main): Cast enum style to int.

2001-02-16  Loren J. Rittle  <ljrittle@acm.org>

	* cplus-dem.c (main): Initialize style.

2001-02-02  Phil Edwards  <pme@sources.redhat.com>

	* COPYING.LIB:  Update to LGPL 2.1 from the FSF.

2001-01-31  Bryce McKinlay  <bryce@albatross.co.nz>

	Add support for Java demangling under the v3 ABI:
	* cp-demangle.c (NAMESPACE_SEPARATOR): New define.
	(struct demangling_def): Add `style' field.
	(demangling_new): New parameter `style'. Set it in demangling_t.
	(demangle_prefix): Use NAMESPACE_SEPARATOR.
	(demangle_type_ptr): Don't emit pointer symbol if doing Java output.
	(cp_demangle): New parameter `style'. Pass it to demangling_new().
	(main): Call cp_demangle with extra parameter.
	(java_demangle_v3): New function.
	(java_builtin_type_names): New. Table of primitive type names used
	for Java demangling.
	(demangle_builtin_type): Look up in java_builtin_type_names if doing
	Java output.
	* cplus-dem.c (cplus_demangle): Use java_demangle_v3 to do Java
	demangling.
	(long_options): Remove obsolete `java' option.
	(main): Remove explicit handling of `java' option. Instead, pass style
	parameter in cplus_demangle flags as gdb does.
	* testsuite/demangle.expected: Add some Java test cases.

2000-12-29  DJ Delorie  <dj@redhat.com>

	* fnmatch.c: Make the note about the origins of this file more
	accurate, at least until we can sync with glibc.
	* getopt.c: Ditto.
	* getopt1.c: Ditto.
	* md5.c: Ditto.
	* obstack.c: Ditto.

2000-12-26  Michael Sokolov  <msokolov@ivan.Harhan.ORG>

	* bsearch.c: New file.
	* configure.in (funcs): Add bsearch.
	(AC_CHECK_FUNCS): Likewise.
	* configure, config.in: Regenerate.

2000-12-13  Michael Sokolov  <msokolov@ivan.Harhan.ORG>

	* safe-ctype.c: #include "ansidecl.h".
	* strtod.c: Likewise.

2000-12-13  Michael Sokolov  <msokolov@ivan.Harhan.ORG>

	* strtoul.c: Include safe-ctype.h, not ctype.h.

2000-12-07  Zack Weinberg  <zack@wolery.stanford.edu>

	* safe-ctype.c: New file.
	* Makefile.in (CFILES): Add safe-ctype.c.
	(REQUIRED_OFILES): Add safe-ctype.o.

	* argv.c: Define ISBLANK and use it, not isspace.
	* basename.c, cplus-dem.c, fnmatch.c, pexecute.c, strtod.c,
	strtol.c, strtoul.c: Include safe-ctype.h, not ctype.h.  Use
	uppercase ctype macros.  Don't test ISUPPER(c)/ISLOWER(c)
	before calling TOLOWER(c)/TOUPPER(c).

2000-12-07  Mike Stump  <mrs@wrs.com>

	* Makefile.in (distclean): When cleaning, remove testsuite.

2000-12-05  Jason Merrill  <jason@redhat.com>

	* cp-demangle.c (cplus_demangle_v3): Check that it's a v3 mangled
	name before allocating the dyn_string.

2000-12-04  Jason Merrill  <jason@redhat.com>

	* cp-demangle.c: s/new_abi/v3/.
	* cplus-dem.c: Likewise.
	(current_demangling_style): Now auto_demangling.
	(cplus_demangle): Try v3 demangling if AUTO_DEMANGLING.
	(main): Use standard symbol chars for auto_demangling.

2000-11-26  Mark Mitchell  <mark@codesourcery.com>

	* hashtab.c (higher_prime_number): Use a table, rather than a
	seive, to find the next prime.

2000-11-22  H.J. Lu  <hjl@gnu.org>

	* cplus-dem.c (main): Handle gnat_demangling.

2000-11-22  Zack Weinberg  <zack@wolery.stanford.edu>

	* aclocal.m4 (LIB_AC_PROG_CC): Moved here from configure.in.
	(AC_DEFINE_NOAUTOHEADER): New - work around bug in autoheader.
	* configure.in: Call AC_C_INLINE and AC_C_CONST.  Use three
	argument form of AC_DEFINE in dummy definitions block.  Use
	AC_DEFINE_NOAUTOHEADER for real definitions of things defined
	in dummy block.  Preload cache variables instead of bypassing
	tests, where possible.
	* acconfig.h: Removed.

	* xmalloc.c (xmalloc_failed): New function, does error
	reporting on failed allocation.
	(xmalloc, xcalloc, xrealloc): Use it.

2000-11-21  Hans-Peter Nilsson  <hp@bitrange.com>

	* cplus-dem.c (cplus_demangle): Fix formatting.
	(grow_vect): Ditto.
	(ada_demangle): Ditto.
	(internal_cplus_demangle): Ditto.
	(mop_up): Ditto.

2000-11-21  H.J. Lu  <hjl@gnu.org>

	* cplus-dem.c (main): Handle java_demangling.

2000-11-19  Kaveh R. Ghazi  <ghazi@caip.rutgers.edu>

	* cplus-dem.c (grow_vect): Prototype.
	(ada_demangle): Cast the arg of ctype macros to unsigned char.

2000-11-15  Hans-Peter Nilsson  <hp@bitrange.com>

	* cplus-dem.c (ada_demangle): Add back ATTRIBUTE_UNUSED for
	parameter `option'.

2000-11-15  Kenneth Block  <kenneth.block@compaq.com>

	* cplus-dem.c: Eliminate use of DEFUN, it is obsolete and cannot
	be used in GCC.

2000-11-15  Kenneth Block  <kenneth.block@compaq.com>

	* cplus-dem.c: Add gnat demangler.  Add java to demangle style
	list.

2000-11-04  Hans-Peter Nilsson  <hp@bitrange.com>

	* hashtab.c (htab_expand): Change to return int.  Use calloc or
	xcalloc depending on htab->return_allocation_failure.  Return zero
	if calloc fails.
	(htab_create): Update comment to cover memory allocation.
	(htab_try_create): New.
	(htab_find_slot_with_hash): Return NULL if htab_expand fails.
	Update comment to cover this.

2000-11-03  Hans-Peter Nilsson  <hp@bitrange.com>

	* hashtab.c: Change void * to PTR where necessary.
	(htab_create, htab_expand): Correct formatting of comment before
	function.

2000-10-22  Alex Samuel  <samuel@codesourcery.com>

	* cp-demangle.c (string_list_def): Add caret_position and comments.
	(result_caret_pos): New macro.
	(result_append_string): Rename to...
	(result_add_string): ... this, and insert at caret position.
	Rename throughout.
	(result_append): Rename to...
	(result_add): ... this, and insert at caret position.  Rename
	throughout.
	(result_append_char): Rename to...
	(result_add_char): ... this, and insert at caret position.  Rename
	throughout.
	(result_append_space): Remove.
	(string_list_new): Initialize caret position.
	(result_add_separated_char): Use caret position.
	(result_get_caret): New funtion.
	(result_set_caret): Likewise.
	(result_shift_caret): Likewise.
	(result_previous_char_is_space): Likewise.
	(substitution_start): Use caret position.
	(substitution_add): Likewise.
	(demangling_new): Initialize caret position.
	(demangle_encoding): Use caret position.
	(demanglin_nested_name): Put CV qualifiers after name.
	(demangle_type_ptr): Use switch statement.  Handle pointers to
	arrays.  Don't use result_append_space.  Use caret position.
	(demangle_type): Emit CV qualifiers after underlying type.  Adjust
	call to demangle_array_type.
	(demangle_array_type): Add parameter to handle pointers to arrays.

2000-10-01  Mark Mitchell  <mark@codesourcery.com>

	* splay-tree.c (splay_tree_insert): Fix formatting.

2000-09-16  Mark Mitchell  <mark@codesourcery.com>

	* splay-tree.c (splay_tree_predecessor): Fix typo in comment.

2000-09-14  Michael Sokolov  <msokolov@ivan.Harhan.ORG>

	* splay-tree.c: #include <stdio.h>.

2000-09-14  Hans-Peter Nilsson  <hp@axis.com>

	* testsuite/demangle-expected: Add two tests for anonymous
	namespaces.
	* cplus-dem.c (gnu_special): Handle anonymous namespaces.

2000-09-10  Mark Mitchell  <mark@codesourcery.com>

	* splay-tree.c (splay_tree_predecessor): New function.
	(splay_tree_successor): Likewise.

2000-09-10  Hans-Peter Nilsson  <hp@axis.com>

	* testsuite/demangle-expected: Add four tests for type_info
	mangling.
	* cplus-dem.c (gnu_special): Use do_type, not demangle_fund_type,
	for a non-template non-qualified type_info function or node.

2000-09-08  Alex Samuel  <samuel@codesourcery.com>

	* cp-demangle.c: Fix copyright banner.

2000-09-07  Michael Sokolov  <msokolov@ivan.Harhan.ORG>

	* md5.c: #include "ansidecl.h".

2000-09-06  Alex Samuel  <samuel@codesourcery.com>

	* cp-demangle.c (status_allocation_failed): Rearrange whitespace.
	(demangle_type): Handle substitution candidates correctly in the
	face of special substitutions.

2000-09-05  Alex Samuel  <samuel@codesourcery.com>

	* cp-demangle.c (demangle_encoding): Rename variable.
	(demangle_name): Rename parameter.  Handle return type
	suppression.
	(demangle_nested_name): Rename parameter.
	(demangle_prefix): Likewise.  Change return type suppression.
	(demangle_unqualified_name): Add parameter.  Flag constructors and
	conversion operators.
	(demangle_special_name): Fix comment.
	(demangle_type): Rename variable.
	(demangle_bare_function_type): Check for missing return type and
	parameter.
	(demangle_class_enum_type): Rename parameter.
	(demangle_discriminator): Fix misspelling in comment.

2000-08-31  DJ Delorie  <dj@redhat.com>

	* configure.in (Cygwin): special case cygwin only when we're
	building cygwin, not when we're hosting cygwin.

2000-09-04  Alex Samuel  <samuel@codesourcery.com>

	* cp-demangle.c (demangle_template_arg): Eat an `E' after an
	<expression>.

2000-09-04  Alex Samuel  <samuel@codesourcery.com>

	* cp-demangle.c (demangle_type_ptr): Increment position past
	pointer and reference characters.

2000-09-04  Alex Samuel  <samuel@codesourcery.com>

	* cp-demangle.c (demangle_nv_offset): New function.
	(demangle_v_offset): Likewise.
	(demangle_call_offset): Likewise.
	(demangle_special_name): Update thunk demangling to comply with
	ABI changes.

2000-09-03  Alex Samuel  <samuel@codesourcery.com>

	* cp-demangle.c (ANONYMOUS_NAMESPACE_PREFIX): New macro.
	(substitution_def): Remove template_parm_number.
	(NOT_TEMPLATE_PARM): Remove.
	(result_insert_string): New macro.
	(result_insert): Likewise.
	(result_insert_char): Likewise.
	(substitution_add): Remove last parameter.  Don't store template
	parm number.
	(BFT_NO_RETURN_TYPE): Define as NULL.
	(demangle_encoding): Adjust call to demangle_bare_function_type.
	(demangle_name): Adjust substitution.  Adjust call to
	substitution_add.
	(demangle_prefix): Adjust call to substitution_add.
	(demangle_identifier): Handle anonymous namespaces.
	(demangle_operator_name): Change demangling of vendor-extended
	operator to match ABI changes.
	(demangle_type_ptr): Change parameters.  Make recursive.  Handle
	substitutions here.
	(demangle_type): Adjust calls to demangle_template_param,
	substitution_add, and demangle_type_ptr.  Fix substitution of
	templated types.
	(demangle_function_type): Change parameter to a pointer.
	(demangle_bare_function_type): Likewise.  Adjust insertion point.
	(demangle_template_param): Remove last parameter.
	(demangle_expr_primary): Remove unused variable.  Adjust call to
	demangle_template_param.
	(is_mangled_char): Accept `$' and `.'.
	* cplus-dem.c (gnu_new_abi_symbol_characters): Add '$' and '.'.
	* dyn-string.c (dyn_string_insert_char): New function.

2000-08-31  Hans-Peter Nilsson  <hp@axis.com>

	* testsuite/demangle-expected: Add nine tests for
	underscore-after-number followed by five tests for name-signature
	delimiter.

2000-08-28  Richard Henderson  <rth@cygnus.com>

	* Makefile.in (md5.o): Depend on config.h.

2000-08-28  Jason Merrill  <jason@redhat.com>

	* Makefile.in (REQUIRED_OFILES): Add md5.o.
	(CFILES): Add md5.c.
	* md5.c: New file.

2000-08-27  Alex Samuel  <samuel@codesourcery.com>

	* cp-demangle.c (demangle_name): Initialize template_p in local
	name case.  Don't re-add substitutions as candidates.
	(demangle_nested_name): Use <unqualified-name>.
	(demangle_prefix): Likewise.  Don't add template names as
	substitution candidates twice, or re-add a substitution or the
	last prefix component.
	(demangle_local_name): Adjust output format.

2000-08-25  Alex Samuel  <samuel@codesourcery.com>

	* cp-demangle.c (result_add_separated_char): Change parameter to
	int.
	(substitution_add): Don't check for duplicates.  Check if
	previously allocated size is zero.
	(demangle_name): Remove duplicate check for std substitution.
	Clear template flag appropriately.
	(demangle_prefix): Remove argument to demangle_substitution.
	Don't check that template flag is already set.
	(demangle_operator_name): Add pt operator.
	(demangle_type): Don't treat r as built-in type.  Remove argument
	to demangle_substitution.  Fix substitution candidate mechanics.
	Handle <template-template-parm>s.  Improve comments.
	(demangle_template_param): Don't handle template arg lists here.
	(demangle_substitution): Remove parameter.
	(print_usage): Remove extra fprintf option.

2000-08-24  Greg McGary  <greg@mcgary.org>

	* libiberty/random.c (end_ptr): Revert previous change.

2000-08-24  Greg McGary  <greg@mcgary.org>

	* libiberty/cplus-dem.c (cplus_demangle_opname, cplus_mangle_opname,
	demangle_expression, demangle_function_name): Use ARRAY_SIZE.
	* libiberty/random.c (end_ptr): Likewise.

2000-08-23  Alex Samuel  <samuel@codesourcery.com>

	* cp-demangle.c (result_close_template_list): Remove function.
	(result_add_separated_char): New function.
	(result_open_template_list): New macro.
	(result_close_template_list): Likewise.
	(demangle_prefix): Don't set template_p if the
	prefix ends with a ctor name.
	(demangle_type_ptr): Remove duplicate RETURN_IF_ERROR.
	(demangle_type): Check for template args after substitution.
	(demangle_template_args): Use result_open_template_list.

2000-08-02  Zack Weinberg  <zack@wolery.cumb.org>

	* pexecute.c:  Don't use vfork.  Initialize 'pid' before retry loop.

2000-07-26  Dave Pitts  <dpitts@cozx.com>

	* config/mh-openedition.h: Added -DLE370 definition.

2000-07-26 Mark Elbrecht <snowball3@bigfoot.com>

	* pexecute.c (pexecute) [__MSDOS__]: Change __GO32__ to
	__DJGPP__. Use P_WAIT instead of constant in the spawnv* call.
	Cast program to 'char *' in errmsg_arg assignment.
	(PWAIT_ERROR): Define.
	(pwait): Use PWAIT_ERROR.  Adjust DJGPP's status code to conform
	to DJGPP's WIF* macros.

2000-07-27  RodneyBrown  <RodneyBrown@pmsc.com>
	    Jeff Law <law@cygnus.com>

	* getcwd.c: Include string.h, stdlib.h for prototypes

	* Makefile.in (rename.o, waitpid.o): Depend on config.h
	* rename.c: Include config.h, unistd.h
	* waitpid.c: Include config.h, sys/wait.h

2000-07-24  Hans-Peter Nilsson  <hp@axis.com>

	* cplus-dem.c (work_stuff_copy_to_from): New.
	(delete_non_B_K_work_stuff): New.
	(delete_work_stuff): New.
	(mop_up): Break out work_stuff partly destruction to
	delete_non_B_K_work_stuff.
	(iterate_demangle_function): New.
	(demangle_prefix): Call iterate_demangle_function instead of
	demangle_function_name.  Leave handling of name-signature
	__-delimiters to iterate_demangle_function.
	(demangle_integral_value): Strip an optional
	following underscore cautiously.  Handle negative numbers.

2000-07-24  Daniel Berlin <dberlin@redhat.com>

	* cplus-dem.c (demangle_signature): Change if (GNU_DEMANGLING) to
	if (AUTO_DEMANGLING || GNU_DEMANGLING)

2000-07-21  Alex Samuel  <samuel@codesourcery.com>

	* cp-demangle.c (demangle_ctor_dtor_name): Remove not-in-charge
	allocating ctor mangling.
	(demangle_array_type): Handle empty and non-constant array length.

2000-07-23  Michael Sokolov  <msokolov@ivan.Harhan.ORG>
	    Jeff Law <law@cygnus.com>

	* configure.in (AC_CHECK_HEADERS): Add time.h.
	(AC_HEADER_TIME): Add check.
	* configure, config.in: Regenerate.
	* getruntime.c: Portably #include <sys/time.h> and/or <time.h>.

	* configure.in (AC_CHECK_HEADERS): Add limits.h.
	* configure, config.in: Regenerate.
	* sort.c: Portably #include <limits.h> and/or <sys/param.h>.
	* strtol.c, strtoul.c: #include "config.h". Portably #include
	<limits.h> and/or <sys/param.h>.
	* Makefile.in (strtol.o, strtoul.o): Update dependencies.

	* aclocal.m4 (libiberty_AC_DECLARE_ERRNO): New macro.
	* configure.in (libiberty_AC_DECLARE_ERRNO): Add check.
	* configure, config.in: Regenerate.
	* pexecute.c, strtol.c, strtoul.c: Declare errno if necessary.

	* cp-demangle.c, mkstemps.c: #include <sys/types.h>.

2000-07-21  Mike Stump  <mrs@wrs.com>

	* Makefile.in (xexit.o): Add dependency for config.h in xexit.c.
	* (vasprintf.o): Add dependency for config.h in vasprintf.c.

2000-07-21  Kaveh R. Ghazi  <ghazi@caip.rutgers.edu>

	* cp-demangle.c (cp_demangle_type): Wrap in IN_LIBGCC2.

	* setenv.c (setenv): Initialize variable `ep'.

	* sigsetmask.c (abort): Prototype.

	* vasprintf.c: Include config.h.  Check ANSI_PROTOTYPES, not
	__STDC__ for stdarg.h include.
	(int_vasprintf): Prototype.
	(checkit): Prototype.  Use VPARAMS/ANSI_PROTOTYPES/VA_START in
	definition.  Cast `global_total_width' in comparison.
	(main): Prototype.  Return a value.

	* vfork.c (fork): Prototype.

	* xexit.c: Include config.h.

2000-07-20  Joseph S. Myers  <jsm28@cam.ac.uk>

	* cplus-dem.c (demangle_fund_type): Make 'dec' an unsigned int,
	and print it with %u.

2000-07-17  Hans-Peter Nilsson  <hp@axis.com>

	* testsuite/regress-demangle (failed test): Show result and
	expected output.

2000-07-07  Andrew Haley  <aph@cygnus.com>

	* cplus-dem.c (main): fflush() after emitting last char before
	waiting for input.

2000-06-28  Alex Samuel  <samuel@codesourcery.com>

	* cp-demangle.c (demangle_encoding): Accept no substitutions.
	(demangle_name): Handle <substitution> followed by
	<unqualified-template-name>.
	(demangle_type): Follow special substitutions with
	<class-enum-type>
	(demangle_subtitution): Set template_p for special substitutions.
	(main): Fix typos.

2000-06-27  Alex Samuel  <samuel@codesourcery.com>

	* cp-demangle.c (demangle_special_name): Swap base and derived
	class when demangling construction vtables.

2000-06-21  Alex Samuel  <samuel@codesourcery.com>

	* cp-demangle.c: Don't include ctype.h.
	(IS_DIGIT): New macro.
	(IS_ALPHA): Likewise.  Use IS_DIGIT and IS_ALPHA throughout
	instead of isdigit and isalpanum.
	(demangling_def): Make name and next const pointers.
	(STATUS_ALLOCATION_FAILED): New status code.
	(dyn_string_append_space): Handle failure in
	dyn_string_append_char.
	(int_to_dyn_string): Likewise.  Change return value to status_t.
	(string_list_new): Handle failure of dyn_string_init.
	(result_close_template_list): Change return type to status_t.
	Handle failure in dyn_string_append.
	(result_push): Change return value to status_t.  Handle failure in
	string_list_new.  Handle failure of result_push throughout.
	(substitution_add): Change return value to status_t.  Handle
	dyn_string failures.  Handle failure of substitution_add
	throughout.
	(template_arg_list_new): Return NULL on allocation failure.
	(result_append_string): Return STATUS_ALLOCATION_FAILED on error.
	Handle error result throughout.
	(result_append): Likewise.
	(result_append_char): Likewise.
	(result_append_space): Likewise.
	(demangling_new): Make argument a const pointer.  Handle
	allocation failures.
	(demangle_template_args): Handle failure in template_arg_list_new
	and result_close_template_list.
	(demangle_discriminator): Return if int_to_dyn_string fails.
	(cp_demangle): Likewise.
	(cp_demangle_type): New function.
	(cplus_demangle_new_abi): Don't call dyn_string_delete.  Abort on
	memory allocation failure.
	(main): Likewise.
	* dyn-string.c (RETURN_ON_ALLOCATION_FAILURE): Define if
	IN_LIBGCC2.
	(dyn_string_init): Change return value to int.  Handle
	RETURN_ON_ALLOCATION_FAILURE case.
	(dyn_string_new): Handle RETURN_ON_ALLOCATION_FAILURE case.
	(dyn_string_release): Delete the dyn_string.
	(dyn_string_resize): Handle RETURN_ON_ALLOCATION_FAILURE case.
	(dyn_string_copy): Change return type to int.
	(dyn_string_copy_cstr): Likewise.
	(dyn_string_prepend): Likewise.
	(dyn_string_prepend_cstr): Likewise.
	(dyn_string_insert): Likewise.
	(dyn_string_insert_cstr): Likewise.
	(dyn_string_append): Likewise.
	(dyn_string_append_cstr): Likewise.
	(dyn_string_append_char): Likewise.
	(dyn_string_substring): Likewise.

2000-06-09  Zack Weinberg  <zack@wolery.cumb.org>

	* cp-demangle.c (demangle_operator_name): Add spaces before
	names beginning with a letter: delete, delete[], new, new[],
	sizeof.
	(demangle_special_name): Handle TF <type> and TJ <type>.

Thu Jun  8 18:52:24 2000  Philippe De Muyter  <phdm@macqel.be>

	* cp-demangle.c (template_arg_list_new): Revert previous PARAMS patch.

Thu Jun  8 09:25:54 2000  Philippe De Muyter  <phdm@macqel.be>

	* cp-demangle.c (stdio.h): File included unconditionaly.
	(template_arg_list_new): Parameter list is PARAMS ((void)), not ().
	* dyn-string.c (stdio.h): File included.
	* partition.c (partition_print): No `&' needed to take the address of
	a function.

2000-06-07  Kaveh R. Ghazi  <ghazi@caip.rutgers.edu>

	* configure.in (ac_libiberty_warn_cflags): Add -pedantic.

	* choose-temp.c (try, choose_temp_base, make_temp_file): Constify.

	* cp-demangle.c (demangle_char): Change parameter from char to int.
	(demangle_expression, demangle_expr_primary): Remove extra
	semi-colon in prototype.

	* dyn-string.c (dyn_string_append_char): Change parameter from
	char to int.

	* memcmp.c (memcmp): Constify.

	* mkstemps.c (gcc_uint64_t): Mark GNUC `long long' case with
	__extension__.

	* partition.c (elem_compare): Prototype.  Don't cast away
	const-ness.

	* setenv.c (setenv): Use braces to avoid ambiguous `else'.

2000-06-07  Kaveh R. Ghazi  <ghazi@caip.rutgers.edu>

	* Makefile.in (cp-demangle.o): Depend on $(INCDIR)/demangle.h.

	* cp-demangle.c: Include demangle.h.
	(template_arg_list_new): DeANSIfy.
	(cp_demangle): Make static and add prototype.
	(operator_code, operators): Constify.
	(demangle_operator_name): Likewise for variables `p1', `p2' and `p'.

2000-06-05  Alex Samuel  <samuel@codesourcery.com>

	* cp-demangle.c (demangle_prefix): Cast argument to isdigit to
	unsigned char.
	(demangle_unqualified_name): Likewise.
	(demangle_number_literally): Likewise.
	(demangle_type): Likewise.
	(demangle_substitution): Likewise.
	(is_mangled_char): Likewise, for isalnum.

2000-06-04  Alex Samuel  <samuel@codesourcery.com>

	* Makefile.in (CFILES): Add cp-demangle.c and dyn-string.c.
	(REQUIRED_OFILES): Add cp-demangle.o and dyn-string.o.
	(cp-demangle.o): New dependency.
	(dyn-string.o): Likewise.

	* dyn-string.c: Move here from gcc/dyn-string.c.  Add new functions.

	* cplus-dem.c (libiberty_demanglers): Add initializer for new-ABI
	demangler.
	(cplus_demangle): Call cplus_demangle_new_abi if in new-ABI
	demangling mode.
	(gnu_new_abi_symbol_characters): New function.
	(main): Use gnu_new_abi_symbol_characters.  * cp-demangle.c: New
	file.
	* cp-demangle.c: New file.

Tue May 30 16:45:25 2000  Andrew Cagney  <cagney@b1.cygnus.com>

	* floatformat.c: Add name to each floatformat field.

Tue May 30 15:07:52 2000  Jeffrey A Law  (law@cygnus.com)

	* Makefile.in (objalloc.o): Depend on config.h

2000-05-29  Zack Weinberg  <zack@wolery.cumb.org>

	* hashtab.c, partition.c, sort.c, xmemdup.c: Include string.h
	if HAVE_STRING_H.
	* pexecute.c, xexit.c: Include stdlib.h if HAVE_STDLIB_H.
	* objalloc.c: Include config.h.  Include stdlib.h and don't
	declare malloc or free if HAVE_STDLIB_H.
	* strerror.c, strsignal.c: Include stdlib.h if HAVE_STDLIB_H,
	else declare malloc without prototype.  Include string.h if
	HAVE_STRING_H, else declare memset without prototype.  Don't
	include stddef.h.

2000-05-23  Mike Stump  <mrs@wrs.com>

	* Makefile.in (xmalloc.o): Add dependency for config.h, fixes make
	-j3.

2000-05-18  J. David Anglin  <dave@hiauly1.hia.nrc.ca>

	* xmalloc.c: Include config.h for HAVE_SBRK definition.

2000-05-16  Horst von Brand <vonbrand@sleipnir.valparaiso.cl>

	* hashtab.c (hash_pointer): Delete low-order bits which are
	probably zero, also eliminate a warning on alpha.

2000-05-15  David Edelsohn  <edelsohn@gnu.org>

	* Makefile.in: Change "pic" to depend on $(PICFLAG), not
	on $(enable_shared).

2000-05-10  Jakub Jelinek  <jakub@redhat.com>

	* config.table: Use mh-sparcpic for sparc*-*-*.

2000-05-08  Nick Clifton  <nickc@cygnus.com>

	* Makefile.in (CFILES): Add strncmp.c.
	(NEEDED): Add strncmp.

2000-05-04  Kaveh R. Ghazi  <ghazi@caip.rutgers.edu>

	* cplus-dem.c (cplus_demangle_opname, demangle_function_name):
	Cast the arguments to `islower' to `unsigned char'.
	(print_demangler_list): Prototype.

Thu May  4 17:14:41 2000  Philippe De Muyter  <phdm@macqel.be>

	* sort.c (UCHAR_MAX): Provide fallback definition.

2000-04-29  Alexandre Oliva  <aoliva@cygnus.com>

	* Makefile.in (maintainer-clean-subdir): Fix handling of empty
	SUBDIRS.

2000-04-28  Kenneth Block  <block@zk3.dec.com>
	    Jason Merrill  <jason@casey.cygnus.com>

	* cplus-dem.c (libiberty_demanglers): New table for demangle styles.
	(cplus_demangle_set_style): New function for setting style.
	(cplus_demangle_name_to_style): New function to translate name.

2000-04-27  Kaveh R. Ghazi  <ghazi@caip.rutgers.edu>

	* aclocal.m4: New file with new test libiberty_AC_FUNC_STRNCMP.

	* configure.in (AC_CHECK_HEADERS): Add sys/mman.h fcntl.h.
	(libiberty_AC_FUNC_STRNCMP): Invoke.

	* strncmp.c: New file.

Thu Apr 27 16:58:43 MET DST 2000  Jan Hubicka  <jh@suse.cz>

	* hashtab.c (htab_expand): Add prototype.
	(find_empty_slot_for_expand): Likewise.

2000-04-24  Kaveh R. Ghazi  <ghazi@caip.rutgers.edu>

	* hashtab.c (hash_pointer, eq_pointer): Make definition static to
	match prototype.
	(htab_expand): Cast the return value of xcalloc.

2000-04-24  Mark Mitchell  <mark@codesourcery.com>

	* hashtab.c (hash_pointer): New function.
	(eq_pointer): Likewise.
	(htab_hash_pointer): New variable.
	(htab_eq_pointer): Likewise.

2000-04-23  Mark Mitchell  <mark@codesourcery.com>

	* sort.c (sort_pointers): Fix endianness bugs.

	* sort.c: New file.
	* Makefile.in (CFILES): Add sort.c
	(REQUIRED_OFILES): Add sort.o.
	(sort.o): New target.

2000-04-21  Michael Sokolov  <msokolov@ivan.Harhan.ORG>

	* Makefile.in (*-subdir): Revamp slightly to avoid losing on
	4.3BSD systems.

Tue Apr 18 16:23:31 2000  Richard Kenner  <kenner@vlsi1.ultra.nyu.edu>

	* hashtab.c: Various minor cleanups.
	(htab_find_slot_with_hash): INSERT is now enum insert_option.
	(htab_find_slot): Likewise.

2000-04-16  Dave Pitts  <dpitts@cozx.com>

	* cplus-dem.c (cplus_demangle_opname): Changed to use islower.

2000-04-05  Richard Henderson  <rth@cygnus.com>

	* splay-tree.c (splay_tree_remove): New.

2000-03-30  Mark Mitchell  <mark@codesourcery.com>

	* hashtab.c (find_empty_slot_for_expand): Use hashval_t for hash
	codes.
	(htab_find_with_hash): Likewise.
	(htab_find_slot_with_hash): Likewise.

2000-03-29  Zack Weinberg  <zack@wolery.cumb.org>

	* hashtab.c (htab_find_with_hash): Avoid calculating hash2
	unless it will be used.  Rearrange loop for better
	optimization.
	(higher_prime_number): Add static prototype.

Thu Mar 16 01:33:58 2000  Jeffrey A Law  (law@cygnus.com)

	* Makefile.in (partition.o): Depend on config.h

2000-03-14  Bernd Schmidt  <bernds@cygnus.co.uk>

	* hashtab.c (find_empty_slot_for_expand): New function.
	(htab_expand): Use it instead of htab_find_slot.
	(htab_find_with_hash): Renamed from htab_find; now accepts extra
	argument HASH.
	(htab_find_slot_with_hash): Likewise for htab_find_slot.
	(htab_find): New wrapper function.
	(htab_find_slot): Likewise.
	(htab_traverse): Pass slot, not entry, to called function.

2000-03-09  Alex Samuel  <samuel@codesourcery.com>

	* Makefile.in (CFILES): Add partition.c.
	(REQUIRED_OFILES): Add partition.o.
	(partition.o): New rule.
	* partition.c: New file.

2000-03-09  Zack Weinberg  <zack@wolery.cumb.org>

	* hashtab.c (htab_create): Set del_f.
	(htab_delete, htab_empty, htab_remove_elt, htab_clear_slot):
	Use it.

2000-03-08  Zack Weinberg  <zack@wolery.cumb.org>

	* hashtab.c: Remove debugging variables (all_searches,
	all_collisions, all_expansions). Delete
	all_hash_table_collisions.
	(create_hash_table, delete_hash_table, empty_hash_table,
	find_hash_table_entry, remove_element_from_hash_table_entry,
	clear_hash_table_slot, traverse_hash_table, hash_table_size,
	hash_table_elements_number, hash_table_collisions): Rename to:
	htab_create, htab_delete, htab_empty, htab_find_slot,
	htab_remove_elt, htab_clear_slot, htab_traverse, htab_size,
	htab_elements, htab_collisions.
	(htab_find): New function, handles common case where you don't
	plan to add or delete an entry.
	(htab_expand): Don't create a whole new table, just a new
	entry vector.
	(htab_find_slot): Simplify logic.

1999-08-03  Ian Lance Taylor  <ian@zembu.com>

	* floatformat.c: Add casts to avoid signed/unsigned warnings.
	* pexecute.c: Add ATTRIBUTE_UNUSED as needed on Unix.

	* Makefile.in (install_to_libdir): Change $(TARGETLIB).n to
	$(TARGETLIB)n so it works on MSDOS.
	(install_to_tooldir): Likewise.

1999-07-21  Ian Lance Taylor  <ian@zembu.com>

	From Mark Elbrecht:
	* makefile.dos: Remove; obsolete.
	* configure.bat: Remove; obsolete.

1999-07-11  Ian Lance Taylor  <ian@zembu.com>

	* splay-tree.c (splay_tree_insert): Add initialization to avoid
	warning.

2000-01-04  Mumit Khan  <khan@xraylith.wisc.edu>

	* pexecute.c: Conditionally include string.h.
	(fix_argv): Handle embedded whitespace in args for Mingw32.

2000-01-04  Kaveh R. Ghazi  <ghazi@caip.rutgers.edu>

	* configure.in (ac_libiberty_warn_cflags): Turn on warnings if
	we're using gcc.

	* Makefile.in (COMPILE.c): Add @ac_libiberty_warn_cflags@

1999-12-27  Geoff Keating  <geoffk@cygnus.com>

	* vasprintf.c (int_vasprintf): Don't re-read the format character
	as this mishandles strings like '%%s'.

1999-12-05  Mark Mitchell  <mark@codesourcery.com>

	* splay-tree.c (splay_tree_new): Use struct splay_tree_node_s
	rather than struct splay_tree_node.
	(splay_tree_insert): Use struct splay_tree_s rather than struct
	splay_tree.

Sun Nov 28 00:59:39 1999  Philippe De Muyter  <phdm@macqel.be>

	* hashtab.c (sys/types.h): File included.

1999-11-22  Jason Merrill  <jason@casey.cygnus.com>

	* strtoul.c, strtol.c, random.c: Remove advertising clause from
	BSD license, pursuant with

	  ftp://ftp.cs.berkeley.edu/pub/4bsd/README.Impt.License.Change

Wed Nov 10 09:42:39 1999  Jeffrey A Law  (law@cygnus.com)

	* hashtab.c: Include stdio.h.

Mon Nov  8 09:23:41 1999  Jeffrey A Law  (law@cygnus.com)

	* hashtab.c (traverse_hash_table): Protect prototype with PARAMS.

Tue Nov  2 03:23:13 1999  Philippe De Muyter  <phdm@macqel.be>

	* xstrdup (sys/types.h): Include this file.

1999-10-28  Nathan Sidwell  <nathan@acm.org>

	* Makefile.in (SUBDIRS): New macro.
	(mostlyclean, clean, distclean, maintainer-clean): Adjust to
	avoid multiple subdirectory cleaning.
	(*-subdir): Use SUBDIRS.

1999-10-25  Jim Kingdon  <http://developer.redhat.com/>

	* cplus-dem.c: Move declarations of standard_symbol_characters and
	hp_symbol_characters inside #ifdef MAIN to avoid compiler
	warnings.

1999-10-23 08:51 -0700  Zack Weinberg  <zack@bitmover.com>

	* hashtab.c (find_hash_table_entry): When returning a
	DELETED_ENTRY slot, change it to EMPTY_ENTRY first.
	(clear_hash_table_slot): New function which deletes an entry
	by its position in the table, not its value.
	(traverse_hash_table): New function which calls a hook
	function for every live entry in the table.

1999-10-19  Mark Mitchell  <mark@codesourcery.com>

	* cplus-dem.c (INTBUF_SIZE): New macro.
	(string_append_template_idx): New function.
	(demangle_expression): Likewise.
	(demangle_integral_value): Use it.
	(demangle_real_value): New function, split out from ...
	(demangle_template_value_parm): ... here.  Use
	string_append_template_idx.  Use demangle_real_value.
	(demangle_template): Use string_append_template_idx.
	(demangle_qualified): Use consume_count_with_underscores.
	(get_count): Tweak formatting.
	(do_type): Use string_append_template_idx.

1999-10-18  Kaveh R. Ghazi  <ghazi@caip.rutgers.edu>

	* calloc.c: Add a public domain notice.

Mon Oct 18 02:30:47 1999  Philippe De Muyter  <phdm@macqel.be>

	* setenv.c (sys/types.h, stdio.h): Include those files unconditionaly.

Fri Oct 15 01:47:51 1999  Vladimir Makarov  <vmakarov@loony.cygnus.com>

	* Makefile.in (CFILES): Add hashtab.c
	(REQUIRED_OFILES): Add hashtab.o
	(hashtab.o): Add dependencies.
	* hashtab.c: New file

Wed Oct 13 01:16:47 1999  Mumit Khan  <khan@xraylith.wisc.edu>

	* basename.c (DIR_SEPARATOR): New macro.
	(DIR_SEPARATOR_2): Likewise.
	(HAVE_DOS_BASED_FILESYSTEM): Likewise.
	(IS_DIR_SEPARATOR): Likewise.
	(main): Handle MSDOS style pathname.

1999-10-11  Mark Mitchell  <mark@codesourcery.com>

	* cplus-dem.c (do_type): Handle pointer to member types whose
	enclosing classes have namespace scope.

Sun Oct 10 01:23:50 1999  Marc Espie <espie@cvs.openbsd.org>

	* config.table:  Provide a backup shell for executing move-if-change.

1999-10-02  Mark Mitchell  <mark@codesourcery.com>

	* xmalloc.c (xmalloc): Fix spelling error.
	(xcalloc, xrealloc): Likewise.

1999-10-02  Kaveh R. Ghazi  <ghazi@caip.rutgers.edu>

	* cplus-dem.c (fancy_abort, demangle_integral_value,
	demangle_arm_hp_template, recursively_demangle,
	standard_symbol_characters, hp_symbol_characters, main): Add prototype.
	(program_name, program_version, fatal): Constify a char*.
	(usage, fatal): Mark with ATTRIBUTE_NORETURN.
	(main): Call return, not exit.

1999-09-25  Kaveh R. Ghazi  <ghazi@caip.rutgers.edu>

	* choose-temp.c: Remove obsolete comment about gcc.
	(make_temp_file): Constify a char*.

Wed Sep  8 20:03:28 1999  Kaveh R. Ghazi  <ghazi@caip.rutgers.edu>

	* xmemdup.c: Include sys/types.h.

1999-09-07  Jeff Garzik  <jgarzik@pobox.com>

	* xmemdup.c: New xmemdup function.
	* Makefile.in, makefile.vms, vmsbuild.com:  Use xmemdup.[co].

Tue Sep  7 23:32:18 1999  Linas Vepstas  <linas@linas.org>

	* config.table: Add openedition target.
	* config/mh-openedition: New file.

Thu Sep  2 01:36:12 1999  Marc Espie <espie@cvs.openbsd.org>

	* pexecute.c (pexecute):  Fill in temp_base when needed.

1999-08-31  Richard Henderson  <rth@cygnus.com>

	* getpwd.c: Check HAVE_GETCWD before defining it away.

1999-08-30  Kaveh R. Ghazi  <ghazi@caip.rutgers.edu>

	* Makefile.in (CFILES): Add calloc.c and getpwd.c.
	(REQUIRED_OFILES): Add getpwd.o.
	(getpwd.o): Add target.

	* configure.in (AC_PREREQ): Bump to 2.13.
	(AC_CHECK_HEADERS): Add check for <sys/stat.h>.

	* getpwd.c: New file, moved here from gcc.

1999-08-25  Kaveh R. Ghazi  <ghazi@caip.rutgers.edu>

	* cplus-dem.c (gnu_special): Cast a `size_t' to `long' when
	comparing against a signed quantity.
	(arm_special): Likewise.
	(demangle_fund_type): Likewise.
	(do_hpacc_template_const_value): Mark parameter `work' with
	ATTRIBUTE_UNUSED.
	(main): Constify variable `valid_symbols'.

Tue Aug 24 02:50:45 1999  Philippe De Muyter  <phdm@macqel.be>

	* strtoul.c (strtoul): Add parentheses around && within ||.

Fri Aug  6 23:32:29 1999  Daniel Jacobowitz <drow@drow.them.org>

	* Makefile.in (FLAGS_TO_PASS): Include prefix, exec_prefix,
	libdir, libsubdir and tooldir.

1999-08-01  Mark Mitchell  <mark@codesourcery.com>

	* splay-tree.c (splay_tree_insert): Return the new node.

1999-07-14  Richard Henderson  <rth@cygnus.com>

	* argv.c: Include stdlib.h and string.h instead of
	prototyping directly.
	* choose-temp.c: Conditionally include string.h.

1999-07-12  Jason Merrill  <jason@yorick.cygnus.com>

	* Makefile.in (NEEDED): Add bcmp, bcopy, bzero.

1999-07-11  Ian Lance Taylor  <ian@zembu.com>

	* splay-tree.c (splay_tree_insert): Add initialization to avoid
	warning.

1999-07-07  Jason Merrill  <jason@yorick.cygnus.com>

	* Makefile.in (needed-list): Only include stuff we actually need
	for libstdc++.

1999-06-21  Andreas Schwab  <schwab@issan.cs.uni-dortmund.de>

	* configure.in (checkfuncs): Add gettimeofday.
	* config.in, configure: Regenerated.

Mon Jun 21 05:56:01 1999  Mumit Khan  <khan@xraylith.wisc.edu>

	* configure.in (*-*-uwin*): UWIN has sys_{errlist,nerr} even if
	the test fails.
	* configure: Regenerate.

1999-06-10  Mike Stump  <mrs@wrs.com>

	* Makefile.in (setenv.o): Add config.h dep for setenv.o to fix
	parallel builds.

1999-05-28  Kaveh R. Ghazi  <ghazi@caip.rutgers.edu>

	* putenv.c: Include ansidecl.h to define `const'.
	* setenv.c: Likewise.

Wed May 26 03:58:20 1999  "Melissa O'Neill" <oneill@cs.sfu.ca>

	* Makefile.in (CFILES): Add putenv.c and setenv.c.
	* configure.in (funcs): Add putenv and setenv.
	(AC_CHECK_FUNCS): Check for putenv and setenv.
	* configure: Rebuilt.
	* putenv.c setenv.c: New files.

	* getcwd.c (getcwd): If pathname is NULL, then obtain SIZE
	bytes of space using malloc.

Mon May 17 01:42:34 1999  Stu Grossman  <grossman@babylon-5.cygnus.com>

	* cplus-dem.c (demangle_fund_type (near 'I' case)): Don't advance
	the *mangled pointer beyond the end of the string.  Clean up code to
	match prevailing coding style.

1999-05-13  Michael Hayes  <m.hayes@elec.canterbury.ac.nz>

	* tmpnam.c (L_tmpnam): Fix typo.

Thu May 13 01:14:46 1999 Marc Espie <espie@cvs.openbsd.org>

	* cplus-dem.c (standard_symbol_characters): Renamed from
	standard_symbol_alphabet.  No longer modify TABLE.
	(hp_symbol_characters): Renamed from hp_symbol_alphabet.  No longer
	modify TABLE.
	(main): Corresponding changes.  Use strchr to determine if a
	character is valid.

1999-05-11  Jim Blandy  <jimb@zwingli.cygnus.com>

	* cplus-dem.c (main): Use table lookup to distinguish identifier
	characters from non-identifier characters.
	(standard_symbol_alphabet, hp_symbol_alphabet): New functions.

Thu May  6 20:34:42 1999  Fred Fish  <fnf@be.com>

	* configure.in (sys/resource.h): Add to AC_CHECK_HEADERS list.
	* getruntime.c: Only attempt to include sys/resource.h and
	use getrusage if both HAVE_GETRUSAGE and HAVE_SYS_RESOURCE_H
	are defined.

Mon Apr 26 01:36:06 1999  Donn Terry (donn@interix.com)

	* configure.in (alloca detection): Handle alloca directly for interix.
	* configure: Rebuilt.

Sun Apr 25 01:18:21 1999  Mumit Khan  <khan@xraylith.wisc.edu>

	* choose-temp.c (DIR_SEPARATOR): Use '\\' only for native windows32.

1999-04-20  Jim Blandy  <jimb@zwingli.cygnus.com>

	Fix from Dale Hawkins:
	* cplus-dem.c (mop_up): Set typevec_size to zero, so it'll be
	reallocated properly if we use it again.

	* cplus-dem.c (demangle_fund_type): Check for buffer overrun.  Be
	stricter about syntax.  Always null-terminate string.

Thu Apr 15 23:00:55 1999  Mumit Khan  <khan@xraylith.wisc.edu>

	* configure.in (checkfuncs): Check for sbrk.
	* config.in: Rebuilt.
	* configure: Likewise.
	* xmalloc.c: Use HAVE_SBRK instead of the host specific definitions.

1999-04-12  Jim Blandy  <jimb@zwingli.cygnus.com>

	Fix from Marcus Daniels:
	* cplus-dem.c (demangle_fund_type): Don't run off the end of the
	identifier looking for another underscore.

Sun Apr 11 23:20:59 1999  Mumit Khan  <khan@xraylith.wisc.edu>

	* pexecute.c: Change all references to __UWIN__ to _UWIN.
	* xmalloc.c: Likewise.
	(xcalloc): UWIN has sbrk.
	(xrealloc): Fix guard macro.

1999-04-11  Richard Henderson  <rth@cygnus.com>

	* alloca-conf.h (alloca) [C_ALLOCA]: Don't use Gcc builtin
	or <alloca.h>.
	* clock.c (GNU_HZ): New definition.
	(clock): Use it.
	* getruntime.c: Likewise.

	* config.table: Use mh-beos.
	* config/mh-beos: New file.

1999-04-11  Mark Mitchell  <mark@codesourcery.com>

	* cplus-dem.c (demangle_template_value_parm): Handle
	pointers-to-members.
	(do_type): Handle template parameters as qualifiers.

1999-04-01  Jim Blandy  <jimb@zwingli.cygnus.com>

	* cplus-dem.c: Attempt to handle overflows in counts with some
	semblance of grace.
	(consume_count): Detect overflows.  Return -1 to indicate errors,
	instead of zero.
	(demangle_template_value_parm, demangle_template): Handle change
	to consume_count's return convention.

1999-04-05  Tom Tromey  <tromey@cygnus.com>

	* testsuite/regress-demangle: New file.
	* testsuite/demangle-expected: New file.

	* Makefile.in (all, check, installcheck, info, install-info,
	clean-info, dvi, install, etags, tags, mostlyclean, clean,
	distclean, maintainer-clean, realclean): Depend on corresponding
	`-subdir' target.
	(all-subdir check-subdir installcheck-subdir info-subdir
	install-info-subdir clean-info-subdir dvi-subdir
	install-info-subdir etags-subdir mostlyclean-subdir clean-subdir
	distclean-subdir maintainer-clean-subdir): New target.
	* testsuite/Makefile.in: New file.
	* configure: Rebuilt.
	* configure.in: Create testsuite/Makefile.

1999-04-02  Mark Mitchell  <mark@codesourcery.com>

	* splay-tree.h (splay_tree_compare_pointers): Define.

1999-03-30  Mark Mitchell  <mark@codesourcery.com>

	* splay-tree.c (splay_tree_compare_ints): Define.

1999-03-30  Tom Tromey  <tromey@cygnus.com>

	* cplus-dem.c (consume_count): If `count' wraps, return 0 and
	don't advance input pointer.
	(demangle_class_name): If consume_count didn't find a count, do
	nothing.  Don't bother with `strlen' sanity check; consume_count
	does it for us.

1999-03-16  Stan Shebs  <shebs@andros.cygnus.com>

	From Art Haas  <ahaas@neosoft.com>:
	* cplus-dem.c (demangle_prefix): Don't grab all the '__' strings
	when doing arm or hp style.
	(demangle_nested_args): Decr forgetting_types field when done.

Thu Mar 11 01:22:58 1999  Mumit Khan  <khan@xraylith.wisc.edu>

	* pexecute.c (__CYGWIN32__): Rename to
	(__CYGWIN__): this.
	* xmalloc.c: Likewise.

	Changes to support i386-pc-uwin.
	* configure.in (*-*-uwin*): Workaround for vfork bug.
	* configure: Regenerate.
	* pexecute.c (pexecute): Be like standard Unix.
	(pwait): Likewise.
	* xmalloc.c (first_break): Define.
	(xmalloc_set_program_name): Use.
	(xmalloc): Use.

Thu Mar 11 01:07:55 1999  Franz Sirl <Franz.Sirl-kernel@lauterbach.com>

	* config.table: Cleanup and add mh-*pic handling for alpha, arm, powerpc

Sun Feb 28 22:30:44 1999  Geoffrey Noer  <noer@cygnus.com>

	* config.table: Check cygwin*, not cygwin32*.

Tue Feb  9 16:39:01 1999  Dave Brolley  <brolley@cygnus.com>

	* Makefile.in: Change mkstemp -> mkstemps.

Tue Feb  9 01:12:27 1999  Marc Espie <Marc.Espie@liafa.jussieu.fr>

	* Makefile.in (REQUIRED_OFILES): remove mkstemp.o
	* configure.in (funcs): Check for and conditionally add mkstemps to
	the list of functions libiberty will provide.
	* configure: Rebuilt.

Wed Feb  3 00:01:15 1999  Mumit Khan  <khan@xraylith.wisc.edu>

	* clock.c (HZ): Define in terms of (ISO C) CLOCKS_PER_SEC on
	platforms that don't have HZ.
	* getruntime.c (HZ): Likewise.

Sat Jan 30 13:28:04 1999  Richard Henderson  <rth@cygnus.com>

	* Makefile.in (xstrdup.o): Depend on config.h.

Wed Jan 13 07:26:44 1999  H.J. Lu  (hjl@gnu.org)

	* cplus-dem.c (mop_up): Set work->previous_argument to NULL after
	freeing it.

Wed Jan 13 14:16:36 1999  Kaveh R. Ghazi  <ghazi@caip.rutgers.edu>

	* xstrdup.c (xstrdup): Switch from strcpy to memcpy for speed.

Tue Jan  5 15:58:29 1999  Elena Zannoni  <ezannoni@kwikemart.cygnus.com>

	* Makefile.in (CFILES): fix typo, splay-tree.c instead of
	splay-tree.o.

1999-01-04  Jason Molenda  (jsm@bugshack.cygnus.com)

	* configure.in: Require autoconf 2.12.1 or higher.

1998-12-30  Michael Meissner  <meissner@cygnus.com>

	* random.c (NULL): Don't redefine NULL if it is already defined.

Tue Dec 22 09:43:35 1998  Kaveh R. Ghazi  <ghazi@caip.rutgers.edu>

	* argv.c (buildargv): Cast the result of alloca in assignment.

	* choose-temp.c: Include stdlib.h.

	* cplus-dem.c (demangle_arm_pt): Remove unused prototype.
	(snarf_numeric_literal): Constify first parameter.
	(code_for_qualifier): Avoid a gcc extension, make the parameter an
	int, not a char.
	(demangle_qualifier): Likewise.
	(demangle_signature): Cast the argument of a ctype function to
	unsigned char.
	(arm_pt): Add parens around assignment used as truth value.
	(demangle_arm_hp_template): Constify variable `args'.
	(do_hpacc_template_const_value): Cast the argument of a ctype
	function to unsigned char.
	(do_hpacc_template_literal): Remove unused variable `i'.
	(snarf_numeric_literal): Constify parameter `args'.
	Cast the argument of a ctype function to unsigned char.

	* floatformat.c (floatformat_to_double): Add explicit braces to
	avoid ambiguous `else'.

	* fnmatch.c (fnmatch): Change type of variables `c', `c1',
	`cstart' and `cend' to unsigned char.  Cast the argument of macro
	`FOLD', which uses ctype functions, to unsigned char.

	* objalloc.c (free): Add prototype.

Sun Dec 20 16:03:46 1998  Hans-Peter Nilsson  <hp@axis.se>

	* Makefile.in (CFILES): Fix typo: splay-tree.c, not splay-tree.o

Fri Dec 18 17:50:18 1998  David Taylor  <taylor@texas.cygnus.com>

	* cplus-dem.c (demangle_arm_pt): remove declaration -- function
	doesn't exist.
	(do_hpacc_template_literal): remove unused variable `i'.

Fri Dec 18 16:11:43 EST 1998  Andrew MacLeod  <amacleod@cygnus.com>

	* cplus-dem.c (demangle_fund_type): Process CV and u codes before
	bumping the pointer we read from. Also prepend these codes,
	as we do in other places.

1998-12-18  Nick Clifton  <nickc@cygnus.com>

	* cplus-dem.c (demangle_arm_hp_template): Make variable 'args' be
	'const char *' in order to match its usage when calling siblings.
	(snarf_numeric_literal): Make first arg 'const char **' in order
	to match usage.

Mon Dec 14 09:55:50 1998  Kaveh R. Ghazi  <ghazi@caip.rutgers.edu>

	* choose-temp.c: Don't check IN_GCC anymore.

	* floatformat.c (floatformat_from_double): Use `const', not `CONST'.
	* memchr.c (memchr): Likewise.
	* memcpy.c (memcpy): Likewise.
	* memmove.c (memmove): Likewise.

	* mkstemp.c: Don't check IN_GCC anymore.
	* pexecute.c: Likewise.
	* splay-tree.c: Likewise.

	* strchr.c (strchr): Use `const', not `CONST'.
	* strrchr.c (strrchr): Likewise.
	* strtol.c (strtol): Likewise.
	* strtoul.c (strtoul): Likewise.

Fri Dec  4 13:51:04 1998  David Taylor   <taylor@texas.cygnus.com>
			  Elena Zannoni  <ezannoni@cygnus.com>
			  Stan Shebs     <shebs@cygnus.com>
			  Edith Epstein  <eepstein@cygnus.com>
			  Andres MacLeod <amacleod@cygnus.com>
			  Satish Pai	 <pai@apollo.hp.com>

	* HP aCC demangling support.
	* cplus-dem.c
	(main): Remove default to HP style demangling, set to EDG
	demangling correctly when -edg specified; set the demangling style
	when user specifies 'edg'. Set strip_underscore to
	prepends_underscore, if not HPUXHPPA.  Set
	current_demangling_style to hp_demangling if HPUXHPPA.  Set
	current demangling style correctly if the switch is hp.  Read
	label correctly also in the HP style case.
	(work_stuff): add temp_start field; add field for volatile member
	function.
	(arm_pt): handle ARM_DEMANGLING and EDG_DEMANGLING styles; HP
	style for this case is the same as ARM.
	(demangle_args): handle EDG_DEMANGLING style; support HP style.
	(demangle_arm_hp_template): new function. (It was
	demangle_arm_pt.); check and set value of temp_start field in
	multiple places. Also, when ceching for end of template args,
	check to see if at end of static member of template class.
	(demangle_class): new local variable : save_class_name_end Don't
	include template args in string defining class.
	(demangle_class_name): use demangel_arm_hp_template.
	(demangle_function_name): handle case where demangling style is
	HP_DEMANGLING and currently point at an 'X' in the mangled name.
	Handle EDG_DEMANGLING style.  Handle constructor and destructor
	ops for HP style.
	(demangle_prefix): handle EDG_DEMANGLING and ARM_DEMANGLING
	styles.  global destructor and constructor for HP style are same
	as for ARM style. Same for local variables.
	(demangle_qualified): handle EDG_DEMANGLING style.
	(demangle_signature): add case for volatile member function.  For
	cases '1' - '9' : initialize the temp_start field to -1 and handle
	the EDG_DEMANGLING style.  for case 'F' : handle EDG_DEMANGLING
	and AUTO_DEMANGLING styles.  If expecting a function and managed
	to demangle the funct args, then handle the LUCID_DEMANGLING,
	ARM_DEMANGLING, and EDG_DEMANGLING styles.  Add case for local
	class name after "Lnnn_ in HP style case. HP style too needs to
	forget types.  _nnn is OK for HP style, so don't report failure.
	(do_hpacc_template_const_value): new function. Handle template's
	value param for HP/aCC.
	(do_hpacc_template_literal): new function.  Handle a template's
	literal parameter for HP aCC.
	(recursively_demangle): new function
	(snarf_numeric_literal): new function.
	(usage): add 'edg' to the list of demangling styles; add hp switch
	to message.

Sat Nov 28 17:25:22 1998  Christopher Faylor <cgf@cygnus.com>

	* pexecute.c: Remove obsolete ifdefed cygwin code.

Fri Nov 27 13:26:06 1998  Kaveh R. Ghazi  <ghazi@caip.rutgers.edu>

	* choose-temp.c: Always include libiberty.h.  Avoid redundancies.
	* cplus-dem.c: Likewise.  Conform to libiberty.h.
	* pexecute.c: Likewise.
	* splay-tree.c: Likewise.

1998-11-25  Mike Stump  <mrs@wrs.com>

	* Makefile.in (splay-tree.o): Add config.h dependency.

Mon Nov 23 16:59:49 1998  Kaveh R. Ghazi  <ghazi@caip.rutgers.edu>

	*  configure.in: Use AC_PREREQ(2.12.1).

1998-11-16  Benjamin Kosnik  <bkoz@haight.constant.com>

	* cplus-dem.c (demangle_fund_type): Add demangling for C9x types.

Thu Nov 19 22:15:50 1998  Jeffrey A Law  (law@cygnus.com)

	* mpw.c (mpw_access): Add missing parens.

Thu Nov 19 12:59:21 1998  Kaveh R. Ghazi  <ghazi@caip.rutgers.edu>

	* configure.in: Call AC_HEADER_SYS_WAIT.

	* pexecute.c: Include sys/wait.h when !IN_GCC.

Thu Nov 19 14:38:20 1998  Geoffrey Noer  <noer@cygnus.com>

	* pexecute.c: revert back to checking old Cygwin
	preprocessor symbol until some time has passed.

Wed Nov 18 08:52:26 1998  Christopher Faylor <cgf@cygnus.com>

	* pexecute.c: Reorganize WIN32 case to accomodate Cygwin
	since it will now support similar constructs.

Fri Nov 13 19:18:05 1998  Kaveh R. Ghazi  <ghazi@caip.rutgers.edu>

	* configure.in: Check for calloc.

	* calloc.c: New	file.

	* xmalloc.c (xcalloc): New function.

Fri Nov 13 08:51:46 EST 1998  Andrew MacLeod  <amacleod@cygnus.com>

	*cplus-dem.c (demangle_prefix): Use the last "__"
	in the mangled name when looking for the signature. This allows
	template names to begin with "__".

1998-11-08  Mark Mitchell  <mark@markmitchell.com>

	* cplus-dem.c (type_kind_t): Add tk_reference.
	(demangle_template_value_parm): Handle it.
	(do_type): Use it for references, instead of tk_pointer.

	* cplus-dem.c (demangle_template_value_parm): Use cplus_demangle,
	not internal_cplus_demangle.

Sat Nov  7 16:02:10 1998  Kaveh R. Ghazi  <ghazi@caip.rutgers.edu>

	* choose-temp.c: Don't include gansidecl.h.
	* mkstemp.c: Likewise.
	* pexecute.c: Likewise.

Mon Nov  2 15:05:33 1998  Geoffrey Noer  <noer@cygnus.com>

	* configure.in: detect cygwin* instead of cygwin32*
	* configure: regenerate

Mon Nov  2 10:22:01 1998  Kaveh R. Ghazi  <ghazi@caip.rutgers.edu>

	* pexecute.c: Check HAVE_CONFIG_H, not IN_GCC, when determining
	whether to include config.h.  Possibly include unistd.h in the
	!IN_GCC case.  Define VFORK_STRING as a printable function call
	for error messages (either "vfork" or "fork".)  If HAVE_VFORK_H is
	defined, include vfork.h.  If VMS is defined, define vfork()
	appropriately.  Remove vfork check on USG, we're using autoconf.
	(pexecute): Set `errmsg_fmt' to VFORK_STRING instead of checking
	locally what string to use.

1998-10-26  Mark Mitchell  <mark@markmitchell.com>

	* splay-tree.c: Tweak include directives to make sure declarations of
	xmalloc and free are available.

1998-10-25  Mark Mitchell  <mark@markmitchell.com>

	* cplus-dem.c (gnu_special): Fix handling of virtual tables in
	anonymous namespaces.

1998-10-23  Mark Mitchell  <mark@markmitchell.com>

	* cplus-dem.c (work_stuff): Replace const_type and volatile_type
	with type_quals.
	(TYPE_UNQUALIFIED): New macro.
	(TYPE_QUAL_CONST): Likewise.
	(TYPE_QUAL_VOLATILE): Likewise.
	(TYPE_QUAL_RESTRICT): Likewise.
	(code_for_qualifier): New function.
	(qualifier_string): Likewise.
	(demangle_qualifier): Likewise.
	(internal_cplus_demangle): Use them.
	(demangle_signature): Likewise.
	(demangle_template_value_parm): Likewise.
	(do_type): Likewise.
	(demangle_fund_type)): Likewise.

Thu Oct 22 19:58:43 1998  Kaveh R. Ghazi  <ghazi@caip.rutgers.edu>

	* splay-tree.c (splay_tree_foreach_helper): Make definition static
	to match prototype.

1998-10-21  Mark Mitchell  <mark@markmitchell.com>

	* splay-tree.c: New file.
	* Makefile.in (CFILES): Add it.
	(REQUIRED_OFILES): Likewise.
	(splay-tree.o): Add dependencies.

Tue Oct 20 12:29:02 1998  Andreas Schwab  <schwab@issan.cs.uni-dortmund.de>

	* cplus-dem.c (demangle_qualified): Fix off-by-one when checking
	range of 'K' index.

Thu Oct 15 18:51:12 1998  Kaveh R. Ghazi  <ghazi@caip.rutgers.edu>

	* choose-temp.c: Prototype mkstemps() when IN_GCC.

	* cplus-dem.c (consume_count): Cast argument of ctype macro to
	`unsigned char'.
	(cplus_demangle_opname): Cast the result of `strlen' to (int) when
	comparing against one.
	(cplus_mangle_opname): Likewise.
	(demangle_integral_value): Cast argument of ctype macro to
	`unsigned char'.
	(demangle_template_value_parm): Likewise.
	(demangle_template): Initialize variable `bindex'.  Cast the
	result of `strlen' to (int) when comparing against one.  Remove
	unused variable `start_of_value_parm'.
	(demangle_class_name): Cast the result of `strlen' to (int) when
	comparing against one.
	(demangle_prefix): Cast argument of ctype macro to `unsigned char'.
	(gnu_special): Likewise.  Cast the result of `strlen' to (int)
	when comparing against one.
	(demangle_qualified): Cast argument of ctype macro to `unsigned char'.
	(get_count): Likewise.
	(do_type): Likewise.  Cast the result of `strlen' to (int) when
	comparing against one.
	(demangle_fund_type): Cast argument of ctype macro to `unsigned char'.
	(demangle_function_name): Cast the result of `strlen' to (int)
	when comparing against one.

	* mkstemp.c (mkstemps): Cast variable `len' to (int) when
	comparing against one.

Tue Oct 13 23:51:51 1998  Jeffrey A Law  (law@cygnus.com)

	* mkstemp.c: Check HAVE_SYS_TIME_H before including sys/time.h
	* configure.in (AC_CHECK_HEADERS): Check for sys/time.h too.
	* config.in, configure: Rebuilt.

	* getopt.c: Check HAVE_STRINGS_H before including strings.h.
	* configure.in (AC_CHECK_HEADERS): Check for strings.h too.
	* config.in, configure: Rebuilt.

Mon Oct 12 19:15:59 1998  Geoffrey Noer  <noer@cygnus.com>

	* configure.in: in comment, call AC_EXEEXT instead of AM_EXEEXT

Sun Oct 11 17:36:06 1998  Michael Tiemann  <tiemann@holodeck.cygnus.com>

	* Makefile.in (cplus-dem.o, obstack.o): Depend upon config.h.

Thu Oct  8 23:42:08 1998  Jeffrey A Law  (law@cygnus.com)

	* Merge egcs & devo libiberty.

1998-09-08  Martin von Löwis  <loewis@informatik.hu-berlin.de>

	* cplus-dem.c (demangle_arm_pt): Demangle anonymous namespaces.

Mon Sep  7 23:29:01 1998  Kaveh R. Ghazi  <ghazi@caip.rutgers.edu>

	* mkstemp.c: Include config.h even when not IN_GCC.  Wrap header
	inclusions inside HAVE_*_H macros.  Include ansidecl.h when not
	IN_GCC.

	* vasprintf.c: Include stdarg.h/varargs.h first.

	* vprintf.c: Likewise.

Sat Sep  5 03:24:49 1998  Jeffrey A Law  (law@cygnus.com)

	* pexecute.c: Updates from gcc.  Copy in gcc has been removed.  This
	is the canonical copy.  Define ISSPACE if !IN_GCC.
	* alloca.c, vfprintf.c, choose-temp.c, mkstemp.c, getopt.c: Similarly.
	* getopt1.c, obstack.c: Similarly.
	* Makefile.in: Build mkstemp.o

Tue Sep  1 23:12:47 1998  Christopher Faylor <cgf@cygnus.com>

	* configure.in: Include asprintf in list of functions known not
	to be in newlib.
	* configure: Rebuild.

Wed Aug 19 14:05:01 1998  Mumit Khan  <khan@xraylith.wisc.edu>

	* cplus-dem.c (work_stuff): Add dllimported.
	(demangled_prefix): Mark symbols imported from PE DLL.
	(internal_cplus_demangled): Handle.

1998-08-17  Jason Merrill  <jason@yorick.cygnus.com>

	* cplus-dem.c (do_type): Fix simple array handling.  If we fail,
	stay failed.

Mon Aug 17 10:40:34 1998  Kaveh R. Ghazi  <ghazi@caip.rutgers.edu>

	* cplus-dem.c: Include config.h if it exists.  Also, only
	prototype malloc/realloc if we can't get stdlib.h.

Sat Aug 15 16:15:01 1998  Ian Lance Taylor  <ian@cygnus.com>

	* configure.in: Switch back to checking --with-target-subdir when
	deciding whether to check for newlib, undoing part of July 15
	change.
	* configure: Rebuild.

Thu Aug 13 16:47:38 1998  Mark Mitchell  <mark@markmitchell.com>

	* cplus-dem.c (type_kind_t): New type.
	(demangle_template_value_parm): Add type_kind_t parameter.  Rely
	on this paramter, rather than demangling the type again.
	(demangle_integral_value): Pass tk_integral.
	(demangle_template_: Pass the value returned from do_type.
	(do_type): Return a type_kind_t.  Pass tk_integral to
	demangle_template_value_parm for array bounds.
	(demangle_fund_type): Likewise.

	Also incorporate from GCC version:

	Tue Jul 21 13:28:19 1998  Jason Merrill  <jason@yorick.cygnus.com>

	* cplus-dem.c (do_type): Use demangle_template_value_parm for arrays.

Thu Aug 13 16:47:38 1998  Kaveh R. Ghazi  <ghazi@caip.rutgers.edu>

	* cplus-dem.c (demangle_nested_args): Make function definition
	static to match the prototype.

Tue Jul 28 11:33:09 1998  Mark Mitchell  <mark@markmitchell.com>

	* cplus-dem.c (type_kind_t): New type.
	(demangle_template_value_parm): Add type_kind_t parameter.  Rely
	on this paramter, rather than demangling the type again.
	(demangle_integral_value): Pass tk_integral.
	(demangle_template_: Pass the value returned from do_type.
	(do_type): Return a type_kind_t.  Pass tk_integral to
	demangle_template_value_parm for array bounds.
	(demangle_fund_type): Likewise.

	Also incorporate from GCC version:

	Tue Jul 21 13:28:19 1998  Jason Merrill  <jason@yorick.cygnus.com>

	* cplus-dem.c (do_type): Use demangle_template_value_parm for arrays.

Mon Jul 27 12:16:08 1998  Ian Lance Taylor  <ian@cygnus.com>

	* Makefile.in (ALLOCA): New variable.
	($(TARGETLIB)): Add $(ALLOCA) to library.
	(needed-list): Add $(ALLOCA).
	($(ALLOCA)): Depend upon stamp-picdir.

Sun Jul 19 08:23:17 1998  Kaveh R. Ghazi  <ghazi@caip.rutgers.edu>

	* cplus-dem.c (demangle_nested_args): Make function definition
	static to match the prototype.

Wed Jul 15 00:12:58 1998  Ian Lance Taylor  <ian@cygnus.com>

	* configure.in: Check --with-cross-host rather than
	--with-target-subdir when deciding whether build uses a cross
	compiler, and when deciding where to install the library.
	* configure: Rebuild.

Sun Jul 12 01:27:05 1998  Jason Merrill  <jason@yorick.cygnus.com>

	* cplus-dem.c (demangle_nested_args): Return a value.

Sat Jul 11 16:19:48 1998  Mark Mitchell  <mark@markmitchell.com>

	* cplus-dem.c (string): Move definition before work_stuff.
	(work_stuff): Add volatile_type, forgetting_types,
	previous_argument, and nrepeats fields.
	(SCOPE_STRING): New macro.
	(demangle_template): Add `remember' parameter.  Add comment.
	Register the `B' code type here, if remembering.  Tidy.  Fix crash
	on NULL tmpl_argvec.  Be consistent with use of tname/trawname.
	(demangle_nested_args): New function.
	(internal_cplus_demangle): Handle volatile-qualified member
	functions.
	(mop_up): Delete the previous_argument string if present.
	(demangle_signature): Tidy.  Handle volatile-qualified member
	functions.  Handle back-references using the `B' code.  Use extra
	parameter to demangle_template and SCOPE_STRING where appropriate.
	(demangle_template_value_parm): Fix thinko; 'B' is not an integral
	code.
	(demangle_class): Use SCOPE_STRING.
	(gnu_special): Pass additional argument to demangle_template.
	Use SCOPE_STRING.
	(demangle_qualified): Save qualified types for later
	back-references.  Handle constructors and destructors for template
	types correctly.
	(do_type): Tidy.  Use SCOPE_STRING.  Pass extra argument to
	demangle_template.  Use demangled_nested_args.  Don't remember
	qualified types here; that's now done in demangle_qualified.
	Similarly for templates.
	(do_arg): Improve commment.  Handle 'n' repeat code.
	(remember_type): Check forgetting_types.
	(demangle_args): Deal with 'n' repeat codes.  Tidy.

Thu Jul  2 16:26:24 1998  Ian Lance Taylor  <ian@cygnus.com>

	* config.table: Only use mh-fbsd21 on *-*-freebsd2.2.[012], not on
	*-*-freebsd2.2.*.  From Dmitrij Tejblum <tejblum@arc.hq.cti.ru>.

Mon Jun 15 16:29:01 1998  Ian Lance Taylor  <ian@cygnus.com>

	* configure.in (setobjs): Correct quoting error in cygwin32 case.
	From Chris Faylor <cgf@cygnus.com>.

Mon Jun  1 13:47:55 1998  Jason Molenda  (crash@bugshack.cygnus.com)

	* obstack.c: Update to latest FSF version.

Mon Jun  1 14:17:36 1998  Mike Stump  <mrs@wrs.com>

	* Makefile.in: Add a dependency on stamp-picdir for the
	objects, so that we can do a parallel build.

Sat May 30 22:17:13 1998  Mumit Khan  <khan@xraylith.wisc.edu>

	* configure.in (checkfuncs): Add missing "'".

Fri May 29 12:40:41 1998  Jason Molenda  (crash@bugshack.cygnus.com)

	* obstack.c (_obstack_memory_used):  Elide this function if we're
	on a system with GNU libc.

Tue May 26 18:28:43 1998  Ian Lance Taylor  <ian@cygnus.com>

	* Makefile.in (distclean): Remove config.log.

Tue May 26 15:01:52 1998  Andreas Schwab  <schwab@issan.informatik.uni-dortmund.de>

	* Makefile.in (distclean): Don't remove alloca-conf.h.

Fri May 22 01:38:07 1998  Hans-Peter Nilsson  <hp@axis.se>

	* cplus-dem.c (MBUF_SIZE): Bumped from 512 to 32767.

1998-05-21  Mark Mitchell  <mmitchell@usa.net>

	* cplus-dem.c (do_type): Handle volatile qualification.

1998-05-21  Manfred Hollstein  <manfred@s-direktnet.de>

	* configure.in: Check for unistd.h as well.
	* configure: Rebuild.
	* config.in: Rebuild.
	* getpagesize.c (GNU_OUR_PAGESIZE): Use sysconf only if _SC_PAGESIZE
	is defined in unistd.h. Reformat conditional block for easier reading.

	* config.table (shared): Default to no if ${enable_shared}
	is unset or empty; this logic is used by the toplevel
	configure scripts, too.

Sat May 16 14:01:26 1998  Jeffrey A Law  (law@cygnus.com)

	* config.table: Add line to set enable_shared in the Makefile
	as needed.

Wed May 13 14:24:38 1998  Kaveh R. Ghazi  <ghazi@caip.rutgers.edu>

	* cplus-dem.c (squangle_mop_up): Change return type to void.
	(internal_cplus_demangle): Remove unused parameter `options'.
	All callers changed.
	(cplus_demangle_opname): Remove function wide variable `int i' and
	replace with `size_t i' at each location where it is used.
	(cplus_mangle_opname): change type of `i' from int to size_t.

Wed May 13 13:39:38 1998  Ian Lance Taylor  <ian@cygnus.com>

	* alloca-conf.h: Include config.h.  Check HAVE_ALLOCA_H rather
	than sparc or sun.
	* Makefile.in (argv.o): Depend upon config.h and alloca-conf.h.

Fri May  8 00:23:51 1998  Ian Lance Taylor  <ian@cygnus.com>

	* configure.in: Set libiberty_topdir correctly when srcdir is
	"." and with_target_subdir is not set.
	* configure: Rebuild.

Thu May  7 13:01:44 1998  Ian Lance Taylor  <ian@cygnus.com>

	* configure.in: Add *-*-mingw32* case.
	* configure: Rebuild.

Wed May  6 11:33:51 1998  Ian Lance Taylor  <ian@cygnus.com>

	* config.table: Never use a PIC file for *-*-cygwin32*.

	* Makefile.in (config.status): Depend upon config.table.

	* configure.in: On a cygwin32 host, always compile random, and
	don't test for sys_siglist, strsignal, or psignal.
	* configure: Rebuild.

	* clock.c: Check HAVE_SYS_PARAM_H rather than NO_SYS_PARAM_H.
	* getcwd.c: Likewise.
	* getpagesize.c: Likewise.
	* getruntime.c: Likewise.

Tue May  5 18:08:32 1998  Ian Lance Taylor  <ian@cygnus.com>

	Use autoconf tests rather than the old dummy.c test:
	* configure.in: Add AC_ARG_WITH calls for --with-target-subdir and
	--with-newlib.  Add AC_CONFIG_HEADER.  Use AC_REPLACE_FUNCS for
	most functions.  Add special cases to handle newlib and VxWorks.
	Remove target_makefile_frag.  Create stamp-h in AC_OUTPUT if
	CONFIG_HEADERS is set.  Only call config-ml.in in AC_OUTPUT if
	CONFIG_FILES is set; set ac_file before calling it.
	* config.table (arm-*-riscix*, *-*-cygwin32): Remove.
	(*-*-hpux*, *-*-hiux*, *-*-irix4*, *-*-solaris2*): Remove.
	(*-*-sysv4*, *-*-go32, *-*-vxworks5*, *-*-vxworks): Remove
	(i[3456]-*-mingw32*): Remove.
	* Makefile.in (ERRORS_CC, CONFIG_H, NEEDED_LIST): Remove.
	(LIBOBJS): New variable.
	(HOST_OFILES, DO_ALSO, STAGESTUFF): Remove.
	(all): Depend upon needed-list.  Don't check RULE1.
	(@target_makefile_frag@): Remove.
	(COMPILE.c): Include @DEFS@.
	(HFILES): Add alloca-conf.h.
	(REQUIRED_OFILES): Remove basename.o.
	($(TARGETLIB)): New target.
	(stamp-needed, lneeded-list, needed.awk, stamp-config): Remove.
	(lconfig.h, needed2.awk, dummy.o, errors): Remove.
	(needed-list, config.h): Rewrite.
	(RULE1, $(RULE1), RULE2, $(RULE2)): Remove.
	(.always.): Remove.
	(Makefile): Set CONFIG_FILES and CONFIG_HEADERS.
	(stamp-h): New target.
	(atexit.o, clock.o, getcwd.o, getpagesize.o): New targets.
	(basename.o): Don't depend upon config.h.
	(getruntime.o): Depend upon config.h.
	* atexit.c: Include config.h.  Check HAVE_ON_EXIT rather than
	NEED_on_exit.
	* basename.c: Don't include config.h.  Don't check NEED_basename.
	* clock.c: Include config.h.
	* getcwd.c: Likewise.
	* getpagesize.c: Likewise.
	* getruntime.c: Likewise.  Fix checks which set HAVE_GETRUSAGE and
	HAVE_TIMES.
	* strerror.c: Change uses of NEED_sys_errlist to
	HAVE_SYS_ERRLIST.  Likewise for NEED_strerror and HAVE_STRERROR.
	* strsignal.c: Likewise for NEED_sys_siglist and HAVE_SYS_SIGLIST,
	and for NEED_strsignal and HAVE_STRSIGNAL and for NEED_psignal and
	HAVE_PSIGNAL.
	* acconfig.h: New file.
	* dummy.c: Remove.
	* functions.def: Remove.
	* config/mh-cxux7 (HDEFINES): Remove -DHAVE_SYSCONF.
	* config/mh-windows (HDEFINES): Remove.
	* config/mh-cygwin32: Remove.
	* config/mh-go32: Remove.
	* config/mh-irix4: Remove.
	* config/mh-riscix: Remove.
	* config/mh-sysv4: Remove.
	* config/mt-mingw32: Remove.
	* config/mt-vxworks5: Remove.
	* config.in: New file, generated using autoheader.
	* configure: Rebuild.

Mon May  4 13:00:28 1998  Ian Lance Taylor  <ian@cygnus.com>

	* configure.in: Rewrite to use autoconf.
	* configure: Generate using autoconf.
	* config/mh-a68bsd: Remove.
	* config/mh-apollo68: Remove.
	* config/mh-hpbsd: Remove.
	* config/mh-ncr3000: Remove.
	* config/mh-sysv: Remove.
	* config/mh-aix (RANLIB, INSTALL): Don't define.
	* config/mh-cxux7 (RANLIB, INSTALL): Don't define.
	* config/mh-irix4 (CC, RANLIB, INSTALL): Don't define.
	* config/mh-sysv4 (RANLIB, INSTALL): Don't define.
	* config.table: Change config_shell to CONFIG_SHELL, and use
	libiberty_topdir to find move-if-change.
	(m68k-apollo-bsd*, m68k-apollo-sysv*): Remove.
	(i[3456]86-ncr-sysv4*, *-*-dgux*, hppa*-hp-bsd*): Remove.
	(*-*-irix*, *-*-m88kbcs*, *-*-sysv*): Remove.
	* Makefile.in (srcdir): Set to @srcdir@.
	(VPATH): Likewise.
	(prefix, exec_prefix, bindir, libdir): Set to autoconf variables.
	(SHELL, INSTALL, INSTALL_PROGRAM, INSTALL_DATA): Likewise.
	(CC, CFLAGS, RANLIB)): Likewise.
	(datadir, man*dir, infodir, includedir, MAKEINFO): Remove.
	(target_makefile_frag, host_makefile_frag): Add substitutions.
	(INSTALL_DEST): Set to @INSTALL_DEST@.
	(Makefile): Depend upon config.status.  Don't depend upon
	$(host_makefile_frag) or $(target_makefile_frag).
	(config.status): New target.

Sun May  3 17:58:49 1998  Ian Lance Taylor  <ian@cygnus.com>

	* config/mt-sunos4: Remove.  Should be handled by --with-headers
	and --with-libraries options at top level.
	* config.table: Never use mt-sunos4.

	* alloca-conf.h: New file, combining alloca-norm.h and
	alloca-botch.h.
	* alloca-norm.h: Remove.
	* alloca-botch.h: Remove.
	* configure.in: Set shell variables files and links to empty.
	* config.table: Don't set shell variable files.
	* configure.bat: Don't create alloca-conf.h.
	* makefile.vms: Likewise.
	* mpw-config.in: Likewise.
	* vmsbuild.com: Likewise.

Fri May  1 11:41:42 1998  Ian Lance Taylor  <ian@cygnus.com>

	* Makefile.in ($(HOST_OFILES) $(REQUIRED_OFILES)): Remove old
	target depending upon config.h.
	(alloca.o): Add target depending upon config.h
	(basename.o, choose-temp.o, fnmatch.o): Likewise.
	(getopt.o, getopt1.o, pexecute.o, strerror.o): Likewise.
	(strsignal.o, xstrerror.o): Likewise.

Fri May  1 04:26:25 1998  Peter Schauer <pes@regent.e-technik.tu-muenchen.de>

	* cplus-dem.c (cplus_demangle_opname):  Initialize work.

Mon Apr 27 15:53:30 EDT 1998 Andrew MacLeod <amacleod@cygnus.com>

	* cplus-dem.c (demangle_qualified): Replace missing else.

Sun Apr 26 15:38:50 1998  Andreas Schwab  <schwab@issan.informatik.uni-dortmund.de>

	* cplus-dem.c (gnu_special): Fix off-by-one bug when checking the
	length in the name of a virtual table.

Wed Apr 22 10:53:49 EDT 1998 Andrew MacLeod  <amacleod@cygnus.com>

	* cplus-dem.c (struct work stuff): Add field for B and K mangle codes.
	(cplus_demangle_opname): Call mop_up_squangle.
	(cplus_demangle): Initialize squangle info, then call
	internal_cplus_demangle. (Most code moved there as well)
	(internal_cplus_demangle): New function, performs most of what use
	to be done in cplus_demangle, but is only called with this file.
	(squangle_mop_up): New function to clean up B and K code data.
	(mop_up): set pointers to NULL after freeing.
	(demangle_signature, demangle_template, demangle_class): Add
	switch elements to handle K and B codes.
	(demangle_prefix, gnu_special, demangle_qualified): Add
	code to handle K and B codes.
	(do_type, demangle_fund_type): Handle B and K codes.
	(remember_Ktype): New function to store K info.
	(register_Btype, remember_Btype): New functions for B codes.
	(forget_B_and_K_types): New function to destroy B and K info.

Fri Apr 10 01:49:10 1998  Jeffrey A Law  (law@cygnus.com)

	* COPYING.LIB, choose-temp.c, cplus-dem.c: Sync with egcs & gcc.

Thu Mar  5 09:23:28 1998  Manfred Hollstein  <manfred@s-direktnet.de>

	* config.table: Make locating frag files failsafe even for the
	special case if configuring and building in srcdir.

Mon Feb 23 14:33:15 1998  Ian Lance Taylor  <ian@cygnus.com>

	* choose-temp.c: Fix handling of sys/file.h to work in libiberty.

Sun Feb 22 18:03:23 1998  Jeffrey A Law  (law@cygnus.com)

	* choose-temp.c: Sync with copy in gcc.

Thu Feb 12 16:29:49 1998  Ian Lance Taylor  <ian@cygnus.com>

	* getopt.c: Update to latest FSF version.
	* getopt1.c: Likewise.

Tue Feb 10 16:58:33 1998  Stan Shebs  <shebs@andros.cygnus.com>

	* cplus-dem.c (gnu_special): Don't get confused by .<digits>
	strings that are not actually lengths.

Fri Feb  6 01:35:17 1998  Manfred Hollstein  <manfred@s-direktnet.de>

	* Makefile.in (FLAGS_TO_PASS): Don't pass PICFLAG.
	(.c.o): Check value of enable_shared, not PICFLAG.
	(stamp-picdir): Dito.

Thu Feb  5 18:48:56 1998  Geoffrey Noer  <noer@cygnus.com>

	* config/mh-cygwin32: remove vasprintf.o from EXTRA_OFILES
	since it gets built automatically

Sun Feb  1 02:52:32 1998  Mike Stump  <mrs@wrs.com>

	* config.table (vxworks configs): Default to VxWorks 5.x, as that is
	the currently shipping OS.

Tue Jan 27 16:08:20 1998  Pat Rankin  <rankin@eql.caltech.edu>

	* vmsbuild.com [REQUIRE_OFILES]: Synchronized with Makefile.in:
	Add fnmatch.o and objalloc.o; remove vasprintf.o.
	[config.h]: Define NEED_strsignal.

Mon Jan 19 12:20:01 1998  Ian Lance Taylor  <ian@cygnus.com>

	* functions.def: Correct argument types for strerror and
	strsignal.  Reported by Alex Gutman <agutman@emc.com>.

Sun Jan 18 15:57:28 1998  Michael Snyder  <msnyder@cleaver.cygnus.com>

	* vasprintf.c (int_vasprintf): Increase buffer size for float/double
	values.

Sat Jan 17 22:28:38 1998  Mumit Khan  <khan@xraylith.wisc.edu>
			  J.J. VanderHeijden <J.J.vanderHeijden@student.utwente.nl>

	Add mingw32 support.
	* pexecute.c (pexecute): New function for mingw32. Supports pipes.
	(pwait): New function for mingw32.

	* config.table (i[3456]86-*-mingw32*): Support for i386-mingw32.
	* config/mt-mingw32: New file.
	* xmalloc.c (first_break): Not used for mingw32.
	(xmalloc_set_program_name): Don't use sbrk on mingw32.
	(xmalloc): Likewise.
	(xrealloc): Likewise.

Sat Jan 17 22:28:05 1998  Jeffrey A Law  (law@cygnus.com)

	* choose-temp.c: Sync with gcc version.

Tue Jan 13 18:34:39 1998  Jim Wilson  <wilson@cygnus.com>

	* Makefile.in (install_to_libdir, install_to_tooldir): Add MULTISUBDIR
	to all filenames in libdir and tooldir.
	(distclean): Do MULTICLEAN before deleting Makefile.
	(stamp-needed, stamp-config): Add MULTISRCTOP to
	pathname for move-if-change.

Thu Dec  4 17:25:19 1997  Jeffrey A Law  (law@cygnus.com)

	* strsignal.c (sys_nsig): Try NSIG and _NSIG.

Wed Nov 19 13:37:06 1997  Michael Meissner  <meissner@cygnus.com>

	* alloca-norm.h (alloca, GCC case): Don't redefine alloca if it
	was already defined previously.

Mon Nov 10 12:48:03 1997  Philippe De Muyter  <phdm@macqel.be>

	* Makefile.in (INSTALL): Use ../install-sh, not install.

Tue Oct 28 23:41:15 1997  Judy Goldberg  <jodyg@idt.net>

	* Makefile.in (CFILES): Add pexecute.c.

Wed Oct 15 19:13:48 1997  Ian Lance Taylor  <ian@cygnus.com>

	* asprintf.c: Consistently use either stdarg or varargs.

Tue Oct 14 12:01:00 1997  Mark Mitchell  <mmitchell@usa.net>

	* cplus-dem.c (demangle_signature): Don't look for return types on
	constructors.  Handle member template constructors.

Fri Oct  3 17:53:30 1997  Ian Lance Taylor  <ian@cygnus.com>

	* README: Fix configuration instructions.

Mon Sep 29 12:28:41 1997  Ian Lance Taylor  <ian@cygnus.com>

	* pexecute.c: Update to current version from /gd/gnu/lib:

	Mon Sep 29 12:27:59 1997  Ian Lance Taylor  <ian@cygnus.com>

	* pexecute.c: Use spawn if __CYGWIN32__.

	1997-08-08  Paul Eggert  <eggert@twinsun.com>

	* pexecute.c: Include "config.h" first, as per autoconf manual.

	Fri Jun 27 15:20:29 1997  Scott Christley <scottc@net-community.com>

	* pexecute.c (fix_argv): New function.
	(pexecute): Win32 but not Cygwin32 needs its arguments fixed.
	Add underscore to cwait function call.

Sun Sep 28 12:00:52 1997  Mark Mitchell  <mmitchell@usa.net>

	* cplus-dem.c (demangle_template): Add new parameter.  Handle new
	template-function mangling.
	(consume_count_with_underscores): New function.
	(demangle_signature): Handle new name-mangling scheme.

Wed Sep 24 00:31:59 1997  Felix Lee  <flee@yin.cygnus.com>

	* asprintf.c: stdarg.h when ALMOST_STDC
	* config/mh-windows (EXTRA_OFILES): add asprintf.o and
	strncasecmp.o.

Thu Aug 28 14:27:15 1997  Andrew Cagney  <cagney@b1.cygnus.com>

	* vasprintf.c (vasprintf): Allow for _BSD_VA_LIST_.

	* config.table: Add case for FreeBSD 2.1 and 2.2, needs mh-fbsd21.

	* config/mh-fbsd21 (EXTRA_OFILES): Force vasprintf.o

Wed Sep 10 12:43:10 1997  Jason Merrill  <jason@yorick.cygnus.com>

	* cplus-dem.c (demangle_fund_type): Change "complex" to "__complex".

Fri Sep  5 16:34:42 1997  Andrew Cagney  <cagney@b1.cygnus.com>

	* asprintf.c (asprintf): New file.
	* Makefile.in (CFILES): Add asprintf.c
	* functions.def: Ditto.

Thu Aug 28 18:53:34 1997  Andrew Cagney  <cagney@b1.cygnus.com>

	* argv.c (dupargv): New function, duplicate an argument vector.

Tue Aug 19 20:28:45 1997  Geoffrey Noer  <noer@cygnus.com>

	* config/mh-cygwin32: also build random.o

Tue Aug 19 17:10:56 1997  Jason Merrill  <jason@yorick.cygnus.com>

	* cplus-dem.c: Add 'extern' to prepends_underscore.

Wed Jul 30 11:42:19 1997  Per Bothner  <bothner@cygnus.com>

	* cplus-dem.c: Various changes to produce Java output when passed
	DMGL_JAVA.  Thus "::" becomes "." and "JArray<Foo>" becomes "Foo[]".
	(main): Support --java and -j flags to set DMGL_JAVA.

Tue Jul 22 19:05:23 1997  Robert Hoehne <robert.hoehne@Mathematik.TU-Chemnitz.DE>

	* config/mh-go32 (CC, AR, RANLIB): Don't define.

Tue Jul 22 17:49:54 1997  Ian Lance Taylor  <ian@cygnus.com>

	* Makefile.in (REQUIRED_OFILES): Add pexecute.o.
	(pexecute.o): New target.

	* Makefile.in (stamp-needed): New target, replacing needed-list.
	(needed-list): Just depend upon stamp-needed.
	(stamp-config): New target, replacing config.h.
	(config.h): Just depend upon stamp-config.
	(mostlyclean): Remove stamp-*.

Thu Jun 12 11:00:18 1997  Angela Marie Thomas (angela@cygnus.com)

	* Makefile.in (FLAGS_TO_PASS): pass INSTALL, INSTALL_PROGRAM and
	INSTALL_DATA for multilibbed installs

Tue Jun  3 13:21:05 1997  Doug Evans  <dje@canuck.cygnus.com>

	Tue Dec 10 09:44:57 1996  Paul Eggert  <eggert@twinsun.com>

	* choose-temp.c (choose_temp_base): Don't dump core if TMPDIR is empty.

	* choose-temp.c (try): Insist that temp dir be searchable.

	Wed Oct 23 17:36:39 1996  Doug Rupp  (rupp@gnat.com)

	* choose-temp.c (choose_temp_base): On VMS, use proper syntax
	for current directory.

	Sat Feb 15 19:03:48 1997  Geoffrey Noer  (noer@cygnus.com)

	* pexecute.c: Remove special cases for cygwin32.
	(pwait): Remove local definition of `pid'.

	Tue Nov 12 18:26:15 1996  Doug Rupp  (rupp@gnat.com)

	* pexecute.c (vfork): Supply new definition for VMS.
	(pwait): Use waitpid instead of wait for VMS.

Tue May 20 14:02:20 1997  Brendan Kehoe  <brendan@lisa.cygnus.com>

	* cplus-dem.c (do_type): Handle `J'.
	(demangle_fund_type): Print "complex" for it.

Wed Apr 30 12:15:45 1997  Jason Merrill  <jason@yorick.cygnus.com>

	* configure.in: Don't turn on multilib here.

Mon Apr 28 19:04:31 1997  Michael Snyder  <msnyder@cleaver.cygnus.com>

	* obstack.c: move _obstack_memory_used outside of ifdef.  Cannot be
	elided; needed by gdb and not present in libc.

Thu Apr 24 19:33:47 1997  Ian Lance Taylor  <ian@cygnus.com>

	* Makefile.in (clean): Remove tmpmulti.out.

Tue Apr 22 10:25:15 1997  Fred Fish  <fnf@cygnus.com>

	* floatformat.c (floatformat_ieee_double_littlebyte_bigword):
	Add new floatformat, mainly for ARM doubles.

Mon Apr 14 12:11:16 1997  Ian Lance Taylor  <ian@cygnus.com>

	* config.table: Use ${config_shell} with ${moveifchange}.  From
	Thomas Graichen <graichen@rzpd.de>.

Fri Apr  4 03:09:24 1997  Ulrich Drepper  <drepper@cygnus.com>

	* configure.in: Enable multilibing by default.
	Update multilib template to read config-ml.in.

Tue Apr  1 16:26:39 1997  Klaus Kaempf  <kkaempf@progis.de>

	* makefile.vms: Add objalloc.

Mon Mar 31 23:57:51 1997  H.J. Lu  <hjl@gnu.ai.mit.edu>

	* cplus-dem.c (demangle_it): Add prototype declaration.
	(usage, fatal): Likewise.

	* xexit.c (_xexit_cleanup): Add prototype.

	* strerror.c (init_error_tables): Declare.

Fri Mar 28 11:43:20 1997  H.J. Lu  <hjl@lucon.org>

	* functions.def: Add DEF of vasprintf, and DEFFUNC of strsignal.
	* strsignal.c: Only define strsignal if NEED_strsignal.
	* Makefile.in (REQUIRED_OFILES): Remove vasprintf.o.
	* configure.in: Add NEED_strsignal to xconfig.h.  Add vasprintf.o
	to xneeded-list.
	* config/mh-cygwin32 (HDEFINES): Add -DNEED_strsignal.
	(EXTRA_OFILES): Define to vasprintf.o.
	* config/mh-windows (HDEFINES): Add -DNEED_strsignal.
	(EXTRA_OFILES): Add vasprintf.o.
	* config/mt-vxworks5 (vxconfig.h): Define NEED_strsignal.
	(vxneeded-list): Add vasprintf.o.

Thu Mar 20 17:02:09 1997  Ian Lance Taylor  <ian@cygnus.com>

	* objalloc.c: Include <stdio.h>.

Mon Mar 17 19:23:11 1997  Ian Lance Taylor  <ian@cygnus.com>

	* objalloc.c: New file.
	* Makefile.in (CFILES): Add objalloc.c
	(REQUIRED_OFILES): Add objalloc.o.
	(objalloc.o): New target.

Sat Mar 15 18:49:41 1997  Ian Lance Taylor  <ian@cygnus.com>

	* obstack.c: Update to current FSF version.

Fri Mar 14 14:18:47 1997  Ian Lance Taylor  <ian@cygnus.com>

	* cplus-dem.c: Add prototypes for all static functions.
	(mystrstr): Make static.  Make arguments and result const.
	(cplus_match): Remove; not used.

Tue Mar 11 14:20:31 1997  Brendan Kehoe  <brendan@lisa.cygnus.com>

	* cplus-dem.c (gnu_special): Call demangled_fund_type for other
	__t* symbols.

Tue Mar 11 15:41:21 1997  H.J. Lu  <hjl@lucon.org>

	* spaces.c: Declare malloc and free properly.
	* strsignal.c (init_signal_tables): Add prototype.
	* xatexit.c (_xexit_cleanup): Add parameter declarations.

Wed Feb 19 15:43:24 1997  Brendan Kehoe  <brendan@lisa.cygnus.com>

	* Makefile.in (lneeded-list): If alloca.o is needed, xexit.o is
	also required because of xmalloc.o.

Fri Feb 14 13:43:38 1997  Ian Lance Taylor  <ian@cygnus.com>

	* strsignal.c: Unconditionally redefine sys_siglist around the
	inclusion of the system header files.

Thu Feb 13 22:01:04 1997  Klaus Kaempf  <kkaempf@progis.de>

	* makefile.vms: Remove 8 bit characters.  Update to latest
	gcc release.

Tue Feb  4 11:52:19 1997  Ian Lance Taylor  <ian@cygnus.com>

	* strsignal.c: Use NEED_sys_siglist instead of
	LOSING_SYS_SIGLIST.
	* config.table: Don't use mh-lynxos.
	* config/mh-lynxos: Remove.

Thu Jan 16 14:51:03 1997  Bob Manson  <manson@charmed.cygnus.com>

	* cplus-dem.c: Fix indenting; make identical to the copy
	in GCC.
	(do_type, case 'M'): Check for a template as well as a class.

Thu Dec 19 13:51:33 1996  Brendan Kehoe  <brendan@lisa.cygnus.com>

	* config/mt-vxworks5 (vxneeded-list): Remove sigsetmask.o, since
	vxworks 5.[0-3] all have sigsetmask in them; the one provided by
	libiberty is incorrect, as well.

Mon Dec  2 15:03:42 1996  Michael Meissner  <meissner@tiktok.cygnus.com>

	* alloca.c (alloca): When compiled with an ANSI/ISO compiler,
	alloca takes a size_t argument, not just unsigned.

Mon Nov 18 15:42:08 1996  Jason Merrill  <jason@yorick.cygnus.com>

	* cplus-dem.c: Note that this file also lives in GCC.

Mon Nov 18 15:19:00 1996  Dawn Perchik  <dawn@critters.cygnus.com>

	* alloca.c: Remove include of libiberty.h for hpux.
	* argv.c:  Replace defs from libiberty.h.
	* spaces.c: Put back externs from removed from libiberty.h.
	* vasprintf.c: Remove include of libiberty.h for hpux.

Mon Nov 18 14:08:00 1996  Dawn Perchik  <dawn@critters.cygnus.com>

	* cplus-dem.c: Checking in again; last checkin filed due to sticky tag.

Wed Nov 13 08:22:00 1996  Dawn Perchik  <dawn@critters.cygnus.com>

	* cplus-dem.c: Revert last two commits due to conflicts with
	hpux system headers.

Wed Nov 13 08:22:00 1996  Dawn Perchik  <dawn@critters.cygnus.com>

	* alloca.c, argv.c, spaces.c, strcasecmp.c, vasprintf.c, vprintf.c:
	Revert last commit due to conflicts with hpux system headers.

Wed Nov 13 10:36:50 1996  Michael Meissner  <meissner@tiktok.cygnus.com>

	* cplus-dem.c (x{m,re}alloc): Make declarations compatibile with
	libiberty.h when compiled with a standard compiler.

Tue Nov 12 16:31:00 1996  Dawn Perchik  <dawn@critters.cygnus.com>

	* alloca.c: Include libiberty.h for definition of xmalloc.
	Don't redefine NULL.
	* argv.c: Move prototypes to libiberty.h.
	* cplus-dem.c: Include libiberty.h for definition of xmalloc.
	Don't redefine NULL.
	Use casts to eliminate compiler warnings.
	* spaces.c: Remove prototypes for malloc and free which are
	already in libibrty.h.
	* strcasecmp.c: Use casts to eliminate compiler warnings.
	* vasprintf.c: Include libiberty.h for definition of malloc.
	Don't redefine NULL.
	* vprintf.c: Include stdarg.h if __STDC__.

Fri Oct 11 15:42:12 1996  Stu Grossman  (grossman@critters.cygnus.com)

	* config/mh-windows:  Add strcasecmp.o to EXTRA_OFILES.

Fri Oct 11 11:16:31 1996  Stan Shebs  <shebs@andros.cygnus.com>

	* mpw.c (mpwify_filename): Rewrite to simplify, and to handle
	upward components correctly.

Tue Oct  8 08:55:34 1996  Stu Grossman  (grossman@critters.cygnus.com)

	* config.table, config/mh-windows:  Add support for building under
	MSVC (the Microsoft build environment).

Mon Oct  7 10:50:27 1996  Ian Lance Taylor  <ian@cygnus.com>

	* fnmatch.c: Undef const if not __STDC__.

Thu Oct  3 13:46:39 1996  Ian Lance Taylor  <ian@cygnus.com>

	* fnmatch.c: New file.
	* Makefile.in (CFILES): Add fnmatch.c.
	(REQUIRED_OFILES): Add fnmatch.o.
	(fnmatch.o): New target.

Wed Sep 18 14:49:13 1996  Jason Merrill  <jason@yorick.cygnus.com>

	* cplus-dem.c (demangle_template): Fix handling of address args.
	(gnu_special): Handle type_info stuff.

Fri Sep 13 17:52:55 1996  Stan Shebs  <shebs@andros.cygnus.com>

	* mpw.c (DebugPI): Make settable from the env var DEBUG_PATHNAMES.
	(mpwify_filename): Handle "::/" case.

Thu Sep 12 13:30:40 1996  Geoffrey Noer  <noer@cygnus.com>

	* config/mh-cygwin32: new file (need -DNEED_basename and
		-DNEED_sys_siglist for native NT rebuilding)
	* config.table (*-*-cygwin32): new entry
	* choose-temp.c: bring in sync with gcc (revert Aug 17 change)

Thu Aug 29 16:48:45 1996  Michael Meissner  <meissner@tiktok.cygnus.com>

	* config.table (i[345]86-*-*): Recognize i686 for pentium pro.

Tue Aug 27 13:47:58 1996  Stan Shebs  <shebs@andros.cygnus.com>

	* pexecute.c (pexecute) [MPW]: Remove old bogus code that
	messed with arguments that included a '/', add escape chars
	to double quotes, remove const decl from arg that Mac
	compilers don't seem to like.

Sat Aug 17 04:44:27 1996  Geoffrey Noer  <noer@cygnus.com>

	* pexecute.c: Update test for win32 (&& ! cygwin32).
	* choose-temp.c: fix WIN32 preprocessor defines

Thu Aug 15 12:26:48 1996  Stan Shebs  <shebs@andros.cygnus.com>

	* mpw-make.sed: Add @DASH_C_FLAG@ and @SEGMENT_FLAG({Default})@
	to editing of default makefile rule.

Sun Aug 11 21:03:27 1996  Stu Grossman  (grossman@critters.cygnus.com)

	* alloca-norm.h:  Include <malloc.h> if _WIN32.
	* argv.c:  Include non-prototyped decls for malloc and string
	functions if ! _WIN32 or if __GNUC__.

Thu Aug  8 12:42:40 1996  Klaus Kaempf  <kkaempf@progis.de>

	* config.h-vms: New file.
	* makefile.vms: Use it.

Wed Aug  7 17:16:12 1996  Stu Grossman  (grossman@critters.cygnus.com)

	* getopt.c (_getopt_internal):  If argc is 0, just return (before
	we reference *argv and segfault).

Mon Aug  5 01:29:08 1996  Jason Merrill  <jason@yorick.cygnus.com>

	* Makefile.in (distclean): Add multilib.out.

Thu Jul 18 17:40:55 1996  Ian Lance Taylor  <ian@cygnus.com>

	* alloca-norm.h: Change #ifdef sparc to #if defined (sparc) &&
	defined (sun).  From Andrew Gierth <ANDREWG@microlise.co.uk>.

Mon Jul  1 13:40:44 1996  Ken Raeburn  <raeburn@cygnus.com>

	Tue May 28 15:29:03 1996  Pat Rankin  <rankin@eql.caltech.edu>

	* vmsbuild.com (REQUIRD_OFILES): Add choose-temp.o and xstrdup.o.

	Thu Jan 25 18:20:04 1996  Pat Rankin  <rankin@eql.caltech.edu>

	* vmsbuild.com: Changes to handle DEFFUNC(on_exit).
	(do_ofiles): Allow nonexistent source file in pass 3.
	(chk_deffunc): New routine.

Tue Jun 25 19:24:43 1996  Doug Evans  <dje@canuck.cygnus.com>

	* pexecute.c (PEXECUTE_VERBOSE): Define.
	(MPW pexecute): Check flags & PEXECUTE_VERBOSE instead of verbose_flag.

Tue Jun 25 23:11:48 1996  Jason Molenda  (crash@godzilla.cygnus.co.jp)

	* Makefile.in (docdir): Removed.

Tue Jun 25 23:01:07 1996  Jason Molenda  (crash@godzilla.cygnus.co.jp)

	* Makefile.in (oldincludedir): Removed.

Tue Jun 25 22:50:07 1996  Jason Molenda  (crash@godzilla.cygnus.co.jp)

	* Makefile.in (datadir): Set to $(prefix)/share.

Thu Jun 20 21:17:52 1996  Ian Lance Taylor  <ian@cygnus.com>

	* cplus-dem.c (demangle_arm_pt): Reindent.  Avoid endless loop by
	checking for errors from do_type.

Tue Jun 18 14:36:19 1996  Klaus Kaempf  <kkaempf@progis.de>

	* makefile.vms: New file.
	* xmalloc.c: If VMS, include <stdlib.h> and <unixlib.h> rather
	than declaring malloc, realloc, and sbrk.

Mon Jun 10 13:17:17 1996  Doug Evans  <dje@canuck.cygnus.com>

	* pexecute.c: New file.

Wed Jun  5 16:57:45 1996  Richard Henderson  <rth@tamu.edu>

	* xmalloc.c: Declare sbrk.

Sat May  4 05:08:45 1996  Peter Schauer  (pes@regent.e-technik.tu-muenchen.de)

	* alloca-norm.h:  Add SPARCworks cc compatible __builtin_alloca
	declaration.

Mon Apr 22 18:41:49 1996  Ian Lance Taylor  <ian@cygnus.com>

	* xstrerror.c: Include <stdio.h>.

Sun Apr 21 11:55:12 1996  Doug Evans  <dje@canuck.cygnus.com>

	* Makefile.in (CFILES): Add atexit.c.

Sun Apr 21 09:50:09 1996  Stephen L Moshier  (moshier@world.std.com)

	* choose-temp.c: Include sys/types.h before sys/file.h for sco3.2v5.

Wed Apr 17 11:17:55 1996  Doug Evans  <dje@canuck.cygnus.com>

	* choose-temp.c: Don't #include sys/file.h ifdef NO_SYS_FILE_H.
	#include <stdio.h>
	* config/mt-vxworks5 (HDEFINES): Define NO_SYS_FILE_H.

Tue Apr 16 11:27:16 1996  Jeffrey A Law  (law@cygnus.com)

	* Makefile.in (lneeded-list): If alloca.o is needed, so is xmalloc.o.
	Reverts Feb 8, 1995 change.

Mon Apr 15 12:53:26 1996  Doug Evans  <dje@canuck.cygnus.com>

	* choose-temp.c: New file.
	* Makefile.in (CFILES): Add choose-temp.c.
	(REQUIRED_OFILES): Add choose-temp.o.

Sat Apr 13 14:19:30 1996  Stu Grossman  (grossman@critters.cygnus.com)

	* floatformat.c (floatformat_to_double):  Don't bias exponent when
	handling zero's, denorms or NaNs.

Thu Apr 11 13:36:56 1996  Stu Grossman  (grossman@critters.cygnus.com)

	* floatformat.c (floatformat_to_double):  Fix bugs with handling
	numbers with fractions < 32 bits.

Mon Apr  8 14:48:34 1996  Ian Lance Taylor  <ian@cygnus.com>

	* config.table: Permit --enable-shared to specify a list of
	directories.

Tue Mar 19 22:02:07 1996  Jason Merrill  <jason@yorick.cygnus.com>

	* cplus-dem.c (demangle_template): Fix for non-mangled pointer
	arguments.

Fri Mar  8 17:24:18 1996  Ian Lance Taylor  <ian@cygnus.com>

	* configure.in: If srcdir is `.' and with_target_subdir is not
	`.', then set MULTISRCTOP before calling config-ml.in.

Thu Mar  7 13:37:10 1996  Stan Shebs  <shebs@andros.cygnus.com>

	* mpw.c (mpw_open): Add debugging output option.

Wed Mar  6 17:36:03 1996  Jason Merrill  <jason@yorick.cygnus.com>

	* cplus-dem.c (demangle_template): Fix for address-of-extern arguments.

Tue Feb 27 12:00:50 1996  Raymond Jou  <rjou@mexican.cygnus.com>

	* mpw.c (mpwify_filename): Change 6 to 5 in
	strncmp (unixname, "/tmp/", 5).

Tue Feb 20 10:55:53 1996  Ian Lance Taylor  <ian@cygnus.com>

	* cplus-dem.c (demangle_template): Initialize is_bool.  Correctly
	handle 0 as a pointer value parameter.

Mon Feb  5 16:41:44 1996  Ian Lance Taylor  <ian@cygnus.com>

	* Makefile.in (all): Depend upon required-list.
	(required-list): New target.
	(clean): Remove required-list.

Wed Jan 31 10:19:41 1996  Steve Chamberlain  <sac@slash.cygnus.com>

	* win32.c: Deleted.
	* config.table (i386-*-win32): Deleted.
	* config/mh-i386win32: Deleted.

Thu Jan 18 11:34:17 1996  Ian Lance Taylor  <ian@cygnus.com>

	* cplus-dem.c (cplus_demangle_opname): Change opname parameter to
	const char *.
	(cplus_mangle_opname): Change return type and opname parameter to
	const char *.  Don't cast return value.

Tue Jan 16 12:13:11 1996  Stan Shebs  <shebs@andros.cygnus.com>

	* mpw.c: Include Timer.h, in order to get m68k Microseconds trap
	definition.

Wed Jan  3 13:15:04 1996  Fred Fish  <fnf@cygnus.com>

	* obstack.c: Update copyright to 1996.
	(_obstack_memory_used): Define new function.  Called via
	obstack_memory_used macro.

Thu Dec 28 11:39:40 1995  Ian Lance Taylor  <ian@cygnus.com>

	* xstrdup.c: New file.
	* Makefile.in (CFILES): Add xstrdup.c.
	(REQUIRED_OFILES): Add xstrdup.o.
	(xstrdup.o): New target.

Mon Dec 11 18:18:52 1995  Mike Stump  <mrs@cygnus.com>

	* atexit.c: New stub to provide atexit on systems that have
	on_exit, like SunOS 4.1.x systems.
	* functions.def (on_exit, atexit): Ditto.

Mon Dec 11 15:42:14 1995  Stan Shebs  <shebs@andros.cygnus.com>

	* mpw.c (mpw_abort): Remove decl.
	(mpw_access): Move debugging printf.

Sat Dec  2 01:25:23 1995  Ian Lance Taylor  <ian@cygnus.com>

	* config.table: Consistently use ${host} rather than ${xhost} or
	${target}.
	* configure.in: Don't bother to set ${xhost} before calling
	config.table.

Tue Nov 28 14:16:57 1995  Brendan Kehoe  <brendan@lisa.cygnus.com>

	* Makefile.in (.c.o): Use test instead of the left bracket, to
	avoid problems with some versions of make.

Tue Nov 28 11:45:17 1995  Stan Shebs  <shebs@andros.cygnus.com>

	* mpw-make.sed: Fix INCDIR edit to work with Nov 14 change.

Tue Nov 21 11:26:34 1995  Fred Fish  <fnf@rtl.cygnus.com>

	* config/mh-hpux: Remove.  It was only used to define EXTRA_OFILES,
	which was set to just alloca.o, which is now automatically marked
	as needed by the autoconfiguration process.

Tue Nov 21 14:15:06 1995  Ian Lance Taylor  <ian@cygnus.com>

	* config.table: Check ${with_cross_host} rather than comparing
	${host} and ${target}.

Thu Nov 16 14:34:42 1995  Ian Lance Taylor  <ian@cygnus.com>

	* configure.in: If with_target_subdir is empty, set xhost to
	${host} rather than ${target} before calling config.table.

Tue Nov 14 01:38:30 1995  Doug Evans  <dje@canuck.cygnus.com>

	* Makefile.in (MULTITOP): Deleted.
	(MULTISRCTOP, MULTIBUILDTOP): New.
	(FLAGS_TO_PASS): Delete INCDIR.
	(INCDIR): Add $(MULTISRCTOP).
	(install_to_libdir): Add $(MULTISUBDIR).  Call $(MULTIDO).
	* configure.in: Delete call to cfg-ml-com.in.  Call config-ml.in
	instead of cfg-ml-pos.in.
	(cross-compile check): Change to test for with_target_subdir.
	(EXTRA_LINKS): Delete.

Sun Nov 12 12:13:04 1995  Stan Shebs  <shebs@andros.cygnus.com>

	* mpw-make.sed: Add getpagesize.c.o to needed-list.
	* mpw.c [USE_MW_HEADERS]: Conditionalize compiling of
	functions that are supplied by Metrowerks libraries.
	(fstat): Clean up descriptor->pointer conversion code.
	(InstallConsole, etc): Empty definitions, for when linking
	with SIOUX.

Sun Nov  5 19:25:27 1995  Per Bothner  <bothner@kalessin.cygnus.com>

	* Makefile.in (FLAGS_TO_PASS):  Also pass PICFLAGS.
	(.c.o):  Stylistic change.

Thu Nov  2 12:06:29 1995  Ian Lance Taylor  <ian@cygnus.com>

	* strtol.c, strtoul.c: Don't include <stdlib.h>.  From
	phdm@info.ucl.ac.be (Philippe De Muyter).

Wed Nov  1 11:59:36 1995  Ian Lance Taylor  <ian@cygnus.com>

	* configure.in: Correct sed call.

Mon Oct 30 13:03:45 1995  Per Bothner  <bothner@kalessin.cygnus.com>

	* configure.in:  Clean up / simplify for native.

	* configure.in:  Merge in stuff from ../xiberty/configure.in.
	* Makefile.in (CC):  Add definition (so it can be overrridden
	by ../configure).

Tue Oct 24 17:57:27 1995  Stan Shebs  <shebs@andros.cygnus.com>

	* mpw-make.sed: Leave strerror.c.o in standard list of functions.
	* mpw.c (R_OK, ENOENT, EACCESS, ENOSYS): Remove.
	(link): Remove useless definition with error return.
	(last_microseconds, warn_if_spin_delay, record_for_spin_delay):
	Use UnsignedWide type for microsecond counts.

Thu Oct 19 10:52:07 1995  Michael Meissner  <meissner@wogglebug.tiac.net>

	* memcmp.c (memcmp): Argument types are const void *, not void
	*const.

	* strncasecmp.c (strncasecmp): Include ansidecl.h/stdarg.h, not
	sys/types.h.
	* strcasecmp.c (strcasecmp): Ditto.

Tue Oct 10 11:03:24 1995  Fred Fish  <fnf@cygnus.com>

	* Makefile.in (BISON):  Remove macro.

Tue Sep 26 15:06:46 1995  Stan Shebs  <shebs@andros.cygnus.com>

	* Makefile.in (HFILES): Add default empty definition.
	* mpw-config.in (config.h): Only update if changed.
	* mpw-make.in: Remove.
	* mpw-make.sed: New file, edits Makefile.in into MPW makefile.
	* mpw.c: Remove semi-clone of strerror code.
	(sys_nerr, sys_errlist): Define here.
	(Microseconds): Only define as A-line trap if m68k Mac.

Wed Sep 20 12:53:32 1995  Ian Lance Taylor  <ian@cygnus.com>

	* Makefile.in (maintainer-clean): New synonym for distclean.

Mon Aug 28 19:47:52 1995  Per Bothner  <bothner@kalessin.cygnus.com>

	* config.table:  For host, generalize rs6000-ibm-aix*
	to *-ibm-aix* so we also include powerpc.

Tue Aug 22 03:18:05 1995  Ken Raeburn  <raeburn@kr-laptop.cygnus.com>

	Fri Jun 16 18:35:40 1995  Pat Rankin  (rankin@eql.caltech.edu)

	* xstrerror.c: New file.
	* Makefile.in, vmsbuild.com: Compile it.

Mon Jul 31 12:16:32 1995  steve chamberlain  <sac@slash.cygnus.com>

	* config.table (i386-*-win32): New.

Fri Jul 21 11:35:52 1995  Doug Evans  <dje@canuck.cygnus.com>

	* Makefile.in (MULTITOP): New variable.
	(MULTIDIRS, MULTISUBDIR, MULTIDO, MULTICLEAN): Likewise.
	(all): Add multilib support.
	(install_to_tooldir, *clean): Likewise.

Mon Jul 10 11:47:27 1995  Ken Raeburn  <raeburn@cygnus.com>

	* makefile.dos (OBJS): Add hex.o.  From DJ Delorie.

Fri Jun 30 17:28:59 1995  Pat Rankin  (rankin@eql.caltech.edu)

	* vmsbuild.com:  create "new-lib.olb", build libiberty under that
	name, and then make it become "liberty.olb" when done, so that an
	incomplete build attempt never leaves behind something which looks
	like a complete library.

Thu Jun 29 00:22:02 1995  Steve Chamberlain  <sac@slash.cygnus.com>

	* config/mh-i386pe: New file for PE hosts.
	* config.table: Understand PE hosts.

Wed Jun 28 19:13:23 1995  Jason Merrill  <jason@phydeaux.cygnus.com>

	* cplus-dem.c: Update from gcc.

	* argv.c, dummy.c: If __STDC__, #include "alloca-conf.h" after
	<stddef.h>.
	* alloca-norm.h: If __STDC__, declare alloca with its parameter.

Thu Jun 22 18:57:47 1995  Stan Shebs  <shebs@andros.cygnus.com>

	* mpw-make.in (ALL_CFLAGS): Define NEED_basename.
	* mpw.c: Only test DebugPI once whenever printing debug info.
	(mpwify_filename): If filename is /tmp/foo, change it into :_foo,
	also fix to not write on input filename buffer.
	(mpw_access): Use stat() instead of open(), works for directories
	as well as files.

Mon Jun 19 00:33:22 1995  Jason Merrill  <jason@phydeaux.cygnus.com>

	* Makefile.in: Massage broken shells that require 'else true'.

Sat Jun 17 23:21:58 1995  Fred Fish  <fnf@cygnus.com>

	* alloca-norm.h: Declare alloca as type "PTR" to match functions.def.
	Declare __builtin_alloca in the sparc case, as argv.c did.
	* argv.c: Replace inline version of alloca-norm.h at start of file with
	a #include of alloca-conf.h.  Precede it with an include of ansidecl.h
	because alloca-norm.h needs to declare alloca as "PTR".

Mon Jun 12 14:24:26 1995  Steve Chamberlain  <sac@slash.cygnus.com>

	* win32.c: New file.

Fri Jun  9 15:16:14 1995  Jason Merrill  <jason@phydeaux.cygnus.com>

	* dummy.c: #include "alloca-conf.h".

Wed Jun  7 11:46:23 1995  Jason Merrill  <jason@phydeaux.cygnus.com>

	* Makefile.in (mostlyclean): Remove stamp-picdir.
	(clean): Don't.

Mon Jun  5 18:46:06 1995  Jason Merrill  <jason@phydeaux.cygnus.com>

	* config.table (frags): Use toplevel pic frags.

	* Makefile.in (PICFLAG): New macro.
	(all): Depend on stamp-picdir.
	(needed-list): Ditto.
	(.c.o): Also build pic object.
	(stamp-picdir): New rule.
	(mostlyclean): Remove pic.
	(clean): Remove stamp-picdir.

Fri Mar 24 16:55:48 1995  Pat Rankin  (rankin@eql.caltech.edu)

	* vmsbuild.com (config.h): Add `#define NEED_basename'.

Tue May 23 10:12:46 1995  Per Bothner  <bothner@kalessin.cygnus.com>

	* clock.c, getopt.c, strtod.c, vsprintf.c:  Change from using LGPL
	to libio-style copyright.
	* getpagesize.c:  Remove FSF copyright.

Sat May 20 12:30:23 1995  Ken Raeburn  <raeburn@kr-laptop.cygnus.com>

	Added improved VMS support from Pat Rankin:

	Fri Mar 17 18:40:36 1995  Pat Rankin  (rankin@eql.caltech.edu)

	* vmsbuild.com:  new file.

	* getpagesize.c (getpagesize):  implement for VMS;
	* strerror.c (strerror, strerrno, strtoerrno):  add rudimentary
	support for EVMSERR.

Thu May 18 17:01:42 1995  Ken Raeburn  <raeburn@kr-laptop.cygnus.com>

	Wed May 10 14:28:16 1995 Richard Earnshaw (rearnsha@armltd.co.uk)

	* floatformat.c (floatformat_arm_ext): Define.

Tue May 16 13:30:59 1995  Per Bothner  <bothner@kalessin.cygnus.com>

	* basename.c, bcmp.c, getcwd.c, insque.c, rename.c, sigsetmask.c,
	strerror.c, strsignal.c:  Remove FSF copyright.
	* sigsetmask.c: #include <sys/types.h> - seems to be needed by ISC.

Mon May 15 19:53:17 1995  Per Bothner  <bothner@kalessin.cygnus.com>

	* bcopy.c, bzero.c, memcmp.c, memcpy.c, memset.c, strchr.c,
	strrchr.c, strstr.c, vfork.c:  Remove FSF Copyright, because this
	might contaminate libstdc++ with the LGPL.  (OK'd by RMS 11 Oct 94.)
	* strchr.c, strrchr.c:  Add cast to suppress const warning.

Thu May  4 14:36:42 1995  Jason Merrill  <jason@phydeaux.cygnus.com>

	* cplus-dem.c: Use const instead of CONST.  Don't include
	ansidecl.h directly.

Wed Apr 19 01:30:27 1995  Jason Merrill  <jason@phydeaux.cygnus.com>

	* cplus-dem.c: Don't include libiberty.h.  Do declare xmalloc and
	xrealloc.
	(-DMAIN): Don't rely on an externally-defined version number;
	instead, require the version number to be defined as a
	preprocessor macro.  Handle the RS/6000 leading dot.  Define
	xmalloc, xrealloc and fatal.  Don't strip a leading underscore
	if we couldn't demangle the word.

Tue Apr  4 13:03:51 1995  Stan Shebs  <shebs@andros.cygnus.com>

	(Old mpw.c change descriptions retained for informational value.)
	* mpw.c (warning_threshold): Default to .4 sec.
	(overflow_count, current_progress): New globals.
	(warn_if_spin_delay): Include current progress type,
	such as program name, in message.
	(mpw_start_progress): Set current_progress variable from arg.
	(mpw_end_progress): Report spin delays by power-of-two-size
	buckets instead of constant-size buckets.

	* mpw.c: Clean up formatting, types, returns, etc.
	(ENOSYS): Define.
	(mpw_fread, mpw_fwrite): Define.
	(sleep): Define correctly.

	* mpw.c: New code to implement cursor spinning support.
	(umask): New function.
	(mpw_fopen, mpw_fseek, stat, fstat): Call PROGRESS.

	* mpw.c (mpw_basename, mpw_mixed_basename): New functions, find
	basenames for MPW and MPW/Unix filenames.
	(mpw_special_init): New function, calls Macsbug if desired.

	* mpw.c: Add GPL notice.
	(mpwify_filename): Add more transformations.
	(mpw_fopen): Call mpwify_filename on file names.
	(rename): Remove.
	(chdir, getcwd): Add simple definitions.

	* mpw.c: Random cleanups, remove unused code bits.
	Added copy of strerror.c for gcc's use.
	(stat, fstat, _stat): New versions based on Guido van Rossum code.

	* mpw.c (mpw_fseek): Make it work correctly when doing SEEK_CUR.

	* mpw.c (stat): Remove hack definition, get from sys/stat.h.
	(fork, vfork, etc): Print error messages if called.
	(getrusage, sbrk, environ, isatty, link, utime, mkdir, rmdir,
	rename, chown): Define.

	* mpw-config.in: New file, MPW version of configure.in.
	* mpw-make.in: New file, MPW version of Makefile.in.
	* mpw.c: New file, MPW compatibility routines.

Fri Mar 24 14:10:30 1995  Jim Kingdon  (kingdon@lioth.cygnus.com)

	* basename.c: Include config.h before checking for NEED_basename.

Thu Mar 23 19:09:54 1995  Jason Merrill  <jason@phydeaux.cygnus.com>

	* functions.def: Add DEFFUNC for basename.

	* basename.c: Only define basename if NEED_basename.

Thu Mar 16 13:36:05 1995  Jason Merrill  <jason@phydeaux.cygnus.com>

	* config.table: Fix --enable-shared logic for native builds.

Mon Mar 13 11:05:11 1995  Jason Merrill  <jason@phydeaux.cygnus.com>

	* cplus-dem.c (demangle_template): Demangle bool literals properly.

Mon Mar  6 23:57:28 1995  Stu Grossman  (grossman@cygnus.com)

	* strtol.c strtoul.c:  Replace these with less buggy versions from
	NetBSD.  (strtoul in particular couldn't handle base 16.)

Wed Mar  1 15:59:01 1995  Ian Lance Taylor  <ian@cygnus.com>

	* config/mt-vxworks5 (HDEFINES): Define NO_SYS_PARAM_H.

	* clock.c: If NO_SYS_PARAM_H is defined, don't include
	<sys/param.h>.
	* getcwd.c, getpagesize.c, getruntime.c: Likewise.

Fri Feb 17 15:40:55 1995  Ian Lance Taylor  <ian@cygnus.com>

	* getruntime.c (get_run_time): Don't assume that CLOCKS_PER_SEC is
	a number; ANSI appears to permit any expression, including a
	function call.

	* config.table (*-*-vxworks5*): Use mt-vxworks5 when configuring
	xiberty.
	* config/mt-vxworks5: New file.

Thu Feb  9 14:19:45 1995  Ian Lance Taylor  <ian@cygnus.com>

	* basename.c (basename): Change argument to be const.

Wed Feb  8 18:06:52 1995  Jason Merrill  <jason@phydeaux.cygnus.com>

	* Makefile.in (lneeded-list): Don't worry about xmalloc.

Sun Jan 15 00:40:36 1995  Jeff Law  (law@snake.cs.utah.edu)

	* Makefile.in (distclean): Delete xhost-mkfrag.

Thu Jan 12 16:54:18 1995  Jason Merrill  <jason@phydeaux.cygnus.com>

	* Makefile.in (lneeded-list): If alloca.o is needed, so is xmalloc.o.

Wed Jan 11 22:39:56 1995  Ken Raeburn  <raeburn@cujo.cygnus.com>

	* hex.c: New file.
	* Makefile.in (REQUIRED_OFILES, CFILES): List it.
	(hex.o): Add dependencies.

	* cplus-dem.c (demangle_prefix): For GNU style constructor and
	destructor names, try demangling the remainder of the string.

Wed Dec 28 00:49:15 1994  Ian Lance Taylor  <ian@tweedledumb.cygnus.com>

	* vasprintf.c (int_vasprintf): New static function.
	(vasprintf): Use int_vasprintf.  Removes assumption that va_list
	is assignment compatible.

Sat Nov  5 19:29:12 1994  Jason Merrill  (jason@phydeaux.cygnus.com)

	* Makefile.in (LIBCFLAGS): New variable.
	(FLAGS_TO_PASS): Pass it.
	(.c.o): Use it.

Thu Nov  3 19:09:47 1994  Ken Raeburn  <raeburn@cujo.cygnus.com>

	* getopt.c, getopt1.c: Do compile these functions under Linux,
	since many native versions are based on glibc but are buggy.

Mon Oct 24 15:16:46 1994  Per Bothner  <bothner@kalessin.cygnus.com>

	* vasprintf.c:  Make 'format' arg be const, to avoid a mismatch
	with prototype in GNU libc.  Support stdarg.h as well as varargs.h.

Tue Oct 11 17:48:27 1994  Jason Merrill  (jason@phydeaux.cygnus.com)

	* Makefile.in (REQUIRED_OFILES): Add vasprintf.o.
	* functions.def: Remove vasprintf.

Wed Sep 14 17:04:55 1994  Ian Lance Taylor  (ian@sanguine.cygnus.com)

	* xmalloc.c (first_break): New static variable.
	(xmalloc_set_program_name): Record sbrk (0) in first_break.
	(xmalloc): If memory allocation fails, try to report how much
	memory was allocated by the program up to this point.
	(xrealloc): Likewise.

Sun Sep 04 17:58:10 1994  Richard Earnshaw (rwe@pegasus.esprit.ec.org)

	* Makefile.in (ERRORS_CC): New variable, defaulted to $(CC).  Use it
	when linking dummy.
	* config.table: Add host RISCiX Makefile frag.
	* config/mh-riscix: New file.

Thu Aug 25 17:29:44 1994  Ian Lance Taylor  (ian@sanguine.cygnus.com)

	* Makefile.in (FLAGS_TO_PASS): Define.
	($(RULE1)): Use $(FLAGS_TO_PASS).

Wed Aug 24 17:08:47 1994  Ian Lance Taylor  (ian@sanguine.cygnus.com)

	* vasprintf.c: Include <string.h>.
	(vasprintf): Add casts to void for va_arg to avoid gcc warnings.
	* xatexit.c: Declare malloc.

Fri Aug 19 15:29:12 1994  Kung Hsu  (kung@mexican.cygnus.com)

	* cplus-dem.c (demangle_args): Fix a bug in previous patch (the
	one below).

Thu Aug 18 14:37:14 1994  Kung Hsu  (kung@mexican.cygnus.com)

	* cplus-dem.c (demangle args): Handle ARM repeat encoding where
	the type index is greater than 9.

Wed Aug 17 16:13:49 1994  Kung Hsu  (kung@mexican.cygnus.com)

	* cplus-dem.c (demangle_qualified): accept optional '_' between
	qualified name. This is baecause the template name may end with
	numeric and can mixed up with the length of next qualified name.

Wed Aug  3 05:52:14 1994  D. V. Henkel-Wallace  (gumby@cygnus.com)

	* config/mt-sunos4: Use our standard location for cross-includes
	and cross-libs when the target is also a "host" environment (ie no
	newlib; includes and such don't belong to us).  This is specific
	to the Cygnus Support environment.

Tue Aug  2 15:25:12 1994  Kung Hsu  (kung@mexican.cygnus.com)

	* cplus-dem.c (demangle_template): demangle as xxx<'Q'> not
	xxx<ch=81>.

Mon Aug  1 17:02:48 1994  Kung Hsu  (kung@mexican.cygnus.com)

	* cplus-dem.c (main): flush stdout to make pipe work.

Sat Jul 16 12:56:32 1994  Stan Shebs  (shebs@andros.cygnus.com)

	* config.table (*-*-cxux7*):  Recognize.
	* floatformat.c (floatformat_m88110_ext) [HARRIS_FLOAT_FORMAT]:
	Harris-specific float format.
	* config/mh-cxux7: New file.

Wed Jun 29 00:26:17 1994  Peter Schauer  (pes@regent.e-technik.tu-muenchen.de)

	* cplus-dem.c (demangle_template):  Make sure that the result of
	consume_count doesn't index beyond the end of the string.

Mon Jun 20 23:54:37 1994  Peter Schauer  (pes@regent.e-technik.tu-muenchen.de)

	* cplus-dem.c (gnu_special):  Handle vtable mangling of gcc-2.4.5 and
	earlier. Improve test for new vtable mangling. Change output back
	to `virtual table'.

Mon Jun 20 11:37:30 1994  Ian Lance Taylor  (ian@sanguine.cygnus.com)

	* obstack.c: Always compile this code, even if using the GNU
	library.  Avoids problems with relatively recent binary
	incompatibility.

Thu Jun 16 17:54:01 1994  Ian Lance Taylor  (ian@tweedledumb.cygnus.com)

	* cplus-dem.c: Include libiberty.h.
	(xmalloc, xrealloc, free): Don't declare.
	(strstr): Don't declare parameters.
	(xmalloc, xrealloc): Don't define.
	(long_options): Add no-strip-underscores.
	(main): Call xmalloc_set_program_name.  Pass n in short options to
	getopt_long.  Handle option 'n' to not strip underscores.
	(usage): Mention -n and --no-strip-underscores.

Sun Jun 12 01:37:09 1994  Jason Merrill  (jason@deneb.cygnus.com)

	* cplus-dem.c (demangle_template): Separate consecutive >'s with a
	space.
	(gnu_special): Demangle template and qualified names in a vtable name.

Fri May 27 12:27:52 1994  Ken Raeburn  (raeburn@cujo.cygnus.com)

	From gas-2.3 and binutils-2.4 net releases:

	Wed May 11 22:32:00 1994  DJ Delorie (dj@ctron.com)

	* makefile.dos: [new] Makefile for dos/go32
	* configure.bat: update for latest files
	* msdos.c: remove some functions now in libc.a

Fri May 20 18:53:32 1994  Per Bothner  (bothner@kalessin.cygnus.com)

	* cplus-dem.c (gnu_special):  Recognize thunks, as well as
	the new naming style for vtables (when -fvtable-thunks).

Wed May 18 13:34:06 1994  Ian Lance Taylor  (ian@tweedledumb.cygnus.com)

	* Makefile.in (XTRAFLAGS): Don't define.
	(.c.o, dummy.o): Don't use XTRAFLAGS.
	($(RULE1)): Don't pass XTRAFLAGS down in recursive call.

Fri May 13 16:02:12 1994  Jim Kingdon  (kingdon@lioth.cygnus.com)

	* vasprintf.c: New file.
	* Makefile.in, functions.def: Add it.

Fri May 13 16:20:28 1994  Jason Merrill  (jason@deneb.cygnus.com)

	* cplus-dem.c (demangle_fund_type): Grok bool.

Fri May  6 14:44:21 1994  Steve Chamberlain  (sac@cygnus.com)

	* config.table: Add go32
	* config/mh-go32: New template.

Fri May  6 11:01:59 1994  D. V. Henkel-Wallace  (gumby@rtl.cygnus.com)

	* config.table, config/mt-sunos4: config for when sun4 is cross target.

Mon Apr 11 00:54:33 1994  Richard Stallman  (rms@mole.gnu.ai.mit.edu)

	* getopt.c [not __GNU_LIBRARY__] [__GCC__] [not __STDC__]:
	Declare strlen to return int.  Don't include stddef.h.

Fri Apr  1 00:38:17 1994  Jim Wilson  (wilson@mole.gnu.ai.mit.edu)

	* getopt.c: Delete use of IN_GCC to control whether
	stddef.h or gstddef.h is included.

Thu Apr 14 14:00:56 1994  Kung Hsu  (kung@mexican.cygnus.com)

	* cplus-dem.c (demangle_signature): Fix a bug in template function
	type numbering.

Wed Apr 13 17:23:03 1994  Kung Hsu  (kung@mexican.cygnus.com)

	* cplus-dem.c (demangle_signature): Fix template function with arm
	style argument type number, Tn.

Wed Apr 13 17:11:15 1994  Jason Merrill  (jason@deneb.cygnus.com)

	* cplus-dem.c (optable): Add new[] and delete[].

Fri Apr  8 11:21:42 1994  Jim Kingdon  (kingdon@deneb.cygnus.com)

	* argv.c (buildargv): Don't produce empty argument just because
	there is trailing whitespace.

Wed Apr  6 11:42:14 1994  Kung Hsu  (kung@mexican.cygnus.com)

	* cplus-dem.c (demangle_template): fix 'Q' qualified name bug.
	Handle 'p' same as 'P'.
	* cplus-dem.c (do_type): Handle 'p' same as 'P'.

Sat Mar 26 12:00:13 1994  Peter Schauer  (pes@regent.e-technik.tu-muenchen.de)

	* floatformat.c (get_field, put_field):  Fix off by one error in
	little endian case.

Thu Mar 24 10:40:19 1994  Jim Kingdon  (kingdon@lioth.cygnus.com)

	* floatformat.c (floatformat_from_double): Pass unsigned char *,
	not char *, to put_field.

Fri Mar 18 12:34:33 1994  Per Bothner  (bothner@kalessin.cygnus.com)

	* memmove.c:  Re-wrote;  placed in public domain.

Wed Mar 16 10:33:07 1994  Jim Kingdon  (kingdon@lioth.cygnus.com)

	* cplus-dem.c (demangle_prefix): If ARM demangling, don't treat
	__Q* as a constructor.

Mon Mar 14 12:26:02 1994  Ian Lance Taylor  (ian@cygnus.com)

	* ieee-float.c: Removed; no longer used.
	* Makefile.in: Changed accordingly.

Mon Mar  7 12:28:17 1994  Ian Lance Taylor  (ian@tweedledumb.cygnus.com)

	* floatformat.c (get_field): Removed unused local variable i.
	(put_field): Removed unused local variable i.

Sun Feb 27 21:50:11 1994  Jim Kingdon  (kingdon@deneb.cygnus.com)

	* floatformat.c: New file, intended to replace ieee-float.c.
	* Makefile.in: Change accordingly.

Thu Feb 24 11:51:12 1994  David J. Mackenzie  (djm@rtl.cygnus.com)

	* getopt.c: Remove #ifdef GETOPT_COMPAT and #if 0 code.
	 (_getopt_initialize): New function, broken out of _getopt_internal.
	 (_getopt_internal):
	 If long_only and the ARGV-element has the form "-f", where f is
	 a valid short option, don't consider it an abbreviated form of
	 a long option that starts with f.  Otherwise there would be no
	 way to give the -f short option.

Thu Feb 10 14:44:16 1994  Richard Stallman  (rms@mole.gnu.ai.mit.edu)

	* getopt.c [not __GNU_LIBRARY__] [__GNUC__] [not IN_GCC]:
	Test just __STDC__, not emacs.

Wed Feb  9 00:14:00 1994  Richard Stallman  (rms@mole.gnu.ai.mit.edu)

	* getopt.c [not __GNU_LIBRARY__] [__GNUC__] [not IN_GCC]
	[emacs] [not __STDC__]: Don't include stddef.h.  Don't declare strlen.

Fri Dec 24 19:43:00 1993  Noah Friedman  (friedman@nutrimat.gnu.ai.mit.edu)

	* getopt.c (_NO_PROTO): Define before config.h is included.

Mon Sep 20 15:59:03 1993  Roland McGrath  (roland@churchy.gnu.ai.mit.edu)

	* getopt.c, getopt1.c [emacs || CONFIG_BROKETS]: Include
	<config.h> only under these, else "config.h".

Thu Aug 12 18:16:49 1993  Roland McGrath  (roland@churchy.gnu.ai.mit.edu)

	* getopt.c, getopt1.c [HAVE_CONFIG_H]: Include
	<config.h> instead of "config.h".

Sun Feb 20 17:17:01 1994  Ian Lance Taylor  (ian@lisa.cygnus.com)

	* concat.c: Check ANSI_PROTOTYPES rather than __STDC__ to decide
	whether to use prototypes or not.
	* strerror.c (const): Never undefine; let ansidecl.h handle it.
	* strsignal.c (const): Likewise.

Thu Feb 17 13:27:35 1994  Ian Lance Taylor  (ian@tweedledumb.cygnus.com)

	* xatexit.c (_xexit_cleanup): Declare as extern; don't initialize.
	Merging common and initialized variables need not be supported by
	ANSI C compilers.
	(xatexit): Initialize _xexit_cleanup if not already set.
	* xexit.c: Comment fix.

Wed Feb 16 01:15:36 1994  Ian Lance Taylor  (ian@tweedledumb.cygnus.com)

	* xmalloc.c: Don't declare xexit; it's declared in libiberty.h.
	(xrealloc): If oldmem is NULL, allocate with malloc, rather than
	assuming that realloc works correctly.

Tue Feb 15 09:26:16 1994  Peter Schauer  (pes@regent.e-technik.tu-muenchen.de)

	* concat.c, ieee-float.c:  Replace inclusion of <string.h>
	with explicit function declarations, as recommended by Ian Taylor.

Sat Feb 12 10:31:11 1994  David J. Mackenzie  (djm@rtl.cygnus.com)

	* xmalloc.c (xmalloc, xrealloc): Use PTR and size_t throughout.
	(malloc, realloc): Declare.

Thu Feb 10 17:08:19 1994  Ian Lance Taylor  (ian@tweedledumb.cygnus.com)

	* argv.c, basename.c: Include ansidecl.h and libiberty.h.
	* concat.c, fdmatch.c, getruntime.c, spaces.c: Likewise.
	* strerror.c, strsignal.c, xatexit.c, xexit.c: Likewise.
	* xmalloc.c: Likewise.
	* concat.c: Don't declare xmalloc.  If __STDC__, use <stdarg.h>
	macros, not <varargs.h> macros.
	* spaces.c (spaces): Make return type const.  Don't crash if
	malloc returns NULL.
	* strerror.c (struct error_info): Make name and msg fields const.
	(error_names): Make const.
	(strerrno): Make const.
	(strtoerrno): Make argument const.
	* strsignal.c (struct signal_info): Make name and msg fields
	const.
	(signal_names, sys_siglist): Make const.
	(strsignal, strsigno): Make const.
	(strtosigno): Make argument const.
	* xatexit.c: Declare parameter types.
	* xmalloc.c (name): Make const.
	(xmalloc_set_program_name): Make argument const.
	* Makefile.in (INCDIR): Define.
	(.c.o): Use $(INCDIR).
	(dummy.o): Likewise.
	(argv.o, basename.o): New targets; depend on libiberty.h.
	(concat.o, fdmatch.o, getruntime.o, spaces.o): Likewise.
	(strerror.o, strsignal.o, xatexit.o, xexit.o): Likewise.
	(xmalloc.o): Likewise.
	(cplus-dem.o): New target; depend on demangle.h.
	(getopt.o, getopt1.o): New targets; depend on getopt.h.
	(ieee-float.o): New target; depend on ieee-float.h.
	(obstack.o): New target; depend on obstack.h.

Tue Feb  8 05:29:08 1994  David J. Mackenzie  (djm@thepub.cygnus.com)

	Handle obstack_chunk_alloc returning NULL.  This allows
	obstacks to be used by libraries, without forcing them
	to call exit or longjmp.
	* obstack.c (_obstack_begin, _obstack_begin_1, _obstack_newchunk):
	If CALL_CHUNKFUN returns NULL, set alloc_failed, else clear it.
	(_obstack_begin, _obstack_begin_1): Return 1 if successful, 0 if not.

Tue Feb  8 00:32:28 1994  Peter Schauer  (pes@regent.e-technik.tu-muenchen.de)

	* concat.c, ieee-float.c:  Include <string.h>.

Sun Feb  6 21:28:46 1994  David J. Mackenzie  (djm@thepub.cygnus.com)

	* xmalloc.c (xmalloc_set_program_name): New function.
	(xmalloc, xrealloc): Include the name in the error message, if set.

	* Replace atexit.c with xatexit.c.
	* Makefile.in (CFILES), functions.def: Change references.

Sat Feb  5 14:02:32 1994  Stan Shebs  (shebs@andros.cygnus.com)

	* getruntime.c (get_run_time): Use getrusage or times if
	HAVE_GETRUSAGE or HAVE_TIMES are defined.

Fri Feb  4 15:49:38 1994  David J. Mackenzie  (djm@thepub.cygnus.com)

	* atexit.c: New file.
	* Makefile.in (CFILES), functions.def: Add it.
	* xexit.c: New file.
	* Makefile.in (CFILES, REQUIRED_OFILES): Add it.
	* xmalloc.c (xmalloc, xrealloc): Call xexit instead of exit.
	Change request for 0 bytes into request for 1 byte.

Wed Feb  2 11:36:49 1994  Ian Lance Taylor  (ian@tweedledumb.cygnus.com)

	* xmalloc.c (xmalloc, xrealloc): Print size using %lu, and cast to
	unsigned long, to avoid warnings.

Fri Jan 28 17:49:06 1994  Ken Raeburn  (raeburn@cujo.cygnus.com)

	* dummy.c: Don't include time.h ever; always define clock_t as
	"unsigned long".  Until gcc/fixincludes ensures that clock_t
	exists, __STDC__ isn't a sufficient test.  And if clock() doesn't
	exist, clock_t probably doesn't either.

Mon Jan 24 11:52:31 1994  Stan Shebs  (shebs@andros.cygnus.com)

	* clock.c, getruntime.c: New files.
	* Makefile.in: Add to file lists.
	* functions.def (clock): Add to list.
	* dummy.c (time.h): Add if __STDC__.
	(clock_t): #define as "unsigned long" if not __STDC__.

Tue Jan 11 11:27:44 1994  Ian Lance Taylor  (ian@tweedledumb.cygnus.com)

	* strtod.c: Declare atof.  From edler@jan.ultra.nyu.edu (Jan
	Edler).

Tue Dec 28 14:17:30 1993  Ian Lance Taylor  (ian@tweedledumb.cygnus.com)

	* Makefile.in (errors): Use CFLAGS as well as LDFLAGS when
	linking.

Fri Dec 17 12:26:07 1993  Kung Hsu  (kung@cirdan.cygnus.com)

	* cplus-dem.c (demangle_arm_pt): New function.  Common code
	for ARM template demangling.
	* cplus-dem.c (demangle_class_name): Use demangle_arm_pt.
	* cplus-dem.c (demangle_prefix): Likewise.

Tue Nov 30 15:47:48 1993  Jason Merrill  (jason@deneb.cygnus.com)

	* cplus-dem.c (cplus_demangle_opname): Add CONST to please gcc.

Sat Nov 27 11:05:50 1993  Fred Fish  (fnf@cygnus.com)

	Merge changes from tom@basil.icce.rug.nl (Tom R.Hageman)
	* strerror.c, strsignal.c:  As a small space optimization, don't
	include messages when they aren't actually used.

	Merge changes from takefive.co.at!joe (Josef Leherbauer)
	* cplus-dem.c (demangle_prefix, demangle_function_name,
	cplus_demangle_opname):  Fixes for systems where cplus_marker
	is something other than '$'.

Fri Nov 26 13:51:11 1993  Per Bothner  (bothner@kalessin.cygnus.com)

	* waitpid.c:  Simple-minded approcimation to waitpid
	using vanilla wait.
	* functions.def, Makefile.in:  Update accordingly,

Thu Nov 18 18:01:15 1993  Kung Hsu  (kung@cirdan.cygnus.com)

	* cplus-dem.c(demangle_template): fix bug template instantiation
	with value of user defined type.

Wed Nov 17 18:30:21 1993  Kung Hsu  (kung@cirdan.cygnus.com)

	* cplus-dem.c(cplus_demangle_opname): add the subject new function
	to support unified search of operator in class.

Wed Nov 10 09:47:22 1993  Jim Kingdon  (kingdon@lioth.cygnus.com)

	gcc -Wall lint:
	* strtoul.c (strtoul): use "(digit = *s) != '\0'" not just
	"digit = *s" as condition in while loop.

Tue Nov  9 15:52:22 1993  Mark Eichin  (eichin@cygnus.com)

	* Makefile.in: pass SHELL to recursive make

Thu Nov  4 12:09:26 1993  Per Bothner  (bothner@kalessin.cygnus.com)

	* vfprintf.c, vprintf.c, vsprintf.c:  Make format arg
	be (const char*), for ANSI (and gcc w/fixproto) consistency.

Thu Nov  4 08:29:04 1993  Jim Kingdon  (kingdon@lioth.cygnus.com)

	* config.table: Make *-*-hiux* use mh-hpux.

Fri Oct 22 07:53:15 1993  Jim Kingdon  (kingdon@lioth.cygnus.com)

	* config.table: Add * to end of all OS names.

Tue Oct 19 17:12:01 1993  david d `zoo' zuhn  (zoo@rtl.cygnus.com)

	* Makefile.in (lneeded-list): ensure that object file names are
	  not duplicated, as multiple instances of the same object file in
	  a library causes problems on some machines

Mon Oct 18 21:59:28 1993  Jim Kingdon  (kingdon@lioth.cygnus.com)

	* strcasecmp.c, strncasecmp.c: Change u_char to unsigned char.

Fri Oct 15 22:17:11 1993  david d `zoo' zuhn  (zoo@rtl.cygnus.com)

	* strncasecmp.c: new file, implements strncasecmp
	* strcasecmp.c: new file, implement strcasecmp

	* Makefile.in (CFILES): list these two new source files

	* functions.def: add strcasecmp and strncasecmp entries

Fri Oct 15 14:53:05 1993  Ian Lance Taylor  (ian@tweedledumb.cygnus.com)

	* strtoul.c (strtoul), strtol.c (strtol): Handle overflow
	according to ANSI C.

Thu Oct 14 16:34:19 1993  Kung Hsu  (kung@cirdan.cygnus.com)

	* cplus-dem.c: add support of ARM global constructor/destructor,
	and 'G' for passing record or union in parameter.

Wed Oct 13 13:36:19 1993  Jim Kingdon  (kingdon@lioth.cygnus.com)

	* Makefile.in: Fix comment to clarify that stuff in REQUIRED_OFILES
	should not be in functions.def.

Wed Oct 13 13:13:38 1993  Ian Lance Taylor  (ian@tweedledumb.cygnus.com)

	* functions.def: Removed xmalloc.  Stuff in REQUIRED_OFILES should
	not be in functions.def.

Mon Oct  4 18:26:39 1993  Kung Hsu  (kung@cirdan.cygnus.com)

	* cplus-dem.c: change globl constructor/destructor to proper name

Tue Sep 28 18:11:07 1993  Kung Hsu  (kung@cirdan.cygnus.com)

	* cplus-dem.c: fix bug in constructor/destructor

Tue Sep 28 16:20:49 1993  Kung Hsu  (kung@cirdan.cygnus.com)

	* cplus-dem.c: support both old and new _vt$... vtbl mangled names

Fri Sep 24 19:07:16 1993  Jason Merrill  (jason@deneb.cygnus.com)

	* cplus-dem.c: Fix demangle_template prototype

Fri Sep 24 17:32:55 1993  Kung Hsu  (kung@cirdan.cygnus.com)

	* cplus-dem.c: fix template demangling
	* cplus-dem.c: fix const type demangling
	* cplus-dem.c: fix constructor/destructor, virtual table,
	qualifier, global constructor/destructor demangling

Wed Sep  1 23:13:11 1993  Jim Kingdon  (kingdon@lioth.cygnus.com)

	* strsignal.c, strerror.c: Use fully-bracketed initializer to
	keep gcc -Wall happy.

Fri Aug 27 10:30:09 1993  Jason Merrill  (jason@deneb.cygnus.com)

	* cplus-dem.c (do_type): Add CONSTS to make gcc happy with last
	patch.

Fri Aug 27 11:24:54 1993  Jim Kingdon  (kingdon@lioth.cygnus.com)

	Patch from Paul Flinders:
	* cplus-dem.c (do_type): Deal with arrays.

Tue Aug 24 14:23:50 1993  Jim Kingdon  (kingdon@lioth.cygnus.com)

	* cplus-dem.c (demangle_qualified: Deal with GNU format for more
	than 9 classes.

Wed Aug 18 19:50:29 1993  Jason Merrill  (jason@deneb.cygnus.com)

	* Makefile.in (dummy.o): Redirect to /dev/null to avoid "variable
	not initialized" warnings under HP/UX

Sun Aug 15 20:42:40 1993  Jim Kingdon  (kingdon@lioth.cygnus.com)

	* strerror.c: Move include of stdio.h after sys_errlist #define.
	Also remove NULL definition (stdio.h always defines NULL, so it
	never did anything but clutter up the code).

Sat Aug 14 14:21:49 1993  david d `zoo' zuhn  (zoo@rtl.cygnus.com)

	* Makefile.in, functions.def: handle xmalloc.c

	* xmalloc.c: provide xmalloc and xrealloc functions

Thu Aug 12 17:38:57 1993  David J. Mackenzie  (djm@thepub.cygnus.com)

	* cplus-dem.c: Fix a comment.

Sat Aug  7 13:56:35 1993  David J. Mackenzie  (djm@thepub.cygnus.com)

	* getopt1.c: Declare const the way getopt.c does.

Fri Aug  6 17:03:13 1993  David J. Mackenzie  (djm@thepub.cygnus.com)

	* obstack.c, alloca.c: Update from FSF.
	* getopt.c, getopt1.c: Update to current FSF version, which
	doesn't use alloca.

Tue Jul 27 14:03:57 1993  Brendan Kehoe  (brendan@lisa.cygnus.com)

	* Makefile.in (demangle): Add the target with a message saying
	where demangle went.

Mon Jul 26 15:49:54 1993  Jim Kingdon  (kingdon@lioth.cygnus.com)

	* Makefile.in: Remove obsolete `demangle' target.

Thu Jul 22 08:31:01 1993  Fred Fish  (fnf@deneb.cygnus.com)

	* cplus-dem.c (arm_special):  Apply patch from arg@lucid.com to
	avoid infinite loop on vtbl symbols with disambiguating "junk"
	tacked on the end.

Mon Jul 19 14:10:37 1993  david d `zoo' zuhn  (zoo@rtl.cygnus.com)

	* strsignal.c: work around some systems losing definitions of
	sys_siglist

	* config/mh-lynxos: this system has a losing definition of
	sys_siglist

	* config.table: use mh-lynxos for *-*-lynxos

Mon Jul 19 17:08:52 1993  Ken Raeburn  (raeburn@rtl.cygnus.com)

	* config.table: Add support for HPPA BSD hosts.

	* config/mh-hpbsd: New file.

Mon Jul 12 18:00:40 1993  K. Richard Pixley  (rich@cygnus.com)

	* Makefile.in (TAGS): make work when srcdir != objdir.

Sun Jun 27 15:35:31 1993  David J. Mackenzie  (djm@thepub.cygnus.com)

	* cplus-dem.c (main): Add long options, including --help and
	--version.
	(usage): New function from code in main.

Tue Jun 22 11:37:38 1993  Per Bothner  (bothner@deneb.cygnus.com)

	* config.table:  New shell scipt, sourced by both ./configure,in
	and ../xiberty/configure.in, to avoid maintainance lossages.
	* configure.in and ../xiberty/configure.in:  Use config.table.

	* configure.in: Don't use mh-aix for AIX 3.2, only for 3.1.
	* configure.in: Map *-*-irix* (except irix4) to mh-sysv.
	* ../xiberty/configure.in:  Update from ./configure.in.

Tue Jun 15 17:05:31 1993  david d `zoo' zuhn  (zoo at cirdan.cygnus.com)

	* Makefile.in: remove parentdir support

Wed May 26 12:59:09 1993  Peter Schauer  (pes@regent.e-technik.tu-muenchen.de)

	* cplus-dem.c (xrealloc):  Match definition with prototype.

Tue May 25 14:27:51 1993  Peter Schauer  (pes@regent.e-technik.tu-muenchen.de)

	* cplus-dem.c (demangle_prefix):  Demangle cfront
	local variables as an extension to ARM demangling.

Fri May 21 09:53:57 1993  Jim Kingdon  (kingdon@lioth.cygnus.com)

	* ieee-float.c: Don't require pointers to double to be aligned.

Tue May 18 17:12:10 1993  Fred Fish  (fnf@cygnus.com)

	(merge changes from dlong@cse.ucsc.edu)
	* cplus-dem.c (consume_count):  Simplify.
	* cplus-dem.c (arm_pt, demangle_class_name):  New functions.
	* cplus-dem.c (various):  Calls to arm_pt, demangle_class_name.

	* cplus-dem.c (xmalloc, xrealloc, strstr):  Make extern decls into
	full prototypes.
	* cplus-dem.c (free):  Add prototype.
	* cplus-dem.c (optable):  Fully bracketize initializer.

Fri May 14 17:13:05 1993  Per Bothner  (bothner@cygnus.com)

	* cplus-dem.c:  Whether initial underscores are stripped
	depends on the external variable prepends_underscore
	(which is generated by the binutils Makefile).

Fri May 14 07:32:20 1993  Ken Raeburn  (raeburn@deneb.cygnus.com)

	* cplus-dem.c (mop_up, arm_special): Remove some unused variables.

Tue May  4 20:31:59 1993  Fred Fish  (fnf@cygnus.com)

	* cplus-dem.c (consume_count):  Return zero if arg does not
	start with digit, and don't consume any input.

Tue May  4 08:10:28 1993  Jim Kingdon  (kingdon@cygnus.com)

	* Makefile.in (demangle): Use ${srcdir} not $^.

	* strtod.c: New file, needed at least for BSD 4.3.

Sun May  2 11:30:42 1993  Fred Fish  (fnf@cygnus.com)

	* strsignal.c (sys_siglist):  For ANSI compilations, type is
	"const char *const".  Also remove conditionalization on __STDC__
	since const is defined away for non-ANSI.

Wed Apr 28 19:29:55 1993  Ken Raeburn  (raeburn@deneb.cygnus.com)

	* configure.in: Recognize *-*-hpux.
	* config/mh-hpux: New file.

Tue Apr 27 15:22:19 1993  Per Bothner  (bothner@cygnus.com)

	* tmpnam.c:  Added ANSI tmpnam() function.
	* functions.def, Makefile.in:  Update accordingly.

Tue Apr 27 13:38:38 1993  Peter Schauer  (pes@regent.e-technik.tu-muenchen.de)

	* cplus-dem.c (demangle_function_name): Get the demangling of
	stop__1A right.

Fri Apr 16 23:48:24 1993  Jim Kingdon  (kingdon at calvin)

	* cplus-dem.c: Declare strstr return type.

Fri Mar 26 12:01:26 1993  Jim Kingdon  (kingdon@cygnus.com)

	* strsignal.c: Add some AIX signals.

Thu Mar 25 15:17:23 1993  Ian Lance Taylor  (ian@cygnus.com)

	* Makefile.in (MAKEOVERRIDES): Define to be empty.

Wed Mar 24 01:59:25 1993  david d `zoo' zuhn  (zoo at poseidon.cygnus.com)

	* Makefile.in: add installcheck & dvi targets

Thu Mar 18 14:05:44 1993  Per Bothner  (bothner@rtl.cygnus.com)

	* ieee-float.c:  New file, moved from ../gdb (since it is
	needed by ../opcode/m68k-dis.c).

Tue Mar  2 17:47:31 1993  Fred Fish  (fnf@cygnus.com)

	* cplus-dem.c:  Replace all references to cfront with ARM.

Fri Feb 26 00:17:07 1993  Per Bothner  (bothner@rtl.cygnus.com)

	* cplus-dem.c:  Fix main program (when compiled with -DMAIN)
	to be more useful as a filter.

Sat Feb 20 21:41:39 1993  Brendan Kehoe  (brendan@lisa.cygnus.com)

	* Makefile.in (install_to_libdir, install_to_tooldir): Go into the
	destination directory before running $(RANLIB), in case that
	program tries to create a file in the current directory as part of
	its work.

Thu Feb 18 23:00:19 1993  John Gilmore  (gnu@cygnus.com)

	* strsignal.c (sys_siglist):  Remove yet another *%^&%&$# "const"
	because BSD 4.4 lacks one.  Isn't this fun?

Thu Feb 18 11:24:25 1993  Fred Fish  (fnf@cygnus.com)

	* cplus-dem.c (demangle_signature):  Set func_done after
	demangling a template.
	* cplus-dem.c (demangle_template):  Fix several small bugs
	in demangling GNU style templates.
	* cplus-dem.c (demangle_prefix):  Fix for templates in GNU
	style constructors.
	* cplus-dem.c (gnu_special):  Fix for templates in GNU style
	static data members.

Tue Feb 16 17:28:35 1993  Fred Fish  (fnf@cygnus.com)

	* cplus-dem.c (demangle_signature):  Modify to include type
	modifiers like static and const in remembered types.

Thu Feb 11 22:20:47 1993  Fred Fish  (fnf@cygnus.com)

	* cplus-dem.c (demangled_qualified):  Add new parameter that tells
	whether to prepend or append the qualifiers.
	* cplus-dem.c (string_prepends):  Used now, remove #if 0.
	* cplus-dem.c (demangle_signature):  Call demangle_qualified
	with prepending.
	* cplus-dem.c (gnu_special):  Recognize static data members that
	use qualified names.
	* cplus-dem.c (demangle_qualified):  Accumulate qualifiers in a
	temporary buffer and the prepend or append them to the result,
	as specified by the new "append" flag.
	* cplus-dem.c (do_type):  Call demangled_qualified with
	appending.

Mon Dec 28 10:47:19 1992  Ken Raeburn  (raeburn@cygnus.com)

	* strsignal.c (signal_table): Now const.
	(init_signal_tables): Variable eip now points to const.

	* strerror.c (error_table): Now const.
	(init_error_tables): Variable eip now points to const.

Tue Dec 15 15:36:50 1992  Per Bothner  (bothner@cygnus.com)

	* memchr.c (memchr):  New (ANSI standard) function.
	* Makefile.in, functions.def:  Added memchr.
	* Makefile.in (AR_FLAGS): Use rc instad of non-standard cq.

Wed Dec  2 22:49:10 1992  david d `zoo' zuhn  (zoo at cirdan.cygnus.com)

	* getopt.c: remove use of USG around <alloca.h>, which never meant
	anything anyway

	* config/mh-{aix,apollo68,ncr3000,sysv,sysv4}: removed definitions
	of USG and USGr4

Thu Nov 19 03:09:33 1992  Brendan Kehoe  (brendan@lisa.cygnus.com)

	* cplus-dem.c (demangle_fund_type): Recognize `w', a wide character;
	it's now a type according to the ANSI X3J16 working paper; output
	"wchar_t" for it.
	(demangle_template): Accept `w' as an integral type.
	(xmalloc, xrealloc): Use `char *', not `PTR'.  Cast calls to their
	counterparts malloc and realloc to `char *'.
	(main): Exit with a 0 status.
	* Makefile.in (demangle): Don't expect the user to define
	DEMANGLE, instead force to be cplus-dem.c.  Look in $(srcdir)/../include
	for demangle.h.  Pass it any HDEFINES or XTRAFLAGS.

Wed Nov 18 18:56:20 1992  John Gilmore  (gnu@cygnus.com)

	* Makefile.in (AR_FLAGS):  Avoid verbosity.
	* config/mh-sysv4:  Remove AR_FLAGS override, use INSTALL=cp,
	replace USGr4 with HAVE_SYSCONF.
	* config/mh-solaris:  Remove; mh-sysv4 works now.
	* getpagesize.c:  Replace USGr4 with HAVE_SYSCONF.
	* configure.in:  Simplify host matching table, remove separate
	solaris config file.

Sun Nov 15 09:35:16 1992  Fred Fish  (fnf@cygnus.com)

	* configure.in (i[34]86-*-solaris2*):  Add, use mh-sysv4.

Tue Nov  3 21:27:03 1992  Brendan Kehoe  (brendan@cygnus.com)

	* cplus-dem.c (xmalloc, xrealloc): Add decls.
	(remember_type): Don't cast xmalloc.
	(string_need): Likewise; don't cast xrealloc either.

Fri Oct 23 08:52:01 1992  Ian Lance Taylor  (ian@cygnus.com)

	* Makefile.in, functions.defs, rename.c: added simple
	implementation of rename, since some binutils programs use it.

Thu Oct 15 15:18:22 1992  Per Bothner  (bothner@cygnus.com)

	* strsignal.c:  Add appropriate 'const' to sys_siglist
	extern declaration (if __STDC__).  (Needed for Linux.)
	* strsignal.c (strsignal): Add cast to remove const-ness.

Fri Oct  9 03:22:55 1992  John Gilmore  (gnu@cygnus.com)

	* Makefile.in (needed.awk, needed2.awk):  Remove erroneous \'s
	before "'s, diagnosed by BSD 4.4 awk.

Thu Oct  8 15:25:12 1992  Ian Lance Taylor  (ian@cygnus.com)

	* Makefile.in: create config.h and needed-list through $(CONFIG_H)
	and $(NEEDED_LIST), to give some hooks for xiberty.

Thu Oct  1 23:31:42 1992  david d `zoo' zuhn  (zoo at cirdan.cygnus.com)

	* configure.in: use cpu-vendor-triple instead of nested cases

Wed Sep 30 11:26:59 1992  Per Bothner  (bothner@rtl.cygnus.com)

	* Makefile.in, argv.c, basename.c, bcmp.c, bcopy.c, bzero.c,
	concat.c, cplus-dem.c, fdmatch.c, getcwd.c, getopt.c, getopt1.c,
	getpagesize.c, insque.c, memcmp.c, memcpy.c, memmove.c, memset.c,
	obstack.c, sigsetmask.c, spaces.c, strchr.c, strerror.c,
	strrchr.c, strsignal.c, strstr.c, vfork.c, vsprintf.c:
	Convert from using GPL to LGPL.

Sat Sep 26 04:01:30 1992  John Gilmore  (gnu@cygnus.com)

	* Makefile.in (errors):  Leave dummy.o and dummy around so that
	we can see how the needed list was generated (it's sometimes wrong).
	(mostlyclean):  Remove them.

Mon Sep 21 14:50:42 1992  Ian Lance Taylor  (ian@cygnus.com)

	* getcwd.c: supply a default if MAXPATHLEN is not defined.

	* config/mh-irix4: set EXTRA_OFILES to alloca.o, from WRS.

Wed Sep  9 12:41:48 1992  Ian Lance Taylor  (ian@cygnus.com)

	* Makefile.in: Use XTRAFLAGS when compiling, so that xiberty works
	when cross-compiling.

Thu Sep  3 13:29:39 1992  K. Richard Pixley  (rich@sendai.cygnus.com)

	* cplus-dem.c: (demangle_prefix): reduction in strength of strstr
	  as a time optimization.

	* cplus-dem.c (cplus_demangle): remove strpbrk test.  Appears to
	  be more expensive than simply demangling.

	* cplus-dem.c (cplus_match): new function.

Tue Sep  1 15:24:04 1992  Per Bothner  (bothner@rtl.cygnus.com)

	* cplus-dem.c:  #include <stdio.h>, to define NULL.
	Define current_demangling_style.

Sun Aug 30 17:58:19 1992  Per Bothner  (bothner@rtl.cygnus.com)

	* cplus-dem.c:  New file, moved from ../gdb.
	* cplus-dem.c (set_cplus_marker_for_demangling):  New exported
	function, to avoid compiling in target-dependency for CPLUS_MARKER.
	* cplus-dem.c (cplus_demangle):  Allow demangling style option
	to be passed as a parameter, but using the global variable
	current_demangling_style as a default.
	* Makefile.in:  Update for cplus-dem.c

Sat Aug 29 10:44:09 1992  Fred Fish  (fnf@cygnus.com)

	* obstack.c:  Merge in comment changes from FSF version.  Now
	matches the FSF version exactly.

Fri Aug 28 18:39:08 1992  John Gilmore  (gnu@cygnus.com)

	* obstack.c (CALL_FREEFUN):  Can't use ?: with void values (at
	least on losing DECstations!); use if-then-else instead.

Wed Aug 19 14:40:34 1992  Ian Lance Taylor  (ian@cygnus.com)

	* Makefile.in: always create installation directories.

Mon Aug 10 17:33:40 1992  david d `zoo' zuhn  (zoo at cirdan.cygnus.com)

	* Makefile.in: clean up definition of CFILES, more comments

Sat Aug  8 23:10:59 1992  Fred Fish  (fnf@cygnus.com)

	* getopt.c (my_index):  Make first arg const to match strchr,
	which it sometimes is remapped to.

Sat Aug  1 13:48:50 1992  Fred Fish  (fnf@cygnus.com)

	* obstack.c (DEFAULT_ALIGNMENT):  Update to match FSF version.
	* obstack.c (_obstack_begin):  Initialize use_extra_arg.
	* obstack.c (_obstack_begin_1):  New, from FSF version.

Mon Jul 20 21:07:58 1992  Fred Fish  (fnf@cygnus.com)

	* obstack.c (CALL_CHECKFUN, CALL_FREEFUN):  Use use_extra_arg and
	extra_arg.
	* obstack.c (_obstack_begin):  Remove area_id and flags arguments
	(previously added for mmalloc support, interface has changed).
	Also convert flags usage to use use_extra_arg and maybe_empty_object.

Fri Jul 10 00:41:53 1992  Fred Fish  (fnf@cygnus.com)

	* argv.c:  Move expandargv inline and eliminate static variables.
	Rewrite to always allocate in powers of two.  Fix to return an
	argv with a single null string arg if passed a null string.

Fri Jul  3 20:27:29 1992  Fred Fish  (fnf@cygnus.com)

	* random.c, sigsetmask.c, strerror.c, strsignal.c:  Remove
	"(void)" casts from function calls where the return value is
	ignored, in accordance with GNU coding standards.

Mon Jun 29 10:54:19 1992  Fred Fish  (fnf at cygnus.com)

	* bcopy.c, strerror.c, strsignal.c:  Lint.

Thu Jun 25 09:18:41 1992  K. Richard Pixley  (rich@rtl.cygnus.com)

	* getopt.c: merge changes from make.

Thu Jun 25 04:43:22 1992  John Gilmore  (gnu at cygnus.com)

	* alloca.c:  Incorporate fixes from gdb/alloca.c.
	FIXME:  Eventually move gdb's alloca configuration files here,
	and remove gdb/alloca.c and its Makefile.in support.

Tue Jun 23 21:56:30 1992  Fred Fish  (fnf@cygnus.com)

	* dummy.c:  Define NOTHING to /*nothing*/, change return type
	of main to int and return zero.
	* functions.def:  Supply NOTHING as the fourth arg to macros
	that don't have an explicit arg, to satisfy picky preprocessors.

Wed Jun 17 18:13:58 1992  Per Bothner  (bothner@rtl.cygnus.com)

	* Makefile.in:  Clean up *clean rules, as per standards.texi.

Tue Jun 16 16:11:59 1992  K. Richard Pixley  (rich@rtl.cygnus.com)

	* getopt.c, getopt1.c: merged largely gratuitous, mostly
	  whitespace diffs from other prep distributions.

Mon Jun 15 12:25:46 1992  Fred Fish  (fnf@cygnus.com)

	* config/mh-ncr3000 (INSTALL):  Don't use /usr/ucb/install,
	it is broken on ncr 3000's.

Mon Jun 15 01:03:26 1992  John Gilmore  (gnu at cygnus.com)

	* sigsetmask.c:  Rewrite.  Old one was very confused about its
	arguments and result.  New one can't do much, but at least knows
	what it can't do, and it's good enough for GDB's use.

Sun Jun 14 15:17:40 1992  Stu Grossman  (grossman at cygnus.com)

	* functions.def:  Use proper prototype for strtoul.

Fri Jun 12 19:22:40 1992  John Gilmore  (gnu at cygnus.com)

	* Makefile.in:  Add random.c.
	* config/mh-*:  Use "true" rather than "echo >/dev/null" for ranlib.
	* configure.in:  update solaris2 config.

Wed Jun 10 16:31:29 1992  Fred Fish  (fnf@cygnus.com)

	* random.c:  Add for random() and srandom().
	* functions.def:  Add random

Tue Jun  9 17:27:18 1992  Fred Fish  (fnf@cygnus.com)

	* config/{mh-ncr3000, mh-sysv4}:  Add definition for INSTALL
	using /usr/ucb/install.

Mon Jun  1 13:20:17 1992  Per Bothner  (bothner@rtl.cygnus.com)

	* strerror.c:  Kludge to guard against a conflict with
	possible declaration of sys_errlist in errno.h.

Sun May 31 15:07:47 1992  Mark Eichin  (eichin at cygnus.com)

	* configure.in, config/mh-solaris: add solaris2 config support.

Fri May 29 17:23:23 1992  Per Bothner  (bothner@rtl.cygnus.com)

	* sigsetmask.c:  #ifdef out sigsetmask if SIG_SETMASK
	is not defined (should be defined in signal.h, says Posix.).

Mon May 18 17:35:04 1992  K. Richard Pixley  (rich@cygnus.com)

	* getopt.c: merged changes from make-3.62.11.

Fri May  8 14:53:07 1992  K. Richard Pixley  (rich@cygnus.com)

	* getopt.c: merged changes from bison-1.18.

Tue May  5 11:51:40 1992  Per Bothner  (bothner@rtl.cygnus.com)

	* Makefile.in:  Don't have $(EXTRA_OFILES) depend on config.h,
	since that introduces a circular dependency.
	($(EXTRA_OFILES) are used to build config.h.)

	* strtoul.c:  Fixes to handle non-decimal bases better.

Wed Apr 22 09:27:51 1992  Fred Fish  (fnf@cygnus.com)

	* config/mh-ncr3000:  Replace MINUS_G with CFLAGS.
	* Makefile.dos:  Finish MINUS_G eradication.
	* Makefile.in (CFILES):  Add strsignal.c.
	* Makefile.in (REQUIRED_OFILES):  Add strerror.o strsignal.o
	* Makefile.in (needed-list):  Split creation of errors file to
	separate make target.
	* Makefile.in (config.h, needed2.awk, errors):  New targets.
	* Makefile.in (clean):  Split to multiple lines, add needed2.awk
	and config.h.
	* dummy.c (DEFFUNC, DEFVAR):  Add defines and undefs.
	* functions.def (strerror):  Remove from optional list.
	* functions.def (sys_nerr, sys_errlist, sys_siglist):  DEFVAR's
	* functions.def (strerror, psignal):  DEFFUNC's
	* strerror.c:  Rewrite from scratch to use sys_errlist only if
	available, add errno_max(), add strerrno(), add strtoerrno(),
	add test driver.
	* strsignal.c:  New file, signal equivalent to strerror.c.
	Uses sys_siglist if available, defines signo_max(), strsignal(),
	strsigno(), strtosigno(), psignal(), and test driver.

Mon Apr 20 20:49:32 1992  K. Richard Pixley  (rich@cygnus.com)

	* Makefile.in: do not print recursion line.

	* Makefile.in: allow CFLAGS to be passed in from command line.
	  Removed MINUS_G.  Default CFLAGS to -g.

Mon Apr 20 12:57:46 1992  Per Bothner  (bothner@rtl.cygnus.com)

	* config/mh-aix:  New.  EXTRA_OFILES lists copysign.o,
	so libg++ users don't have to be inconvenienced by a
	libc.a bug (libc.a needs copysign, but doesn't define it!).
	* configure.in:  Use config/mh-aix.
	* strtoul.c:  Handle '-' as required by ANSI.
	Clean up radix handling.
	* strstr.c:  Fix buggy algorithm.
	* Makefile.in:  Change so that ${EXTRA_OFILES} is
	appended to needed-list (which is used by libg++).

Fri Apr 10 22:51:41 1992  Fred Fish  (fnf@cygnus.com)

	* configure.in:  Recognize new ncr3000 config.
	* config/mh-ncr3000:  New config file.

Wed Apr  1 23:31:43 1992  John Gilmore  (gnu at cygnus.com)

	* argv.c, dummy.c:  Lint.

Tue Mar 31 18:46:44 1992  Fred Fish  (fnf@cygnus.com)

	* config/mh-sysv4:  New config file.
	* configure.in (host_makefile_frag):  Set to config/mh-sysv4 for
	host_os == sysv4.
	* getpagesize.c:  For SVR4, use sysconf(_SC_PAGESIZE) to get
	pagesize.

Sun Mar 29 12:26:42 1992  John Gilmore  (gnu at cygnus.com)

	* getopt.c:  Lint.

Fri Mar 27 08:32:55 1992  Fred Fish  (fnf@cygnus.com)

	* functions.def (alloca):  Fix return type and args to avoid
	type clash with gcc's builtin alloca.

Tue Mar 24 23:33:42 1992  K. Richard Pixley  (rich@cygnus.com)

	* configure.in, config/mh-irix4: irix4 support.

	* Makefile.in, functions.def, alloca.c: added alloca.

Tue Mar 24 17:34:46 1992  Stu Grossman  (grossman at cygnus.com)

	* obstack.c (CALL_FREEFUN):  Make it compile on DECstations.

Thu Mar 19 13:57:42 1992  Fred Fish  (fnf@cygnus.com)

	* argv.c:  Fix various external function definitions to be
	correct in an ANSI compilation environment.

Sat Mar 14 17:28:17 1992  Fred Fish  (fnf@cygnus.com)

	* obstack.c:  Changes to support calling mmalloc functions,
	which take an additional argument over malloc functions.

Fri Mar  6 22:01:10 1992  K. Richard Pixley  (rich@cygnus.com)

	* added check target.

Thu Feb 27 22:19:39 1992  Per Bothner  (bothner@cygnus.com)

	* argv.c:  #include alloca-conf.h (needed by AIX).

Wed Feb 26 18:04:40 1992  K. Richard Pixley  (rich@cygnus.com)

	* Makefile.in, configure.in: removed traces of namesubdir,
	  -subdirs, $(subdir), $(unsubdir), some rcs triggers.  Forced
	  copyrights to '92, changed some from Cygnus to FSF.

Sat Feb 22 01:09:21 1992  Stu Grossman  (grossman at cygnus.com)

	* argv.c:  Check in Fred's version which fixes problems with
	alloca().

Fri Feb  7 21:46:08 1992  Stu Grossman  (grossman at cygnus.com)

	* makefile.dos:  Remove NUL to keep patch from failing.

Thu Jan 30 22:48:41 1992  Stu Grossman  (grossman at cygnus.com)

	* getopt.c (_getopt_internal):  Fix usage of enum has_arg.

Mon Jan 20 18:53:23 1992  Stu Grossman  (grossman at cygnus.com)

	* getopt.c, getopt1.c, ../include/getopt.h:  Get latest versions.

Sat Jan 18 16:53:01 1992  Fred Fish  (fnf at cygnus.com)

	* argv.c:  New file to build and destroy standard argument
	vectors from a command string.

	* Makefile.in:  Add argv.c and argv.o to appropriate macros.

Fri Dec 20 12:12:57 1991  Fred Fish  (fnf at cygnus.com)

	* configure.in:  Change svr4 references to sysv4.

	* rindex.c:  Declare return type of externally used function
	strrchr().

Thu Dec 19 18:35:03 1991  John Gilmore  (gnu at cygnus.com)

	* Makefile.in:  Remove "***" in normal output, since Make produces
	this on errors, and it's convenient to search for.

Tue Dec 17 23:21:30 1991  Per Bothner  (bothner at cygnus.com)

	* memcmp.c, memcpy.c, memmove.c, memset.c, strchr.c, strrchr.c:
	New ANSI functions.  The old non-ANSI functions (such as bcopy)
	should be avoided.
	* bcopy.c:  Fix to correctly handle overlapping regions.
	* index.c, rindex.c:  Re-write in terms of strchr() and strrchr().
	* functions.def:  Add the new functions.
	* functions.def:  Add 4th parameter to DEF macro,
	an ansidecl.h-style prototype.
	* dummy.c:  Use expanded DEF macro to create a dummy function
	call, with correct parameter types.  (This avoids some
	complaints from gcc about predefined builtins.)

	Move the functionality of config/mh-default into Makefile.in.
	This avoid duplication, and simplifies things slightly.
	* Makefile.in:  Tweak so we don't need config/mh-default.
	* README:  Update.
	* configure.in:  No longer need config/mh-default.
	* config/mh-default:  Deleted.
	* config/mh-sysv:  Remove lines copied from old mh-default.

Tue Dec 17 05:46:46 1991  John Gilmore  (gnu at cygnus.com)

	* fdmatch.c (fdmatch):  Don't compare st_rdev, which is for
	'mknod' device numbers.

Mon Dec 16 12:25:34 1991  Fred Fish  (fnf at cygnus.com)

	* fdmatch.c, Makefile.in:  Add new function that takes two
	open file descriptors and returns nonzero if they refer to
	the same file, zero otherwise.  (used in gdb)

Wed Dec 11 17:40:39 1991  Steve Chamberlain  (sac at rtl.cygnus.com)
	From DJ:
	* msdos.c: stub functions for dos.
	* makefile.dos, configdj.bat: new.
	* getopt.c: Don't include alloca-conf.h in a GO32 world.


Tue Dec 10 04:14:49 1991  K. Richard Pixley  (rich at rtl.cygnus.com)

	* Makefile.in: infodir belongs in datadir.

Fri Dec  6 23:26:45 1991  K. Richard Pixley  (rich at rtl.cygnus.com)

	* Makefile.in: remove spaces following hyphens because bsd make
	  can't cope.  added standards.text support.  install using
	  INSTALL_DATA.

	* configure.in: remove commontargets as it is no longer a
	  recognized hook.

Thu Dec  5 22:46:46 1991  K. Richard Pixley  (rich at rtl.cygnus.com)

	* Makefile.in: idestdir and ddestdir go away.  Added copyrights
	  and shift gpl to v2.  Added ChangeLog if it didn't exist. docdir
	  and mandir now keyed off datadir by default.

Fri Nov 22 19:15:29 1991  John Gilmore  (gnu at cygnus.com)

	* Makefile.in:  find-needed.awk does not fit in 14 chars.

	* Makefile.in:  Suppress error checking when compiling the test
	program, because Ultrix make/sh aborts there due to a bug.

Fri Nov 22 12:23:17 1991  Per Bothner  (bothner at cygnus.com)

	* Makefile.in:  Re-did how EXTRA_OFILES is used to be more useful.
	* README:  Explained how the auto-configuration works,
	and how to add new files and/or configurations.

Fri Nov 22 09:45:23 1991  John Gilmore  (gnu at cygnus.com)

	* strtoul.c:  Avoid defining ULONG_MAX if already defined;
	cast a const char * to char * for pedants.

	* getopt.c:  Only define "const" after local include files get to,
	and only if they haven't defined it.

Thu Nov 21 16:58:53 1991  John Gilmore  (gnu at cygnus.com)

	* getcwd.c (remove getwd.c): GNU code should call getcwd().  We
	emulate it with getwd() if available.  This avoids callers having
	to find a MAXPATHLEN or PATH_MAX value from somewhere.
	* Makefile.in, functions.def:  getwd->getcwd.
	* configure.in:  Use generic case for every system.
	* config/mh-{delta88,mach,rs6000,svr4}:  Remove.
	* config/mh-sysv:  Use default handling, just add -DUSG.

Thu Nov 14 10:58:05 1991  Per Bothner  (bothner at cygnus.com)

	* Makefile.in, config/mh-default: Re-do make magic
	so that for the default ("automatic") mode we only
	compile the files we actually need.  Do this using
	a recursive make:  The top-level generates the list
	of needed files (loosely, the ones missing in libc),
	and then passes that list to the recursive make.
	* config/mh-mach:  Remove obsolete STRERROR-{C,O} macros.

Tue Nov 12 19:10:57 1991  John Gilmore  (gnu at cygnus.com)

	RS/6000 host support (grumble).

	* configure.in:  Build alloca-conf.h file from alloca-norm.h
	(everything else) or alloca-botch.h (rs/6000).
	* Makefile.in:  Include . on the include path.
	* getopt.c:  Use alloca-conf.h.
	* alloca-norm.h:  How to declare alloca on reasonable machines.
	* alloca-botch.h: How to declare alloca on braindead machines.

Tue Nov 12 09:21:48 1991  Fred Fish  (fnf at cygnus.com)

	* concat.c :  New file, like concat() in gdb but can take a
	variable number of arguments rather than fixed at 3 args.  For
	now, client applications must supply an xmalloc(), which is a
	front end function to malloc() that deals with out-of-memory
	conditions.

	* Makefile.in:  Add concat.c and concat.o to appropriate macros.

Sat Nov  9 13:29:59 1991  Fred Fish  (fnf at cygnus.com)

	* config/mh-svr4:  Add sigsetmask to list of required functions.

Sun Nov  3 11:57:56 1991  Per Bothner  (bothner at cygnus.com)

	* vsprintf.c:  New file.
	* functions.def, Makefile.in:  Add vsprintf.

Sun Oct 27 16:31:22 1991  John Gilmore  (gnu at cygnus.com)

	* configure.in, config/mh-rs6000:  Add rs/6000 host support.
	* Makefile.in:  Compile with debug info.

Fri Oct 25 17:01:12 1991  Per Bothner  (bothner at cygnus.com)

	* Makefile.in, configure.in, and new files: dummy.c, functions.def,
	config/mf-default:  Added a default configuration mode,
	which includes into libiberty.a functions that are "missing" in libc.
	* strdup.c, vprintf.c, vfprintf.c: New files.

Thu Oct 24 02:29:26 1991  Fred Fish  (fnf at cygnus.com)

	* config/hmake-svr4: New file.

	* config/hmake-sysv: Add HOST_CFILES and HOST_OFILES.

	* basename.c, bcmp.c, bcopy.c, bzero.c, getpagesize.c getwd.c,
	index.c, insque.c, rindex.c, spaces.c, strstr.c, vfork.c: New
	files containing either portable C versions or emulations using
	native library calls.

	* strerror.c:  Add copyright, internal documentation, etc.

	* strtol.c:  Replace hardwired hex constants with some more
	portable macros.  Remove illegal (according to gcc) cast.

	* strtoul.c: Replace hardwired hex constant with more portable
	macro.

	* Makefile.in: Move TARGETLIB and CFLAGS where makefile fragments
	can override them.  Add new source and object file names to CFILES
	and OFILES respectively.

	* configure.in: Add support for SVR4 makefile fragments.

Tue Oct 22 19:00:23 1991  Steve Chamberlain  (steve at cygnus.com)

	* Makefile.in: Move RANLIB, AR and AR_FLAGS to where they can be
	over-ridden by config/hmake-*
	* configure.in: added m88kcvs to sysv list

Fri Oct  4 01:29:08 1991  John Gilmore  (gnu at cygnus.com)

	* Makefile.in:  Most hosts need strerror, but one or two don't,
	and they override these definitions in the host-dependent makefile
	fragment.
	* config/hmake-mach:  The odd man out on strerror -- it's supplied.
	* strerror.c:  New file.

	* strtol.c, strtoul.c:  Add strtol to libiberty, since Mach lacks
	it and bfd uses it.
	* configure.in, Makefile.in, config/hmake-mach:  Only configure
	strtol & strotoul in on Mach.

Tue Sep  3 06:36:23 1991  John Gilmore  (gnu at cygint.cygnus.com)

	* obstack.c:  Merge with latest FSF version.


Local Variables:
version-control: never
End:<|MERGE_RESOLUTION|>--- conflicted
+++ resolved
@@ -1,6 +1,3 @@
-<<<<<<< HEAD
-2013-09-04  Gary Benson  <gbenson@redhat.com>
-=======
 2013-09-10  Paolo Carlini  <paolo.carlini@oracle.com>
 
 	PR bootstrap/58386
@@ -26,7 +23,6 @@
 	subsequent traversals.
 
 2013-09-10  Gary Benson  <gbenson@redhat.com>
->>>>>>> 13157288
 
 	* cp-demangle.c: Include hashtab.h.
 	(struct d_print_info): New field saved_scopes.
