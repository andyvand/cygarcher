--- conflicted
+++ resolved
@@ -1,5 +1,3 @@
-<<<<<<< HEAD
-=======
 2009-06-21  Jakub Jelinek  <jakub@redhat.com>
 
 	* hashtab.c (htab_traverse): Don't call htab_expand for
@@ -135,7 +133,6 @@
 	* cp-demangle.c (cplus_demangle_type): Return NULL if the
 	character following a 'D' cannot be recognised.
 
->>>>>>> b2f2d10e
 2008-12-18  Jason Merrill  <jason@redhat.com>
 
 	PR c++/38561
