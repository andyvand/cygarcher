#! /usr/bin/autogen
AutoGen definitions Makefile.tpl;

// Makefile.in is generated from Makefile.tpl by 'autogen Makefile.def'.
// This file was originally written by Nathanael Nerode.
//
<<<<<<< HEAD
//   Copyright 2002, 2003, 2004, 2005, 2006, 2007, 2008 Free Software Foundation
=======
//   Copyright 2002, 2003, 2004, 2005, 2006, 2007, 2008, 2009
//   Free Software Foundation
>>>>>>> b2f2d10e
//
// This file is free software; you can redistribute it and/or modify
// it under the terms of the GNU General Public License as published by
// the Free Software Foundation; either version 2 of the License, or
// (at your option) any later version.
// 
// This program is distributed in the hope that it will be useful,
// but WITHOUT ANY WARRANTY; without even the implied warranty of
// MERCHANTABILITY or FITNESS FOR A PARTICULAR PURPOSE.  See the
// GNU General Public License for more details.
// 
// You should have received a copy of the GNU General Public License
// along with this program; if not, write to the Free Software
// Foundation, Inc., 51 Franklin Street, Fifth Floor, Boston, MA 02110-1301, USA.


// "missing" indicates that that module doesn't supply
// that recursive target in its Makefile.

build_modules= { module= libiberty; };
build_modules= { module= bison; };
build_modules= { module= byacc; };
build_modules= { module= flex; };
build_modules= { module= m4; };
build_modules= { module= texinfo; };
build_modules= { module= fixincludes; };

host_modules= { module= ash; };
host_modules= { module= autoconf; };
host_modules= { module= automake; };
host_modules= { module= bash; };
host_modules= { module= bfd; lib_path=.libs; bootstrap=true; };
host_modules= { module= opcodes; lib_path=.libs; bootstrap=true; };
host_modules= { module= binutils; bootstrap=true; };
host_modules= { module= bison; no_check_cross= true; };
host_modules= { module= byacc; no_check_cross= true; };
host_modules= { module= bzip2; };
host_modules= { module= cgen; };
host_modules= { module= dejagnu; };
host_modules= { module= diff; };
host_modules= { module= dosutils; no_check= true; };
host_modules= { module= etc; };
host_modules= { module= fastjar; no_check_cross= true; };
host_modules= { module= fileutils; };
host_modules= { module= findutils; };
host_modules= { module= find; };
host_modules= { module= fixincludes;
		missing= TAGS; };
host_modules= { module= flex; no_check_cross= true; };
host_modules= { module= gas; bootstrap=true; };
host_modules= { module= gcc; bootstrap=true; 
		extra_make_flags="$(EXTRA_GCC_FLAGS)"; };
host_modules= { module= gawk; };
host_modules= { module= gettext; };
host_modules= { module= gmp; lib_path=.libs; bootstrap=true;
		extra_configure_flags='--disable-shared';
		no_install= true; 
	        host="none-${host_vendor}-${host_os}";
		target="none-${host_vendor}-${host_os}"; };
host_modules= { module= mpfr; lib_path=.libs; bootstrap=true;
		extra_configure_flags='--disable-shared --with-gmp-build=$$r/$(HOST_SUBDIR)/gmp';
		no_install= true; 
	        host="none-${host_vendor}-${host_os}";
		target="none-${host_vendor}-${host_os}"; };
host_modules= { module= ppl; lib_path=.libs; bootstrap=true;
		extra_configure_flags='--disable-shared --with-libgmp-prefix=$$r/$(HOST_SUBDIR)/gmp/ --with-libgmpxx-prefix=$$r/$(HOST_SUBDIR)/gmp/';
		no_install= true; 
	        host="none-${host_vendor}-${host_os}";
		target="none-${host_vendor}-${host_os}"; };
host_modules= { module= cloog; lib_path=.libs; bootstrap=true;
		extra_configure_flags='--disable-shared --with-gmp-library=$$r/$(HOST_SUBDIR)/gmp/.libs --with-gmp-include=$$r/$(HOST_SUBDIR)/gmp --with-ppl=$$r/$(HOST_SUBDIR)/ppl/ --with-bits=gmp';
		no_install= true; 
	        host="none-${host_vendor}-${host_os}";
		target="none-${host_vendor}-${host_os}"; };
host_modules= { module= gnuserv; };
host_modules= { module= gold; bootstrap=true; };
host_modules= { module= gprof; };
host_modules= { module= gzip; };
host_modules= { module= hello; };
host_modules= { module= indent; };
host_modules= { module= intl; bootstrap=true; };
host_modules= { module= tcl;
                missing=mostlyclean; };
host_modules= { module= itcl; };
host_modules= { module= ld; bootstrap=true; };
host_modules= { module= libcpp; bootstrap=true; };
host_modules= { module= libdecnumber; bootstrap=true; };
host_modules= { module= libgui; };
host_modules= { module= libiberty; bootstrap=true; };
// We abuse missing to avoid installing anything for libiconv.
host_modules= { module= libiconv;
		extra_configure_flags='--disable-shared';
		no_install= true;
		missing= install-info;
		missing= install-pdf;
		missing= install-html;
		missing= install-info; };
host_modules= { module= libtool; };
host_modules= { module= m4; };
host_modules= { module= make; };
host_modules= { module= mmalloc; no_check=true; };
host_modules= { module= patch; };
host_modules= { module= perl; };
host_modules= { module= prms; };
host_modules= { module= rcs; };
host_modules= { module= readline; };
host_modules= { module= release; no_install= true; no_check= true; };
host_modules= { module= recode; };
host_modules= { module= sed; };
host_modules= { module= send-pr; };
host_modules= { module= shellutils; };
host_modules= { module= sid; };
host_modules= { module= sim; };
host_modules= { module= tar; };
host_modules= { module= texinfo; no_install= true; };
host_modules= { module= textutils; };
host_modules= { module= time; };
host_modules= { module= uudecode; };
host_modules= { module= wdiff; };
host_modules= { module= zip; no_check_cross=true; };
host_modules= { module= zlib; no_install=true; no_check=true; bootstrap=true; };
host_modules= { module= gdb; extra_make_flags="$(X11_FLAGS_TO_PASS)"; };
host_modules= { module= expect; extra_make_flags="$(X11_FLAGS_TO_PASS)"; };
host_modules= { module= guile; extra_make_flags="$(X11_FLAGS_TO_PASS)"; };
host_modules= { module= tk; extra_make_flags="$(X11_FLAGS_TO_PASS)"; };
host_modules= { module= libtermcap; no_check=true; 
                missing=mostlyclean;
                missing=clean;
                missing=distclean;
                missing=maintainer-clean; };
host_modules= { module= utils; no_check=true; };
host_modules= { module= gnattools; };

target_modules = { module= libstdc++-v3; lib_path=.libs; raw_cxx=true; };
target_modules = { module= libmudflap; lib_path=.libs; };
target_modules = { module= libssp; lib_path=.libs; };
target_modules = { module= newlib; };
target_modules = { module= libgcc; bootstrap=true; no_check=true; };
target_modules = { module= libgfortran; };
target_modules = { module= libobjc; };
target_modules = { module= libtermcap; no_check=true;
                   missing=mostlyclean;
                   missing=clean;
                   missing=distclean;
                   missing=maintainer-clean; };
target_modules = { module= winsup; };
target_modules = { module= libgloss; no_check=true; };
target_modules = { module= libiberty; };
target_modules = { module= gperf; };
target_modules = { module= examples; no_check=true; no_install=true; };
target_modules = { module= libffi; };
target_modules = { module= libjava; raw_cxx=true; };
target_modules = { module= zlib; };
target_modules = { module= boehm-gc; };
target_modules = { module= qthreads; };
target_modules = { module= rda; };
target_modules = { module= libada; };
target_modules = { module= libgomp; lib_path=.libs; };

// These are (some of) the make targets to be done in each subdirectory.
// Not all; these are the ones which don't have special options.
// "depend" indicates that a target depends on another target uniformly
// for each subdirectory.  There can be several such lines per target.
recursive_targets = { make_target= info; 
                      depend=configure; };
recursive_targets = { make_target= dvi; 
                      depend=configure; };
recursive_targets = { make_target= pdf; 
                      depend=configure; };
recursive_targets = { make_target= html; 
                      depend=configure; };
recursive_targets = { make_target= TAGS; 
                      depend=configure; };
recursive_targets = { make_target= install-info; 
                      depend=configure;
                      depend=info; };
recursive_targets = { make_target= install-pdf; 
                      depend=configure;
                      depend=pdf; };
recursive_targets = { make_target= install-html; 
                      depend=configure;
                      depend=html; };
recursive_targets = { make_target= installcheck; 
                      depend=configure; };
recursive_targets = { make_target= mostlyclean; };
recursive_targets = { make_target= clean; };
recursive_targets = { make_target= distclean; };
recursive_targets = { make_target= maintainer-clean; };

// Flags which need to be passed down.

// Directories etc.
flags_to_pass = { flag= DESTDIR ; };
flags_to_pass = { flag= RPATH_ENVVAR ; };
flags_to_pass = { flag= TARGET_SUBDIR ; };
flags_to_pass = { flag= bindir ; };
flags_to_pass = { flag= datadir ; };
flags_to_pass = { flag= exec_prefix ; };
flags_to_pass = { flag= includedir ; };
flags_to_pass = { flag= datarootdir ; };
flags_to_pass = { flag= docdir ; };
flags_to_pass = { flag= infodir ; };
flags_to_pass = { flag= pdfdir ; };
flags_to_pass = { flag= htmldir ; };
flags_to_pass = { flag= libdir ; };
flags_to_pass = { flag= libexecdir ; };
flags_to_pass = { flag= lispdir ; };
flags_to_pass = { flag= localstatedir ; };
flags_to_pass = { flag= mandir ; };
flags_to_pass = { flag= oldincludedir ; };
flags_to_pass = { flag= prefix ; };
flags_to_pass = { flag= sbindir ; };
flags_to_pass = { flag= sharedstatedir ; };
flags_to_pass = { flag= sysconfdir ; };
flags_to_pass = { flag= tooldir ; };
flags_to_pass = { flag= build_tooldir ; };
flags_to_pass = { flag= target_alias ; };

// Build tools
flags_to_pass = { flag= BISON ; };
flags_to_pass = { flag= CC_FOR_BUILD ; };
flags_to_pass = { flag= CFLAGS_FOR_BUILD ; };
flags_to_pass = { flag= CXX_FOR_BUILD ; };
flags_to_pass = { flag= EXPECT ; };
flags_to_pass = { flag= FLEX ; };
flags_to_pass = { flag= INSTALL ; };
flags_to_pass = { flag= INSTALL_DATA ; };
flags_to_pass = { flag= INSTALL_PROGRAM ; };
flags_to_pass = { flag= INSTALL_SCRIPT ; };
flags_to_pass = { flag= LDFLAGS_FOR_BUILD ; };
flags_to_pass = { flag= LEX ; };
flags_to_pass = { flag= M4 ; };
flags_to_pass = { flag= MAKE ; };
flags_to_pass = { flag= RUNTEST ; };
flags_to_pass = { flag= RUNTESTFLAGS ; };
flags_to_pass = { flag= SHELL ; };
flags_to_pass = { flag= YACC ; };

// Host tools
flags_to_pass = { flag= ADAFLAGS ; optional=true ; };
flags_to_pass = { flag= ADA_CFLAGS ; };
flags_to_pass = { flag= AR_FLAGS ; };
flags_to_pass = { flag= BOOT_ADAFLAGS ; optional=true ; };
flags_to_pass = { flag= BOOT_CFLAGS ; };
flags_to_pass = { flag= BOOT_LDFLAGS ; };
flags_to_pass = { flag= CFLAGS ; };
flags_to_pass = { flag= CXXFLAGS ; };
flags_to_pass = { flag= LDFLAGS ; };
flags_to_pass = { flag= LIBCFLAGS ; };
flags_to_pass = { flag= LIBCXXFLAGS ; };
flags_to_pass = { flag= STAGE1_CHECKING ; };
flags_to_pass = { flag= STAGE1_LANGUAGES ; };
flags_to_pass = { flag= GNATBIND ; };
flags_to_pass = { flag= GNATMAKE ; };

// Target tools
flags_to_pass = { flag= AR_FOR_TARGET ; };
flags_to_pass = { flag= AS_FOR_TARGET ; };
flags_to_pass = { flag= CC_FOR_TARGET ; };
flags_to_pass = { flag= CFLAGS_FOR_TARGET ; };
flags_to_pass = { flag= CPPFLAGS_FOR_TARGET ; };
flags_to_pass = { flag= CXX_FOR_TARGET ; };
flags_to_pass = { flag= CXXFLAGS_FOR_TARGET ; };
flags_to_pass = { flag= DLLTOOL_FOR_TARGET ; };
flags_to_pass = { flag= FLAGS_FOR_TARGET ; };
flags_to_pass = { flag= GCJ_FOR_TARGET ; };
flags_to_pass = { flag= GFORTRAN_FOR_TARGET ; };
flags_to_pass = { flag= LD_FOR_TARGET ; };
flags_to_pass = { flag= LIPO_FOR_TARGET ; };
flags_to_pass = { flag= LDFLAGS_FOR_TARGET ; };
flags_to_pass = { flag= LIBCFLAGS_FOR_TARGET ; };
flags_to_pass = { flag= LIBCXXFLAGS_FOR_TARGET ; };
flags_to_pass = { flag= NM_FOR_TARGET ; };
flags_to_pass = { flag= OBJDUMP_FOR_TARGET ; };
flags_to_pass = { flag= RANLIB_FOR_TARGET ; };
flags_to_pass = { flag= STRIP_FOR_TARGET ; };
flags_to_pass = { flag= WINDRES_FOR_TARGET ; };
flags_to_pass = { flag= WINDMC_FOR_TARGET ; };

// Miscellaneous
flags_to_pass = { flag= BUILD_CONFIG ; };
flags_to_pass = { flag= LANGUAGES ; optional=true ; };
flags_to_pass = { flag= LEAN ; };

// Inter-module dependencies

// Build modules
dependencies = { module=all-build-bison; on=all-build-texinfo; };
dependencies = { module=all-build-byacc; on=all-build-texinfo; };
dependencies = { module=all-build-flex; on=all-build-texinfo; };
dependencies = { module=all-build-flex; on=all-build-bison; };
dependencies = { module=all-build-flex; on=all-build-byacc; };
dependencies = { module=all-build-flex; on=all-build-m4; };
dependencies = { module=all-build-libiberty; on=all-build-texinfo; };
dependencies = { module=all-build-m4; on=all-build-texinfo; };
dependencies = { module=all-build-fixincludes; on=all-build-libiberty; };

// Host modules specific to gcc.
dependencies = { module=configure-gcc; on=configure-intl; };
dependencies = { module=configure-gcc; on=all-binutils; };
dependencies = { module=configure-gcc; on=all-gas; };
dependencies = { module=configure-gcc; on=all-ld; };
dependencies = { module=configure-gcc; on=all-gold; };
dependencies = { module=all-gcc; on=all-libiberty; hard=true; };
dependencies = { module=all-gcc; on=all-gmp; };
dependencies = { module=all-gcc; on=all-intl; };
dependencies = { module=all-gcc; on=all-mpfr; };
dependencies = { module=all-gcc; on=all-ppl; };
dependencies = { module=all-gcc; on=all-cloog; };
dependencies = { module=all-gcc; on=all-build-texinfo; };
dependencies = { module=all-gcc; on=all-build-bison; };
dependencies = { module=all-gcc; on=all-build-byacc; };
dependencies = { module=all-gcc; on=all-build-flex; };
dependencies = { module=all-gcc; on=all-build-libiberty; };
dependencies = { module=all-gcc; on=all-build-fixincludes; };
dependencies = { module=all-gcc; on=all-zlib; };
dependencies = { module=all-gcc; on=all-libcpp; hard=true; };
dependencies = { module=all-gcc; on=all-libdecnumber; hard=true; };
dependencies = { module=all-gcc; on=all-libiberty; };
dependencies = { module=all-gcc; on=all-fixincludes; };
dependencies = { module=install-gcc ; on=install-fixincludes; };

dependencies = { module=configure-libcpp; on=configure-libiberty; hard=true; };
dependencies = { module=configure-libcpp; on=configure-intl; };
dependencies = { module=all-libcpp; on=all-libiberty; hard=true; };
dependencies = { module=all-libcpp; on=all-intl; };

dependencies = { module=all-fixincludes; on=all-libiberty; };

dependencies = { module=all-gnattools; on=all-target-libada; };

dependencies = { module=configure-mpfr; on=all-gmp; };
dependencies = { module=configure-ppl; on=all-gmp; };
dependencies = { module=configure-ppl; on=all-mpfr; };
dependencies = { module=configure-cloog; on=all-ppl; };

// Host modules specific to gdb.
dependencies = { module=configure-gdb; on=all-intl; };
dependencies = { module=configure-gdb; on=configure-sim; };
dependencies = { module=configure-gdb; on=all-bfd; };
// Depend on all-libiconv so that configure checks for iconv
// functions will work.
dependencies = { module=configure-gdb; on=all-libiconv; };
dependencies = { module=all-gdb; on=all-libiberty; };
dependencies = { module=all-gdb; on=all-libiconv; };
dependencies = { module=all-gdb; on=all-opcodes; };
dependencies = { module=all-gdb; on=all-readline; };
dependencies = { module=all-gdb; on=all-build-bison; };
dependencies = { module=all-gdb; on=all-build-byacc; };
dependencies = { module=all-gdb; on=all-sim; };
dependencies = { module=all-gdb; on=all-libdecnumber; };

dependencies = { module=configure-libgui; on=configure-tcl; };
dependencies = { module=configure-libgui; on=configure-tk; };
dependencies = { module=all-libgui; on=all-tcl; };
dependencies = { module=all-libgui; on=all-tk; };
dependencies = { module=all-libgui; on=all-itcl; };

// Host modules specific to binutils.
dependencies = { module=configure-bfd; on=configure-libiberty; hard=true; };
dependencies = { module=configure-bfd; on=configure-intl; };
dependencies = { module=all-bfd; on=all-libiberty; };
dependencies = { module=all-bfd; on=all-intl; };
dependencies = { module=configure-opcodes; on=configure-libiberty; hard=true; };
dependencies = { module=all-opcodes; on=all-libiberty; };

dependencies = { module=configure-binutils; on=configure-intl; };
dependencies = { module=all-binutils; on=all-libiberty; };
dependencies = { module=all-binutils; on=all-opcodes; };
dependencies = { module=all-binutils; on=all-bfd; };
dependencies = { module=all-binutils; on=all-build-flex; };
dependencies = { module=all-binutils; on=all-build-bison; };
dependencies = { module=all-binutils; on=all-build-byacc; };
dependencies = { module=all-binutils; on=all-intl; };

// We put install-opcodes before install-binutils because the installed
// binutils might be on PATH, and they might need the shared opcodes
// library.
dependencies = { module=install-binutils; on=install-opcodes; };

// libopcodes depends on libbfd
dependencies = { module=install-opcodes; on=install-bfd; };

dependencies = { module=configure-gas; on=configure-intl; };
dependencies = { module=all-gas; on=all-libiberty; };
dependencies = { module=all-gas; on=all-opcodes; };
dependencies = { module=all-gas; on=all-bfd; };
dependencies = { module=all-gas; on=all-intl; };
dependencies = { module=configure-gprof; on=configure-intl; };
dependencies = { module=all-gprof; on=all-libiberty; };
dependencies = { module=all-gprof; on=all-bfd; };
dependencies = { module=all-gprof; on=all-opcodes; };
dependencies = { module=all-gprof; on=all-intl; };
dependencies = { module=configure-ld; on=configure-intl; };
dependencies = { module=all-ld; on=all-libiberty; };
dependencies = { module=all-ld; on=all-bfd; };
dependencies = { module=all-ld; on=all-opcodes; };
dependencies = { module=all-ld; on=all-build-bison; };
dependencies = { module=all-ld; on=all-build-byacc; };
dependencies = { module=all-ld; on=all-build-flex; };
dependencies = { module=all-ld; on=all-intl; };
dependencies = { module=configure-gold; on=configure-intl; };
dependencies = { module=all-gold; on=all-libiberty; };
dependencies = { module=all-gold; on=all-intl; };
dependencies = { module=all-gold; on=all-bfd; };
dependencies = { module=all-gold; on=all-build-bison; };
dependencies = { module=all-gold; on=all-build-byacc; };
dependencies = { module=check-gold; on=all-binutils; };

dependencies = { module=configure-opcodes; on=configure-intl; };
dependencies = { module=all-opcodes; on=all-bfd; };
dependencies = { module=all-opcodes; on=all-libiberty; };
dependencies = { module=all-opcodes; on=all-intl; };

// Other host modules in the 'src' repository.
dependencies = { module=all-dejagnu; on=all-tcl; };
dependencies = { module=all-dejagnu; on=all-expect; };
dependencies = { module=all-dejagnu; on=all-tk; };
dependencies = { module=configure-expect; on=configure-tcl; };
dependencies = { module=configure-expect; on=configure-tk; };
dependencies = { module=all-expect; on=all-tcl; };
dependencies = { module=all-expect; on=all-tk; };

// We put install-tcl before install-itcl because itcl wants to run a
// program on installation which uses the Tcl libraries.
dependencies = { module=configure-itcl; on=configure-tcl; };
dependencies = { module=configure-itcl; on=configure-tk; };
dependencies = { module=all-itcl; on=all-tcl; };
dependencies = { module=all-itcl; on=all-tk; };
dependencies = { module=install-itcl; on=install-tcl; };

dependencies = { module=configure-tk; on=configure-tcl; };
dependencies = { module=all-tk; on=all-tcl; };

dependencies = { module=all-sid; on=all-libiberty; };
dependencies = { module=all-sid; on=all-bfd; };
dependencies = { module=all-sid; on=all-opcodes; };
dependencies = { module=all-sid; on=all-tcl; };
dependencies = { module=all-sid; on=all-tk; };
dependencies = { module=install-sid; on=install-tcl; };
dependencies = { module=install-sid; on=install-tk; };

dependencies = { module=configure-sim; on=configure-intl; };
dependencies = { module=all-sim; on=all-intl; };
dependencies = { module=all-sim; on=all-libiberty; };
dependencies = { module=all-sim; on=all-bfd; };
dependencies = { module=all-sim; on=all-opcodes; };
dependencies = { module=all-sim; on=all-readline; };
dependencies = { module=all-sim; on=configure-gdb; };

// Other host modules.
dependencies = { module=all-fastjar; on=all-zlib; };
dependencies = { module=all-fastjar; on=all-build-texinfo; };
dependencies = { module=all-fastjar; on=all-libiberty; };

// Warning, these are not well tested.
dependencies = { module=all-autoconf; on=all-m4; };
dependencies = { module=all-autoconf; on=all-build-texinfo; };
dependencies = { module=all-automake; on=all-m4; };
dependencies = { module=all-automake; on=all-build-texinfo; };
dependencies = { module=all-automake; on=all-autoconf; };
dependencies = { module=all-bison; on=all-intl; };
dependencies = { module=all-bison; on=all-build-texinfo; };
dependencies = { module=all-diff; on=all-intl; };
dependencies = { module=all-diff; on=all-build-texinfo; };
dependencies = { module=all-fileutils; on=all-intl; };
dependencies = { module=all-fileutils; on=all-build-texinfo; };
dependencies = { module=all-flex; on=all-build-bison; };
dependencies = { module=all-flex; on=all-build-byacc; };
dependencies = { module=all-flex; on=all-intl; };
dependencies = { module=all-flex; on=all-m4; };
dependencies = { module=all-flex; on=all-build-texinfo; };
dependencies = { module=all-gzip; on=all-intl; };
dependencies = { module=all-gzip; on=all-zlib; };
dependencies = { module=all-gzip; on=all-build-texinfo; };
dependencies = { module=all-hello; on=all-intl; };
dependencies = { module=all-hello; on=all-build-texinfo; };
dependencies = { module=all-m4; on=all-intl; };
dependencies = { module=all-m4; on=all-build-texinfo; };
dependencies = { module=all-make; on=all-intl; };
dependencies = { module=all-make; on=all-build-texinfo; };
dependencies = { module=all-patch; on=all-build-texinfo; };
dependencies = { module=all-make; on=all-build-texinfo; };
dependencies = { module=all-prms; on=all-libiberty; };
dependencies = { module=all-recode; on=all-build-texinfo; };
dependencies = { module=all-sed; on=all-build-texinfo; };
dependencies = { module=all-send-pr; on=all-prms; };
dependencies = { module=all-tar; on=all-build-texinfo; };
dependencies = { module=all-uudecode; on=all-build-texinfo; };

// Target modules.  These can also have dependencies on the language
// environment (e.g. on libstdc++).  By default target modules depend
// on libgcc and newlib/libgloss.
lang_env_dependencies = { module=gperf; cxx=true; };
lang_env_dependencies = { module=libjava; cxx=true; };
lang_env_dependencies = { module=newlib; no_c=true; };
lang_env_dependencies = { module=libgloss; no_c=true; };
lang_env_dependencies = { module=libgcc; no_gcc=true; no_c=true; };
// libiberty does not depend on newlib or libgloss because it must be
// built newlib on some targets (e.g. Cygwin).  It still needs
// a dependency on libgcc for native targets to configure.
lang_env_dependencies = { module=libiberty; no_c=true; };

dependencies = { module=configure-target-boehm-gc; on=configure-target-qthreads; };
dependencies = { module=configure-target-boehm-gc; on=all-target-libstdc++-v3; };
dependencies = { module=configure-target-fastjar; on=configure-target-zlib; };
dependencies = { module=all-target-fastjar; on=all-target-zlib; };
dependencies = { module=all-target-fastjar; on=all-target-libiberty; };
dependencies = { module=configure-target-libjava; on=configure-target-zlib; };
dependencies = { module=configure-target-libjava; on=configure-target-boehm-gc; };
dependencies = { module=configure-target-libjava; on=configure-target-qthreads; };
dependencies = { module=configure-target-libjava; on=configure-target-libffi; };
dependencies = { module=all-target-libjava; on=all-fastjar; };
dependencies = { module=all-target-libjava; on=all-target-zlib; };
dependencies = { module=all-target-libjava; on=all-target-boehm-gc; };
dependencies = { module=all-target-libjava; on=all-target-qthreads; };
dependencies = { module=all-target-libjava; on=all-target-libffi; };
dependencies = { module=configure-target-libobjc; on=configure-target-boehm-gc; };
dependencies = { module=all-target-libobjc; on=all-target-libiberty; };
dependencies = { module=all-target-libobjc; on=all-target-boehm-gc; };
dependencies = { module=all-target-libstdc++-v3; on=all-target-libiberty; };
dependencies = { module=configure-target-libstdc++-v3; on=configure-target-libgomp; };

// Target modules in the 'src' repository.
lang_env_dependencies = { module=examples; };
lang_env_dependencies = { module=libtermcap; };
lang_env_dependencies = { module=rda; };
lang_env_dependencies = { module=winsup; };
lang_env_dependencies = { module=qthreads; };

dependencies = { module=all-target-libgloss; on=all-target-newlib; };
dependencies = { module=all-target-winsup; on=all-target-libiberty; };
dependencies = { module=all-target-winsup; on=all-target-libtermcap; };

languages = { language=c;	gcc-check-target=check-gcc; };
languages = { language=c++;	gcc-check-target=check-c++;
				lib-check-target=check-target-libstdc++-v3; };
languages = { language=fortran;	gcc-check-target=check-fortran;
				lib-check-target=check-target-libgfortran; };
languages = { language=java;	gcc-check-target=check-java;
				lib-check-target=check-target-libjava; };
languages = { language=ada;	gcc-check-target=check-ada;
				lib-check-target=check-target-libada; };
languages = { language=objc;	gcc-check-target=check-objc;
				lib-check-target=check-target-libobjc; };
languages = { language=obj-c++;	gcc-check-target=check-obj-c++; };

// Toplevel bootstrap
bootstrap_stage = { id=1 ; };
bootstrap_stage = {
	id=2 ; prev=1 ;
	bootstrap_target=bootstrap2 ; };
bootstrap_stage = {
	id=3 ; prev=2 ; lean=1 ;
	compare_target=compare ;
	bootstrap_target=bootstrap ;
	cleanstrap_target=cleanstrap ; };
bootstrap_stage = {
	id=4 ; prev=3 ; lean=2 ;
	compare_target=compare3 ;
	bootstrap_target=bootstrap4 ; };
bootstrap_stage = {
	id=profile ; prev=1 ; };
bootstrap_stage = {
	id=feedback ; prev=profile ;
	bootstrap_target=profiledbootstrap ; };<|MERGE_RESOLUTION|>--- conflicted
+++ resolved
@@ -4,12 +4,8 @@
 // Makefile.in is generated from Makefile.tpl by 'autogen Makefile.def'.
 // This file was originally written by Nathanael Nerode.
 //
-<<<<<<< HEAD
-//   Copyright 2002, 2003, 2004, 2005, 2006, 2007, 2008 Free Software Foundation
-=======
 //   Copyright 2002, 2003, 2004, 2005, 2006, 2007, 2008, 2009
 //   Free Software Foundation
->>>>>>> b2f2d10e
 //
 // This file is free software; you can redistribute it and/or modify
 // it under the terms of the GNU General Public License as published by
