/* X86-64 specific support for 64-bit ELF
   Copyright 2000, 2001, 2002, 2003, 2004, 2005, 2006, 2007, 2008
   Free Software Foundation, Inc.
   Contributed by Jan Hubicka <jh@suse.cz>.

   This file is part of BFD, the Binary File Descriptor library.

   This program is free software; you can redistribute it and/or modify
   it under the terms of the GNU General Public License as published by
   the Free Software Foundation; either version 3 of the License, or
   (at your option) any later version.

   This program is distributed in the hope that it will be useful,
   but WITHOUT ANY WARRANTY; without even the implied warranty of
   MERCHANTABILITY or FITNESS FOR A PARTICULAR PURPOSE.  See the
   GNU General Public License for more details.

   You should have received a copy of the GNU General Public License
   along with this program; if not, write to the Free Software
   Foundation, Inc., 51 Franklin Street - Fifth Floor, Boston,
   MA 02110-1301, USA.  */

#include "sysdep.h"
#include "bfd.h"
#include "bfdlink.h"
#include "libbfd.h"
#include "elf-bfd.h"
#include "bfd_stdint.h"
#include "objalloc.h"
#include "hashtab.h"

#include "elf/x86-64.h"

/* In case we're on a 32-bit machine, construct a 64-bit "-1" value.  */
#define MINUS_ONE (~ (bfd_vma) 0)

/* The relocation "howto" table.  Order of fields:
   type, rightshift, size, bitsize, pc_relative, bitpos, complain_on_overflow,
   special_function, name, partial_inplace, src_mask, dst_mask, pcrel_offset.  */
static reloc_howto_type x86_64_elf_howto_table[] =
{
  HOWTO(R_X86_64_NONE, 0, 0, 0, FALSE, 0, complain_overflow_dont,
	bfd_elf_generic_reloc, "R_X86_64_NONE",	FALSE, 0x00000000, 0x00000000,
	FALSE),
  HOWTO(R_X86_64_64, 0, 4, 64, FALSE, 0, complain_overflow_bitfield,
	bfd_elf_generic_reloc, "R_X86_64_64", FALSE, MINUS_ONE, MINUS_ONE,
	FALSE),
  HOWTO(R_X86_64_PC32, 0, 2, 32, TRUE, 0, complain_overflow_signed,
	bfd_elf_generic_reloc, "R_X86_64_PC32", FALSE, 0xffffffff, 0xffffffff,
	TRUE),
  HOWTO(R_X86_64_GOT32, 0, 2, 32, FALSE, 0, complain_overflow_signed,
	bfd_elf_generic_reloc, "R_X86_64_GOT32", FALSE, 0xffffffff, 0xffffffff,
	FALSE),
  HOWTO(R_X86_64_PLT32, 0, 2, 32, TRUE, 0, complain_overflow_signed,
	bfd_elf_generic_reloc, "R_X86_64_PLT32", FALSE, 0xffffffff, 0xffffffff,
	TRUE),
  HOWTO(R_X86_64_COPY, 0, 2, 32, FALSE, 0, complain_overflow_bitfield,
	bfd_elf_generic_reloc, "R_X86_64_COPY", FALSE, 0xffffffff, 0xffffffff,
	FALSE),
  HOWTO(R_X86_64_GLOB_DAT, 0, 4, 64, FALSE, 0, complain_overflow_bitfield,
	bfd_elf_generic_reloc, "R_X86_64_GLOB_DAT", FALSE, MINUS_ONE,
	MINUS_ONE, FALSE),
  HOWTO(R_X86_64_JUMP_SLOT, 0, 4, 64, FALSE, 0, complain_overflow_bitfield,
	bfd_elf_generic_reloc, "R_X86_64_JUMP_SLOT", FALSE, MINUS_ONE,
	MINUS_ONE, FALSE),
  HOWTO(R_X86_64_RELATIVE, 0, 4, 64, FALSE, 0, complain_overflow_bitfield,
	bfd_elf_generic_reloc, "R_X86_64_RELATIVE", FALSE, MINUS_ONE,
	MINUS_ONE, FALSE),
  HOWTO(R_X86_64_GOTPCREL, 0, 2, 32, TRUE, 0, complain_overflow_signed,
	bfd_elf_generic_reloc, "R_X86_64_GOTPCREL", FALSE, 0xffffffff,
	0xffffffff, TRUE),
  HOWTO(R_X86_64_32, 0, 2, 32, FALSE, 0, complain_overflow_unsigned,
	bfd_elf_generic_reloc, "R_X86_64_32", FALSE, 0xffffffff, 0xffffffff,
	FALSE),
  HOWTO(R_X86_64_32S, 0, 2, 32, FALSE, 0, complain_overflow_signed,
	bfd_elf_generic_reloc, "R_X86_64_32S", FALSE, 0xffffffff, 0xffffffff,
	FALSE),
  HOWTO(R_X86_64_16, 0, 1, 16, FALSE, 0, complain_overflow_bitfield,
	bfd_elf_generic_reloc, "R_X86_64_16", FALSE, 0xffff, 0xffff, FALSE),
  HOWTO(R_X86_64_PC16,0, 1, 16, TRUE, 0, complain_overflow_bitfield,
	bfd_elf_generic_reloc, "R_X86_64_PC16", FALSE, 0xffff, 0xffff, TRUE),
  HOWTO(R_X86_64_8, 0, 0, 8, FALSE, 0, complain_overflow_bitfield,
	bfd_elf_generic_reloc, "R_X86_64_8", FALSE, 0xff, 0xff, FALSE),
  HOWTO(R_X86_64_PC8, 0, 0, 8, TRUE, 0, complain_overflow_signed,
	bfd_elf_generic_reloc, "R_X86_64_PC8", FALSE, 0xff, 0xff, TRUE),
  HOWTO(R_X86_64_DTPMOD64, 0, 4, 64, FALSE, 0, complain_overflow_bitfield,
	bfd_elf_generic_reloc, "R_X86_64_DTPMOD64", FALSE, MINUS_ONE,
	MINUS_ONE, FALSE),
  HOWTO(R_X86_64_DTPOFF64, 0, 4, 64, FALSE, 0, complain_overflow_bitfield,
	bfd_elf_generic_reloc, "R_X86_64_DTPOFF64", FALSE, MINUS_ONE,
	MINUS_ONE, FALSE),
  HOWTO(R_X86_64_TPOFF64, 0, 4, 64, FALSE, 0, complain_overflow_bitfield,
	bfd_elf_generic_reloc, "R_X86_64_TPOFF64", FALSE, MINUS_ONE,
	MINUS_ONE, FALSE),
  HOWTO(R_X86_64_TLSGD, 0, 2, 32, TRUE, 0, complain_overflow_signed,
	bfd_elf_generic_reloc, "R_X86_64_TLSGD", FALSE, 0xffffffff,
	0xffffffff, TRUE),
  HOWTO(R_X86_64_TLSLD, 0, 2, 32, TRUE, 0, complain_overflow_signed,
	bfd_elf_generic_reloc, "R_X86_64_TLSLD", FALSE, 0xffffffff,
	0xffffffff, TRUE),
  HOWTO(R_X86_64_DTPOFF32, 0, 2, 32, FALSE, 0, complain_overflow_signed,
	bfd_elf_generic_reloc, "R_X86_64_DTPOFF32", FALSE, 0xffffffff,
	0xffffffff, FALSE),
  HOWTO(R_X86_64_GOTTPOFF, 0, 2, 32, TRUE, 0, complain_overflow_signed,
	bfd_elf_generic_reloc, "R_X86_64_GOTTPOFF", FALSE, 0xffffffff,
	0xffffffff, TRUE),
  HOWTO(R_X86_64_TPOFF32, 0, 2, 32, FALSE, 0, complain_overflow_signed,
	bfd_elf_generic_reloc, "R_X86_64_TPOFF32", FALSE, 0xffffffff,
	0xffffffff, FALSE),
  HOWTO(R_X86_64_PC64, 0, 4, 64, TRUE, 0, complain_overflow_bitfield,
	bfd_elf_generic_reloc, "R_X86_64_PC64", FALSE, MINUS_ONE, MINUS_ONE,
	TRUE),
  HOWTO(R_X86_64_GOTOFF64, 0, 4, 64, FALSE, 0, complain_overflow_bitfield,
	bfd_elf_generic_reloc, "R_X86_64_GOTOFF64",
	FALSE, MINUS_ONE, MINUS_ONE, FALSE),
  HOWTO(R_X86_64_GOTPC32, 0, 2, 32, TRUE, 0, complain_overflow_signed,
	bfd_elf_generic_reloc, "R_X86_64_GOTPC32",
	FALSE, 0xffffffff, 0xffffffff, TRUE),
  HOWTO(R_X86_64_GOT64, 0, 4, 64, FALSE, 0, complain_overflow_signed,
	bfd_elf_generic_reloc, "R_X86_64_GOT64", FALSE, MINUS_ONE, MINUS_ONE,
	FALSE),
  HOWTO(R_X86_64_GOTPCREL64, 0, 4, 64, TRUE, 0, complain_overflow_signed,
	bfd_elf_generic_reloc, "R_X86_64_GOTPCREL64", FALSE, MINUS_ONE,
	MINUS_ONE, TRUE),
  HOWTO(R_X86_64_GOTPC64, 0, 4, 64, TRUE, 0, complain_overflow_signed,
	bfd_elf_generic_reloc, "R_X86_64_GOTPC64",
	FALSE, MINUS_ONE, MINUS_ONE, TRUE),
  HOWTO(R_X86_64_GOTPLT64, 0, 4, 64, FALSE, 0, complain_overflow_signed,
	bfd_elf_generic_reloc, "R_X86_64_GOTPLT64", FALSE, MINUS_ONE,
	MINUS_ONE, FALSE),
  HOWTO(R_X86_64_PLTOFF64, 0, 4, 64, FALSE, 0, complain_overflow_signed,
	bfd_elf_generic_reloc, "R_X86_64_PLTOFF64", FALSE, MINUS_ONE,
	MINUS_ONE, FALSE),
  EMPTY_HOWTO (32),
  EMPTY_HOWTO (33),
  HOWTO(R_X86_64_GOTPC32_TLSDESC, 0, 2, 32, TRUE, 0,
	complain_overflow_bitfield, bfd_elf_generic_reloc,
	"R_X86_64_GOTPC32_TLSDESC",
	FALSE, 0xffffffff, 0xffffffff, TRUE),
  HOWTO(R_X86_64_TLSDESC_CALL, 0, 0, 0, FALSE, 0,
	complain_overflow_dont, bfd_elf_generic_reloc,
	"R_X86_64_TLSDESC_CALL",
	FALSE, 0, 0, FALSE),
  HOWTO(R_X86_64_TLSDESC, 0, 4, 64, FALSE, 0,
	complain_overflow_bitfield, bfd_elf_generic_reloc,
	"R_X86_64_TLSDESC",
	FALSE, MINUS_ONE, MINUS_ONE, FALSE),
  HOWTO(R_X86_64_IRELATIVE, 0, 4, 64, FALSE, 0, complain_overflow_bitfield,
	bfd_elf_generic_reloc, "R_X86_64_IRELATIVE", FALSE, MINUS_ONE,
	MINUS_ONE, FALSE),

  /* We have a gap in the reloc numbers here.
     R_X86_64_standard counts the number up to this point, and
     R_X86_64_vt_offset is the value to subtract from a reloc type of
     R_X86_64_GNU_VT* to form an index into this table.  */
#define R_X86_64_standard (R_X86_64_IRELATIVE + 1)
#define R_X86_64_vt_offset (R_X86_64_GNU_VTINHERIT - R_X86_64_standard)

/* GNU extension to record C++ vtable hierarchy.  */
  HOWTO (R_X86_64_GNU_VTINHERIT, 0, 4, 0, FALSE, 0, complain_overflow_dont,
	 NULL, "R_X86_64_GNU_VTINHERIT", FALSE, 0, 0, FALSE),

/* GNU extension to record C++ vtable member usage.  */
  HOWTO (R_X86_64_GNU_VTENTRY, 0, 4, 0, FALSE, 0, complain_overflow_dont,
	 _bfd_elf_rel_vtable_reloc_fn, "R_X86_64_GNU_VTENTRY", FALSE, 0, 0,
	 FALSE)
};

#define IS_X86_64_PCREL_TYPE(TYPE)	\
  (   ((TYPE) == R_X86_64_PC8)		\
   || ((TYPE) == R_X86_64_PC16)		\
   || ((TYPE) == R_X86_64_PC32)		\
   || ((TYPE) == R_X86_64_PC64))

/* Map BFD relocs to the x86_64 elf relocs.  */
struct elf_reloc_map
{
  bfd_reloc_code_real_type bfd_reloc_val;
  unsigned char elf_reloc_val;
};

static const struct elf_reloc_map x86_64_reloc_map[] =
{
  { BFD_RELOC_NONE,		R_X86_64_NONE, },
  { BFD_RELOC_64,		R_X86_64_64,   },
  { BFD_RELOC_32_PCREL,		R_X86_64_PC32, },
  { BFD_RELOC_X86_64_GOT32,	R_X86_64_GOT32,},
  { BFD_RELOC_X86_64_PLT32,	R_X86_64_PLT32,},
  { BFD_RELOC_X86_64_COPY,	R_X86_64_COPY, },
  { BFD_RELOC_X86_64_GLOB_DAT,	R_X86_64_GLOB_DAT, },
  { BFD_RELOC_X86_64_JUMP_SLOT, R_X86_64_JUMP_SLOT, },
  { BFD_RELOC_X86_64_RELATIVE,	R_X86_64_RELATIVE, },
  { BFD_RELOC_X86_64_GOTPCREL,	R_X86_64_GOTPCREL, },
  { BFD_RELOC_32,		R_X86_64_32, },
  { BFD_RELOC_X86_64_32S,	R_X86_64_32S, },
  { BFD_RELOC_16,		R_X86_64_16, },
  { BFD_RELOC_16_PCREL,		R_X86_64_PC16, },
  { BFD_RELOC_8,		R_X86_64_8, },
  { BFD_RELOC_8_PCREL,		R_X86_64_PC8, },
  { BFD_RELOC_X86_64_DTPMOD64,	R_X86_64_DTPMOD64, },
  { BFD_RELOC_X86_64_DTPOFF64,	R_X86_64_DTPOFF64, },
  { BFD_RELOC_X86_64_TPOFF64,	R_X86_64_TPOFF64, },
  { BFD_RELOC_X86_64_TLSGD,	R_X86_64_TLSGD, },
  { BFD_RELOC_X86_64_TLSLD,	R_X86_64_TLSLD, },
  { BFD_RELOC_X86_64_DTPOFF32,	R_X86_64_DTPOFF32, },
  { BFD_RELOC_X86_64_GOTTPOFF,	R_X86_64_GOTTPOFF, },
  { BFD_RELOC_X86_64_TPOFF32,	R_X86_64_TPOFF32, },
  { BFD_RELOC_64_PCREL,		R_X86_64_PC64, },
  { BFD_RELOC_X86_64_GOTOFF64,	R_X86_64_GOTOFF64, },
  { BFD_RELOC_X86_64_GOTPC32,	R_X86_64_GOTPC32, },
  { BFD_RELOC_X86_64_GOT64,	R_X86_64_GOT64, },
  { BFD_RELOC_X86_64_GOTPCREL64,R_X86_64_GOTPCREL64, },
  { BFD_RELOC_X86_64_GOTPC64,	R_X86_64_GOTPC64, },
  { BFD_RELOC_X86_64_GOTPLT64,	R_X86_64_GOTPLT64, },
  { BFD_RELOC_X86_64_PLTOFF64,	R_X86_64_PLTOFF64, },
  { BFD_RELOC_X86_64_GOTPC32_TLSDESC, R_X86_64_GOTPC32_TLSDESC, },
  { BFD_RELOC_X86_64_TLSDESC_CALL, R_X86_64_TLSDESC_CALL, },
  { BFD_RELOC_X86_64_TLSDESC,	R_X86_64_TLSDESC, },
  { BFD_RELOC_X86_64_IRELATIVE,	R_X86_64_IRELATIVE, },
  { BFD_RELOC_VTABLE_INHERIT,	R_X86_64_GNU_VTINHERIT, },
  { BFD_RELOC_VTABLE_ENTRY,	R_X86_64_GNU_VTENTRY, },
};

static reloc_howto_type *
elf64_x86_64_rtype_to_howto (bfd *abfd, unsigned r_type)
{
  unsigned i;

  if (r_type < (unsigned int) R_X86_64_GNU_VTINHERIT
      || r_type >= (unsigned int) R_X86_64_max)
    {
      if (r_type >= (unsigned int) R_X86_64_standard)
	{
	  (*_bfd_error_handler) (_("%B: invalid relocation type %d"),
				 abfd, (int) r_type);
	  r_type = R_X86_64_NONE;
	}
      i = r_type;
    }
  else
    i = r_type - (unsigned int) R_X86_64_vt_offset;
  BFD_ASSERT (x86_64_elf_howto_table[i].type == r_type);
  return &x86_64_elf_howto_table[i];
}

/* Given a BFD reloc type, return a HOWTO structure.  */
static reloc_howto_type *
elf64_x86_64_reloc_type_lookup (bfd *abfd,
				bfd_reloc_code_real_type code)
{
  unsigned int i;

  for (i = 0; i < sizeof (x86_64_reloc_map) / sizeof (struct elf_reloc_map);
       i++)
    {
      if (x86_64_reloc_map[i].bfd_reloc_val == code)
	return elf64_x86_64_rtype_to_howto (abfd,
					    x86_64_reloc_map[i].elf_reloc_val);
    }
  return 0;
}

static reloc_howto_type *
elf64_x86_64_reloc_name_lookup (bfd *abfd ATTRIBUTE_UNUSED,
				const char *r_name)
{
  unsigned int i;

  for (i = 0;
       i < (sizeof (x86_64_elf_howto_table)
	    / sizeof (x86_64_elf_howto_table[0]));
       i++)
    if (x86_64_elf_howto_table[i].name != NULL
	&& strcasecmp (x86_64_elf_howto_table[i].name, r_name) == 0)
      return &x86_64_elf_howto_table[i];

  return NULL;
}

/* Given an x86_64 ELF reloc type, fill in an arelent structure.  */

static void
elf64_x86_64_info_to_howto (bfd *abfd ATTRIBUTE_UNUSED, arelent *cache_ptr,
			    Elf_Internal_Rela *dst)
{
  unsigned r_type;

  r_type = ELF64_R_TYPE (dst->r_info);
  cache_ptr->howto = elf64_x86_64_rtype_to_howto (abfd, r_type);
  BFD_ASSERT (r_type == cache_ptr->howto->type);
}

/* Support for core dump NOTE sections.  */
static bfd_boolean
elf64_x86_64_grok_prstatus (bfd *abfd, Elf_Internal_Note *note)
{
  int offset;
  size_t size;

  switch (note->descsz)
    {
      default:
	return FALSE;

      case 336:		/* sizeof(istruct elf_prstatus) on Linux/x86_64 */
	/* pr_cursig */
	elf_tdata (abfd)->core_signal
	  = bfd_get_16 (abfd, note->descdata + 12);

	/* pr_pid */
	elf_tdata (abfd)->core_pid
	  = bfd_get_32 (abfd, note->descdata + 32);

	/* pr_reg */
	offset = 112;
	size = 216;

	break;
    }

  /* Make a ".reg/999" section.  */
  return _bfd_elfcore_make_pseudosection (abfd, ".reg",
					  size, note->descpos + offset);
}

static bfd_boolean
elf64_x86_64_grok_psinfo (bfd *abfd, Elf_Internal_Note *note)
{
  switch (note->descsz)
    {
      default:
	return FALSE;

      case 136:		/* sizeof(struct elf_prpsinfo) on Linux/x86_64 */
	elf_tdata (abfd)->core_program
	 = _bfd_elfcore_strndup (abfd, note->descdata + 40, 16);
	elf_tdata (abfd)->core_command
	 = _bfd_elfcore_strndup (abfd, note->descdata + 56, 80);
    }

  /* Note that for some reason, a spurious space is tacked
     onto the end of the args in some (at least one anyway)
     implementations, so strip it off if it exists.  */

  {
    char *command = elf_tdata (abfd)->core_command;
    int n = strlen (command);

    if (0 < n && command[n - 1] == ' ')
      command[n - 1] = '\0';
  }

  return TRUE;
}

/* Functions for the x86-64 ELF linker.	 */

/* The name of the dynamic interpreter.	 This is put in the .interp
   section.  */

#define ELF_DYNAMIC_INTERPRETER "/lib/ld64.so.1"

/* If ELIMINATE_COPY_RELOCS is non-zero, the linker will try to avoid
   copying dynamic variables from a shared lib into an app's dynbss
   section, and instead use a dynamic relocation to point into the
   shared lib.  */
#define ELIMINATE_COPY_RELOCS 1

/* The size in bytes of an entry in the global offset table.  */

#define GOT_ENTRY_SIZE 8

/* The size in bytes of an entry in the procedure linkage table.  */

#define PLT_ENTRY_SIZE 16

/* The first entry in a procedure linkage table looks like this.  See the
   SVR4 ABI i386 supplement and the x86-64 ABI to see how this works.  */

static const bfd_byte elf64_x86_64_plt0_entry[PLT_ENTRY_SIZE] =
{
  0xff, 0x35, 8, 0, 0, 0,	/* pushq GOT+8(%rip)  */
  0xff, 0x25, 16, 0, 0, 0,	/* jmpq *GOT+16(%rip) */
  0x0f, 0x1f, 0x40, 0x00	/* nopl 0(%rax)       */
};

/* Subsequent entries in a procedure linkage table look like this.  */

static const bfd_byte elf64_x86_64_plt_entry[PLT_ENTRY_SIZE] =
{
  0xff, 0x25,	/* jmpq *name@GOTPC(%rip) */
  0, 0, 0, 0,	/* replaced with offset to this symbol in .got.	 */
  0x68,		/* pushq immediate */
  0, 0, 0, 0,	/* replaced with index into relocation table.  */
  0xe9,		/* jmp relative */
  0, 0, 0, 0	/* replaced with offset to start of .plt0.  */
};

/* x86-64 ELF linker hash entry.  */

struct elf64_x86_64_link_hash_entry
{
  struct elf_link_hash_entry elf;

  /* Track dynamic relocs copied for this symbol.  */
  struct elf_dyn_relocs *dyn_relocs;

#define GOT_UNKNOWN	0
#define GOT_NORMAL	1
#define GOT_TLS_GD	2
#define GOT_TLS_IE	3
#define GOT_TLS_GDESC	4
#define GOT_TLS_GD_BOTH_P(type) \
  ((type) == (GOT_TLS_GD | GOT_TLS_GDESC))
#define GOT_TLS_GD_P(type) \
  ((type) == GOT_TLS_GD || GOT_TLS_GD_BOTH_P (type))
#define GOT_TLS_GDESC_P(type) \
  ((type) == GOT_TLS_GDESC || GOT_TLS_GD_BOTH_P (type))
#define GOT_TLS_GD_ANY_P(type) \
  (GOT_TLS_GD_P (type) || GOT_TLS_GDESC_P (type))
  unsigned char tls_type;

  /* Offset of the GOTPLT entry reserved for the TLS descriptor,
     starting at the end of the jump table.  */
  bfd_vma tlsdesc_got;
};

#define elf64_x86_64_hash_entry(ent) \
  ((struct elf64_x86_64_link_hash_entry *)(ent))

struct elf64_x86_64_obj_tdata
{
  struct elf_obj_tdata root;

  /* tls_type for each local got entry.  */
  char *local_got_tls_type;

  /* GOTPLT entries for TLS descriptors.  */
  bfd_vma *local_tlsdesc_gotent;
};

#define elf64_x86_64_tdata(abfd) \
  ((struct elf64_x86_64_obj_tdata *) (abfd)->tdata.any)

#define elf64_x86_64_local_got_tls_type(abfd) \
  (elf64_x86_64_tdata (abfd)->local_got_tls_type)

#define elf64_x86_64_local_tlsdesc_gotent(abfd) \
  (elf64_x86_64_tdata (abfd)->local_tlsdesc_gotent)

#define is_x86_64_elf(bfd)				\
  (bfd_get_flavour (bfd) == bfd_target_elf_flavour	\
   && elf_tdata (bfd) != NULL				\
   && elf_object_id (bfd) == X86_64_ELF_TDATA)

static bfd_boolean
elf64_x86_64_mkobject (bfd *abfd)
{
  return bfd_elf_allocate_object (abfd, sizeof (struct elf64_x86_64_obj_tdata),
				  X86_64_ELF_TDATA);
}

/* x86-64 ELF linker hash table.  */

struct elf64_x86_64_link_hash_table
{
  struct elf_link_hash_table elf;

  /* Short-cuts to get to dynamic linker sections.  */
  asection *sdynbss;
  asection *srelbss;

  /* The offset into splt of the PLT entry for the TLS descriptor
     resolver.  Special values are 0, if not necessary (or not found
     to be necessary yet), and -1 if needed but not determined
     yet.  */
  bfd_vma tlsdesc_plt;
  /* The offset into sgot of the GOT entry used by the PLT entry
     above.  */
  bfd_vma tlsdesc_got;

  union {
    bfd_signed_vma refcount;
    bfd_vma offset;
  } tls_ld_got;

  /* The amount of space used by the jump slots in the GOT.  */
  bfd_vma sgotplt_jump_table_size;

  /* Small local sym cache.  */
  struct sym_cache sym_cache;

  /* _TLS_MODULE_BASE_ symbol.  */
  struct bfd_link_hash_entry *tls_module_base;

  /* Used by local STT_GNU_IFUNC symbols.  */
  htab_t loc_hash_table;
  void *loc_hash_memory;
};

/* Get the x86-64 ELF linker hash table from a link_info structure.  */

#define elf64_x86_64_hash_table(p) \
  ((struct elf64_x86_64_link_hash_table *) ((p)->hash))

#define elf64_x86_64_compute_jump_table_size(htab) \
  ((htab)->elf.srelplt->reloc_count * GOT_ENTRY_SIZE)

/* Create an entry in an x86-64 ELF linker hash table.	*/

static struct bfd_hash_entry *
elf64_x86_64_link_hash_newfunc (struct bfd_hash_entry *entry,
				struct bfd_hash_table *table,
				const char *string)
{
  /* Allocate the structure if it has not already been allocated by a
     subclass.  */
  if (entry == NULL)
    {
      entry = bfd_hash_allocate (table,
				 sizeof (struct elf64_x86_64_link_hash_entry));
      if (entry == NULL)
	return entry;
    }

  /* Call the allocation method of the superclass.  */
  entry = _bfd_elf_link_hash_newfunc (entry, table, string);
  if (entry != NULL)
    {
      struct elf64_x86_64_link_hash_entry *eh;

      eh = (struct elf64_x86_64_link_hash_entry *) entry;
      eh->dyn_relocs = NULL;
      eh->tls_type = GOT_UNKNOWN;
      eh->tlsdesc_got = (bfd_vma) -1;
    }

  return entry;
}

/* Compute a hash of a local hash entry.  We use elf_link_hash_entry
  for local symbol so that we can handle local STT_GNU_IFUNC symbols
  as global symbol.  We reuse indx and dynstr_index for local symbol
  hash since they aren't used by global symbols in this backend.  */

static hashval_t
elf64_x86_64_local_htab_hash (const void *ptr)
{
  struct elf_link_hash_entry *h
    = (struct elf_link_hash_entry *) ptr;
  return ELF_LOCAL_SYMBOL_HASH (h->indx, h->dynstr_index);
}

/* Compare local hash entries.  */

static int
elf64_x86_64_local_htab_eq (const void *ptr1, const void *ptr2)
{
  struct elf_link_hash_entry *h1
     = (struct elf_link_hash_entry *) ptr1;
  struct elf_link_hash_entry *h2
    = (struct elf_link_hash_entry *) ptr2;

  return h1->indx == h2->indx && h1->dynstr_index == h2->dynstr_index;
}

/* Find and/or create a hash entry for local symbol.  */

static struct elf_link_hash_entry *
elf64_x86_64_get_local_sym_hash (struct elf64_x86_64_link_hash_table *htab,
				 bfd *abfd, const Elf_Internal_Rela *rel,
				 bfd_boolean create)
{
  struct elf64_x86_64_link_hash_entry e, *ret;
  asection *sec = abfd->sections;
  hashval_t h = ELF_LOCAL_SYMBOL_HASH (sec->id,
				       ELF64_R_SYM (rel->r_info));
  void **slot;

  e.elf.indx = sec->id;
  e.elf.dynstr_index = ELF64_R_SYM (rel->r_info);
  slot = htab_find_slot_with_hash (htab->loc_hash_table, &e, h,
				   create ? INSERT : NO_INSERT);

  if (!slot)
    return NULL;

  if (*slot)
    {
      ret = (struct elf64_x86_64_link_hash_entry *) *slot;
      return &ret->elf;
    }

  ret = (struct elf64_x86_64_link_hash_entry *)
	objalloc_alloc ((struct objalloc *) htab->loc_hash_memory,
			sizeof (struct elf64_x86_64_link_hash_entry));
  if (ret)
    {
      memset (ret, 0, sizeof (*ret));
      ret->elf.indx = sec->id;
      ret->elf.dynstr_index = ELF64_R_SYM (rel->r_info);
      ret->elf.dynindx = -1;
      ret->elf.plt.offset = (bfd_vma) -1;
      ret->elf.got.offset = (bfd_vma) -1;
      *slot = ret;
    }
  return &ret->elf;
}

/* Create an X86-64 ELF linker hash table.  */

static struct bfd_link_hash_table *
elf64_x86_64_link_hash_table_create (bfd *abfd)
{
  struct elf64_x86_64_link_hash_table *ret;
  bfd_size_type amt = sizeof (struct elf64_x86_64_link_hash_table);

  ret = (struct elf64_x86_64_link_hash_table *) bfd_malloc (amt);
  if (ret == NULL)
    return NULL;

  if (!_bfd_elf_link_hash_table_init (&ret->elf, abfd,
				      elf64_x86_64_link_hash_newfunc,
				      sizeof (struct elf64_x86_64_link_hash_entry)))
    {
      free (ret);
      return NULL;
    }

  ret->sdynbss = NULL;
  ret->srelbss = NULL;
  ret->sym_cache.abfd = NULL;
  ret->tlsdesc_plt = 0;
  ret->tlsdesc_got = 0;
  ret->tls_ld_got.refcount = 0;
  ret->sgotplt_jump_table_size = 0;
  ret->tls_module_base = NULL;

  ret->loc_hash_table = htab_try_create (1024,
					 elf64_x86_64_local_htab_hash,
					 elf64_x86_64_local_htab_eq,
					 NULL);
  ret->loc_hash_memory = objalloc_create ();
  if (!ret->loc_hash_table || !ret->loc_hash_memory)
    {
      free (ret);
      return NULL;
    }

  return &ret->elf.root;
}

/* Destroy an X86-64 ELF linker hash table.  */

static void
elf64_x86_64_link_hash_table_free (struct bfd_link_hash_table *hash)
{
  struct elf64_x86_64_link_hash_table *htab
    = (struct elf64_x86_64_link_hash_table *) hash;

  if (htab->loc_hash_table)
    htab_delete (htab->loc_hash_table);
  if (htab->loc_hash_memory)
    objalloc_free ((struct objalloc *) htab->loc_hash_memory);
  _bfd_generic_link_hash_table_free (hash);
}

/* Create .plt, .rela.plt, .got, .got.plt, .rela.got, .dynbss, and
   .rela.bss sections in DYNOBJ, and set up shortcuts to them in our
   hash table.  */

static bfd_boolean
elf64_x86_64_create_dynamic_sections (bfd *dynobj, struct bfd_link_info *info)
{
  struct elf64_x86_64_link_hash_table *htab;

  if (!_bfd_elf_create_dynamic_sections (dynobj, info))
    return FALSE;

  htab = elf64_x86_64_hash_table (info);
  htab->sdynbss = bfd_get_section_by_name (dynobj, ".dynbss");
  if (!info->shared)
    htab->srelbss = bfd_get_section_by_name (dynobj, ".rela.bss");

  if (!htab->sdynbss
      || (!info->shared && !htab->srelbss))
    abort ();

  return TRUE;
}

/* Copy the extra info we tack onto an elf_link_hash_entry.  */

static void
elf64_x86_64_copy_indirect_symbol (struct bfd_link_info *info,
				   struct elf_link_hash_entry *dir,
				   struct elf_link_hash_entry *ind)
{
  struct elf64_x86_64_link_hash_entry *edir, *eind;

  edir = (struct elf64_x86_64_link_hash_entry *) dir;
  eind = (struct elf64_x86_64_link_hash_entry *) ind;

  if (eind->dyn_relocs != NULL)
    {
      if (edir->dyn_relocs != NULL)
	{
	  struct elf_dyn_relocs **pp;
	  struct elf_dyn_relocs *p;

	  /* Add reloc counts against the indirect sym to the direct sym
	     list.  Merge any entries against the same section.  */
	  for (pp = &eind->dyn_relocs; (p = *pp) != NULL; )
	    {
	      struct elf_dyn_relocs *q;

	      for (q = edir->dyn_relocs; q != NULL; q = q->next)
		if (q->sec == p->sec)
		  {
		    q->pc_count += p->pc_count;
		    q->count += p->count;
		    *pp = p->next;
		    break;
		  }
	      if (q == NULL)
		pp = &p->next;
	    }
	  *pp = edir->dyn_relocs;
	}

      edir->dyn_relocs = eind->dyn_relocs;
      eind->dyn_relocs = NULL;
    }

  if (ind->root.type == bfd_link_hash_indirect
      && dir->got.refcount <= 0)
    {
      edir->tls_type = eind->tls_type;
      eind->tls_type = GOT_UNKNOWN;
    }

  if (ELIMINATE_COPY_RELOCS
      && ind->root.type != bfd_link_hash_indirect
      && dir->dynamic_adjusted)
    {
      /* If called to transfer flags for a weakdef during processing
	 of elf_adjust_dynamic_symbol, don't copy non_got_ref.
	 We clear it ourselves for ELIMINATE_COPY_RELOCS.  */
      dir->ref_dynamic |= ind->ref_dynamic;
      dir->ref_regular |= ind->ref_regular;
      dir->ref_regular_nonweak |= ind->ref_regular_nonweak;
      dir->needs_plt |= ind->needs_plt;
      dir->pointer_equality_needed |= ind->pointer_equality_needed;
    }
  else
    _bfd_elf_link_hash_copy_indirect (info, dir, ind);
}

static bfd_boolean
elf64_x86_64_elf_object_p (bfd *abfd)
{
  /* Set the right machine number for an x86-64 elf64 file.  */
  bfd_default_set_arch_mach (abfd, bfd_arch_i386, bfd_mach_x86_64);
  return TRUE;
}

typedef union
  {
    unsigned char c[2];
    uint16_t i;
  }
x86_64_opcode16;

typedef union
  {
    unsigned char c[4];
    uint32_t i;
  }
x86_64_opcode32;

/* Return TRUE if the TLS access code sequence support transition
   from R_TYPE.  */

static bfd_boolean
elf64_x86_64_check_tls_transition (bfd *abfd, asection *sec,
				   bfd_byte *contents,
				   Elf_Internal_Shdr *symtab_hdr,
				   struct elf_link_hash_entry **sym_hashes,
				   unsigned int r_type,
				   const Elf_Internal_Rela *rel,
				   const Elf_Internal_Rela *relend)
{
  unsigned int val;
  unsigned long r_symndx;
  struct elf_link_hash_entry *h;
  bfd_vma offset;

  /* Get the section contents.  */
  if (contents == NULL)
    {
      if (elf_section_data (sec)->this_hdr.contents != NULL)
	contents = elf_section_data (sec)->this_hdr.contents;
      else
	{
	  /* FIXME: How to better handle error condition?  */
	  if (!bfd_malloc_and_get_section (abfd, sec, &contents))
	    return FALSE;

	  /* Cache the section contents for elf_link_input_bfd.  */
	  elf_section_data (sec)->this_hdr.contents = contents;
	}
    }

  offset = rel->r_offset;
  switch (r_type)
    {
    case R_X86_64_TLSGD:
    case R_X86_64_TLSLD:
      if ((rel + 1) >= relend)
	return FALSE;

      if (r_type == R_X86_64_TLSGD)
	{
	  /* Check transition from GD access model.  Only
		.byte 0x66; leaq foo@tlsgd(%rip), %rdi
		.word 0x6666; rex64; call __tls_get_addr
	     can transit to different access model.  */

	  static x86_64_opcode32 leaq = { { 0x66, 0x48, 0x8d, 0x3d } },
				 call = { { 0x66, 0x66, 0x48, 0xe8 } };
	  if (offset < 4
	      || (offset + 12) > sec->size
	      || bfd_get_32 (abfd, contents + offset - 4) != leaq.i
	      || bfd_get_32 (abfd, contents + offset + 4) != call.i)
	    return FALSE;
	}
      else
	{
	  /* Check transition from LD access model.  Only
		leaq foo@tlsld(%rip), %rdi;
		call __tls_get_addr
	     can transit to different access model.  */

	  static x86_64_opcode32 ld = { { 0x48, 0x8d, 0x3d, 0xe8 } };
	  x86_64_opcode32 op;

	  if (offset < 3 || (offset + 9) > sec->size)
	    return FALSE;

	  op.i = bfd_get_32 (abfd, contents + offset - 3);
	  op.c[3] = bfd_get_8 (abfd, contents + offset + 4);
	  if (op.i != ld.i)
	    return FALSE;
	}

      r_symndx = ELF64_R_SYM (rel[1].r_info);
      if (r_symndx < symtab_hdr->sh_info)
	return FALSE;

      h = sym_hashes[r_symndx - symtab_hdr->sh_info];
      /* Use strncmp to check __tls_get_addr since __tls_get_addr
	 may be versioned.  */ 
      return (h != NULL
	      && h->root.root.string != NULL
	      && (ELF64_R_TYPE (rel[1].r_info) == R_X86_64_PC32
		  || ELF64_R_TYPE (rel[1].r_info) == R_X86_64_PLT32)
	      && (strncmp (h->root.root.string,
			   "__tls_get_addr", 14) == 0));

    case R_X86_64_GOTTPOFF:
      /* Check transition from IE access model:
		movq foo@gottpoff(%rip), %reg
		addq foo@gottpoff(%rip), %reg
       */

      if (offset < 3 || (offset + 4) > sec->size)
	return FALSE;

      val = bfd_get_8 (abfd, contents + offset - 3);
      if (val != 0x48 && val != 0x4c)
	return FALSE;

      val = bfd_get_8 (abfd, contents + offset - 2);
      if (val != 0x8b && val != 0x03)
	return FALSE;

      val = bfd_get_8 (abfd, contents + offset - 1);
      return (val & 0xc7) == 5;

    case R_X86_64_GOTPC32_TLSDESC:
      /* Check transition from GDesc access model:
		leaq x@tlsdesc(%rip), %rax

	 Make sure it's a leaq adding rip to a 32-bit offset
	 into any register, although it's probably almost always
	 going to be rax.  */

      if (offset < 3 || (offset + 4) > sec->size)
	return FALSE;

      val = bfd_get_8 (abfd, contents + offset - 3);
      if ((val & 0xfb) != 0x48)
	return FALSE;

      if (bfd_get_8 (abfd, contents + offset - 2) != 0x8d)
	return FALSE;

      val = bfd_get_8 (abfd, contents + offset - 1);
      return (val & 0xc7) == 0x05;

    case R_X86_64_TLSDESC_CALL:
      /* Check transition from GDesc access model:
		call *x@tlsdesc(%rax)
       */
      if (offset + 2 <= sec->size)
	{
	  /* Make sure that it's a call *x@tlsdesc(%rax).  */
	  static x86_64_opcode16 call = { { 0xff, 0x10 } };
	  return bfd_get_16 (abfd, contents + offset) == call.i;
	}

      return FALSE;

    default:
      abort ();
    }
}

/* Return TRUE if the TLS access transition is OK or no transition
   will be performed.  Update R_TYPE if there is a transition.  */

static bfd_boolean
elf64_x86_64_tls_transition (struct bfd_link_info *info, bfd *abfd,
			     asection *sec, bfd_byte *contents,
			     Elf_Internal_Shdr *symtab_hdr,
			     struct elf_link_hash_entry **sym_hashes,
			     unsigned int *r_type, int tls_type,
			     const Elf_Internal_Rela *rel,
			     const Elf_Internal_Rela *relend,
			     struct elf_link_hash_entry *h,
			     unsigned long r_symndx)
{
  unsigned int from_type = *r_type;
  unsigned int to_type = from_type;
  bfd_boolean check = TRUE;

  switch (from_type)
    {
    case R_X86_64_TLSGD:
    case R_X86_64_GOTPC32_TLSDESC:
    case R_X86_64_TLSDESC_CALL:
    case R_X86_64_GOTTPOFF:
      if (!info->shared)
	{
	  if (h == NULL)
	    to_type = R_X86_64_TPOFF32;
	  else
	    to_type = R_X86_64_GOTTPOFF;
	}

      /* When we are called from elf64_x86_64_relocate_section,
	 CONTENTS isn't NULL and there may be additional transitions
	 based on TLS_TYPE.  */
      if (contents != NULL)
	{
	  unsigned int new_to_type = to_type;

	  if (!info->shared
	      && h != NULL
	      && h->dynindx == -1
	      && tls_type == GOT_TLS_IE)
	    new_to_type = R_X86_64_TPOFF32;

	  if (to_type == R_X86_64_TLSGD
	      || to_type == R_X86_64_GOTPC32_TLSDESC
	      || to_type == R_X86_64_TLSDESC_CALL)
	    {
	      if (tls_type == GOT_TLS_IE)
		new_to_type = R_X86_64_GOTTPOFF;
	    }

	  /* We checked the transition before when we were called from
	     elf64_x86_64_check_relocs.  We only want to check the new
	     transition which hasn't been checked before.  */
	  check = new_to_type != to_type && from_type == to_type;
	  to_type = new_to_type;
	}

      break;

    case R_X86_64_TLSLD:
      if (!info->shared)
	to_type = R_X86_64_TPOFF32;
      break;

    default:
      return TRUE;
    }

  /* Return TRUE if there is no transition.  */
  if (from_type == to_type)
    return TRUE;

  /* Check if the transition can be performed.  */
  if (check
      && ! elf64_x86_64_check_tls_transition (abfd, sec, contents,
					      symtab_hdr, sym_hashes,
					      from_type, rel, relend))
    {
      reloc_howto_type *from, *to;
      const char *name;

      from = elf64_x86_64_rtype_to_howto (abfd, from_type);
      to = elf64_x86_64_rtype_to_howto (abfd, to_type);

      if (h)
	name = h->root.root.string;
      else
	{
	  Elf_Internal_Sym *isym;
	  struct elf64_x86_64_link_hash_table *htab;
	  htab = elf64_x86_64_hash_table (info);
	  isym = bfd_sym_from_r_symndx (&htab->sym_cache,
					abfd, r_symndx);
	  name = bfd_elf_sym_name (abfd, symtab_hdr, isym, NULL);
	}

      (*_bfd_error_handler)
	(_("%B: TLS transition from %s to %s against `%s' at 0x%lx "
	   "in section `%A' failed"),
	 abfd, sec, from->name, to->name, name,
	 (unsigned long) rel->r_offset);
      bfd_set_error (bfd_error_bad_value);
      return FALSE;
    }

  *r_type = to_type;
  return TRUE;
}

/* Look through the relocs for a section during the first phase, and
   calculate needed space in the global offset table, procedure
   linkage table, and dynamic reloc sections.  */

static bfd_boolean
elf64_x86_64_check_relocs (bfd *abfd, struct bfd_link_info *info,
			   asection *sec,
			   const Elf_Internal_Rela *relocs)
{
  struct elf64_x86_64_link_hash_table *htab;
  Elf_Internal_Shdr *symtab_hdr;
  struct elf_link_hash_entry **sym_hashes;
  const Elf_Internal_Rela *rel;
  const Elf_Internal_Rela *rel_end;
  asection *sreloc;

  if (info->relocatable)
    return TRUE;

  BFD_ASSERT (is_x86_64_elf (abfd));

  htab = elf64_x86_64_hash_table (info);
  symtab_hdr = &elf_symtab_hdr (abfd);
  sym_hashes = elf_sym_hashes (abfd);

  sreloc = NULL;

  rel_end = relocs + sec->reloc_count;
  for (rel = relocs; rel < rel_end; rel++)
    {
      unsigned int r_type;
      unsigned long r_symndx;
      struct elf_link_hash_entry *h;
      Elf_Internal_Sym *isym;
      const char *name;

      r_symndx = ELF64_R_SYM (rel->r_info);
      r_type = ELF64_R_TYPE (rel->r_info);

      if (r_symndx >= NUM_SHDR_ENTRIES (symtab_hdr))
	{
	  (*_bfd_error_handler) (_("%B: bad symbol index: %d"),
				 abfd, r_symndx);
	  return FALSE;
	}

      if (r_symndx < symtab_hdr->sh_info)
	{
	  /* A local symbol.  */
	  isym = bfd_sym_from_r_symndx (&htab->sym_cache,
					abfd, r_symndx);
	  if (isym == NULL)
	    return FALSE;

	  /* Check relocation against local STT_GNU_IFUNC symbol.  */
	  if (ELF64_ST_TYPE (isym->st_info) == STT_GNU_IFUNC)
	    {
	      h = elf64_x86_64_get_local_sym_hash (htab, abfd, rel,
						   TRUE);
	      if (h == NULL)
		return FALSE;
	      
	      /* Fake a STT_GNU_IFUNC symbol.  */
	      h->type = STT_GNU_IFUNC;
	      h->def_regular = 1;
	      h->ref_regular = 1;
	      h->forced_local = 1;
	      h->root.type = bfd_link_hash_defined;
	    }
	  else
	    h = NULL;
	}
      else
	{
	  isym = NULL;
	  h = sym_hashes[r_symndx - symtab_hdr->sh_info];
	  while (h->root.type == bfd_link_hash_indirect
		 || h->root.type == bfd_link_hash_warning)
	    h = (struct elf_link_hash_entry *) h->root.u.i.link;
	}

      if (h != NULL)
	{
	  /* Create the ifunc sections for static executables.  If we
	     never see an indirect function symbol nor we are building
	     a static executable, those sections will be empty and
	     won't appear in output.  */
	  switch (r_type)
	    {
	    default:
	      break;

	    case R_X86_64_32S:
	    case R_X86_64_32:
	    case R_X86_64_64:
	    case R_X86_64_PC32:
	    case R_X86_64_PC64:
	    case R_X86_64_PLT32:
	    case R_X86_64_GOTPCREL:
	    case R_X86_64_GOTPCREL64:
	      if (!_bfd_elf_create_ifunc_sections (abfd, info))
		return FALSE;
	      break;
	    }

	  /* Since STT_GNU_IFUNC symbol must go through PLT, we handle
	     it here if it is defined in a non-shared object.  */
	  if (h->type == STT_GNU_IFUNC
	      && h->def_regular)
	    {
	      /* It is referenced by a non-shared object. */
	      h->ref_regular = 1;
 
	      /* STT_GNU_IFUNC symbol must go through PLT.  */
	      h->plt.refcount += 1;

	      /* STT_GNU_IFUNC needs dynamic sections.  */
	      if (htab->elf.dynobj == NULL)
		htab->elf.dynobj = abfd;

	      switch (r_type)
		{
		default:
		  if (h->root.root.string)
		    name = h->root.root.string;
		  else
		    name = bfd_elf_sym_name (abfd, symtab_hdr, isym,
					     NULL);
		  (*_bfd_error_handler)
		    (_("%B: relocation %s against STT_GNU_IFUNC "
		       "symbol `%s' isn't handled by %s"), abfd,
		     x86_64_elf_howto_table[r_type].name,
		     name, __FUNCTION__);
		  bfd_set_error (bfd_error_bad_value);
		  return FALSE;

		case R_X86_64_64:
		  h->non_got_ref = 1;
		  h->pointer_equality_needed = 1;
		  if (info->shared)
		    {
		      /* We must copy these reloc types into the output
			 file.  Create a reloc section in dynobj and
			 make room for this reloc.  */
		      sreloc = _bfd_elf_create_ifunc_dyn_reloc
			(abfd, info, sec, sreloc,
			 &((struct elf64_x86_64_link_hash_entry *) h)->dyn_relocs);
		      if (sreloc == NULL)
			return FALSE;
		    }
		  break;

		case R_X86_64_32S:
		case R_X86_64_32:
		case R_X86_64_PC32:
		case R_X86_64_PC64:
		  h->non_got_ref = 1;
		  if (r_type != R_X86_64_PC32
		      && r_type != R_X86_64_PC64)
		    h->pointer_equality_needed = 1;
		  break;

		case R_X86_64_PLT32:
		  break;

		case R_X86_64_GOTPCREL:
		case R_X86_64_GOTPCREL64:
		  h->got.refcount += 1;
		  if (htab->elf.sgot == NULL
		      && !_bfd_elf_create_got_section (htab->elf.dynobj,
						       info))
		    return FALSE;
		  break;
		}

	      continue;
	    }
	}

      if (! elf64_x86_64_tls_transition (info, abfd, sec, NULL,
					 symtab_hdr, sym_hashes,
					 &r_type, GOT_UNKNOWN,
					 rel, rel_end, h, r_symndx))
	return FALSE;

      switch (r_type)
	{
	case R_X86_64_TLSLD:
	  htab->tls_ld_got.refcount += 1;
	  goto create_got;

	case R_X86_64_TPOFF32:
	  if (info->shared)
	    {
	      if (h)
		name = h->root.root.string;
	      else
		name = bfd_elf_sym_name (abfd, symtab_hdr, isym,
					 NULL);
	      (*_bfd_error_handler)
		(_("%B: relocation %s against `%s' can not be used when making a shared object; recompile with -fPIC"),
		 abfd,
		 x86_64_elf_howto_table[r_type].name, name);
	      bfd_set_error (bfd_error_bad_value);
	      return FALSE;
	    }
	  break;

	case R_X86_64_GOTTPOFF:
	  if (info->shared)
	    info->flags |= DF_STATIC_TLS;
	  /* Fall through */

	case R_X86_64_GOT32:
	case R_X86_64_GOTPCREL:
	case R_X86_64_TLSGD:
	case R_X86_64_GOT64:
	case R_X86_64_GOTPCREL64:
	case R_X86_64_GOTPLT64:
	case R_X86_64_GOTPC32_TLSDESC:
	case R_X86_64_TLSDESC_CALL:
	  /* This symbol requires a global offset table entry.	*/
	  {
	    int tls_type, old_tls_type;

	    switch (r_type)
	      {
	      default: tls_type = GOT_NORMAL; break;
	      case R_X86_64_TLSGD: tls_type = GOT_TLS_GD; break;
	      case R_X86_64_GOTTPOFF: tls_type = GOT_TLS_IE; break;
	      case R_X86_64_GOTPC32_TLSDESC:
	      case R_X86_64_TLSDESC_CALL:
		tls_type = GOT_TLS_GDESC; break;
	      }

	    if (h != NULL)
	      {
		if (r_type == R_X86_64_GOTPLT64)
		  {
		    /* This relocation indicates that we also need
		       a PLT entry, as this is a function.  We don't need
		       a PLT entry for local symbols.  */
		    h->needs_plt = 1;
		    h->plt.refcount += 1;
		  }
		h->got.refcount += 1;
		old_tls_type = elf64_x86_64_hash_entry (h)->tls_type;
	      }
	    else
	      {
		bfd_signed_vma *local_got_refcounts;

		/* This is a global offset table entry for a local symbol.  */
		local_got_refcounts = elf_local_got_refcounts (abfd);
		if (local_got_refcounts == NULL)
		  {
		    bfd_size_type size;

		    size = symtab_hdr->sh_info;
		    size *= sizeof (bfd_signed_vma)
		      + sizeof (bfd_vma) + sizeof (char);
		    local_got_refcounts = ((bfd_signed_vma *)
					   bfd_zalloc (abfd, size));
		    if (local_got_refcounts == NULL)
		      return FALSE;
		    elf_local_got_refcounts (abfd) = local_got_refcounts;
		    elf64_x86_64_local_tlsdesc_gotent (abfd)
		      = (bfd_vma *) (local_got_refcounts + symtab_hdr->sh_info);
		    elf64_x86_64_local_got_tls_type (abfd)
		      = (char *) (local_got_refcounts + 2 * symtab_hdr->sh_info);
		  }
		local_got_refcounts[r_symndx] += 1;
		old_tls_type
		  = elf64_x86_64_local_got_tls_type (abfd) [r_symndx];
	      }

	    /* If a TLS symbol is accessed using IE at least once,
	       there is no point to use dynamic model for it.  */
	    if (old_tls_type != tls_type && old_tls_type != GOT_UNKNOWN
		&& (! GOT_TLS_GD_ANY_P (old_tls_type)
		    || tls_type != GOT_TLS_IE))
	      {
		if (old_tls_type == GOT_TLS_IE && GOT_TLS_GD_ANY_P (tls_type))
		  tls_type = old_tls_type;
		else if (GOT_TLS_GD_ANY_P (old_tls_type)
			 && GOT_TLS_GD_ANY_P (tls_type))
		  tls_type |= old_tls_type;
		else
		  {
		    if (h)
		      name = h->root.root.string;
		    else
		      name = bfd_elf_sym_name (abfd, symtab_hdr,
					       isym, NULL);
		    (*_bfd_error_handler)
		      (_("%B: '%s' accessed both as normal and thread local symbol"),
		       abfd, name);
		    return FALSE;
		  }
	      }

	    if (old_tls_type != tls_type)
	      {
		if (h != NULL)
		  elf64_x86_64_hash_entry (h)->tls_type = tls_type;
		else
		  elf64_x86_64_local_got_tls_type (abfd) [r_symndx] = tls_type;
	      }
	  }
	  /* Fall through */

	case R_X86_64_GOTOFF64:
	case R_X86_64_GOTPC32:
	case R_X86_64_GOTPC64:
	create_got:
	  if (htab->elf.sgot == NULL)
	    {
	      if (htab->elf.dynobj == NULL)
		htab->elf.dynobj = abfd;
	      if (!_bfd_elf_create_got_section (htab->elf.dynobj,
						info))
		return FALSE;
	    }
	  break;

	case R_X86_64_PLT32:
	  /* This symbol requires a procedure linkage table entry.  We
	     actually build the entry in adjust_dynamic_symbol,
	     because this might be a case of linking PIC code which is
	     never referenced by a dynamic object, in which case we
	     don't need to generate a procedure linkage table entry
	     after all.	 */

	  /* If this is a local symbol, we resolve it directly without
	     creating a procedure linkage table entry.	*/
	  if (h == NULL)
	    continue;

	  h->needs_plt = 1;
	  h->plt.refcount += 1;
	  break;

	case R_X86_64_PLTOFF64:
	  /* This tries to form the 'address' of a function relative
	     to GOT.  For global symbols we need a PLT entry.  */
	  if (h != NULL)
	    {
	      h->needs_plt = 1;
	      h->plt.refcount += 1;
	    }
	  goto create_got;

	case R_X86_64_8:
	case R_X86_64_16:
	case R_X86_64_32:
	case R_X86_64_32S:
	  /* Let's help debug shared library creation.  These relocs
	     cannot be used in shared libs.  Don't error out for
	     sections we don't care about, such as debug sections or
	     non-constant sections.  */
	  if (info->shared
	      && (sec->flags & SEC_ALLOC) != 0
	      && (sec->flags & SEC_READONLY) != 0)
	    {
	      if (h)
		name = h->root.root.string;
	      else
		name = bfd_elf_sym_name (abfd, symtab_hdr, isym, NULL);
	      (*_bfd_error_handler)
		(_("%B: relocation %s against `%s' can not be used when making a shared object; recompile with -fPIC"),
		 abfd, x86_64_elf_howto_table[r_type].name, name);
	      bfd_set_error (bfd_error_bad_value);
	      return FALSE;
	    }
	  /* Fall through.  */

	case R_X86_64_PC8:
	case R_X86_64_PC16:
	case R_X86_64_PC32:
	case R_X86_64_PC64:
	case R_X86_64_64:
	  if (h != NULL && info->executable)
	    {
	      /* If this reloc is in a read-only section, we might
		 need a copy reloc.  We can't check reliably at this
		 stage whether the section is read-only, as input
		 sections have not yet been mapped to output sections.
		 Tentatively set the flag for now, and correct in
		 adjust_dynamic_symbol.  */
	      h->non_got_ref = 1;

	      /* We may need a .plt entry if the function this reloc
		 refers to is in a shared lib.  */
	      h->plt.refcount += 1;
	      if (r_type != R_X86_64_PC32 && r_type != R_X86_64_PC64)
		h->pointer_equality_needed = 1;
	    }

	  /* If we are creating a shared library, and this is a reloc
	     against a global symbol, or a non PC relative reloc
	     against a local symbol, then we need to copy the reloc
	     into the shared library.  However, if we are linking with
	     -Bsymbolic, we do not need to copy a reloc against a
	     global symbol which is defined in an object we are
	     including in the link (i.e., DEF_REGULAR is set).	At
	     this point we have not seen all the input files, so it is
	     possible that DEF_REGULAR is not set now but will be set
	     later (it is never cleared).  In case of a weak definition,
	     DEF_REGULAR may be cleared later by a strong definition in
	     a shared library.  We account for that possibility below by
	     storing information in the relocs_copied field of the hash
	     table entry.  A similar situation occurs when creating
	     shared libraries and symbol visibility changes render the
	     symbol local.

	     If on the other hand, we are creating an executable, we
	     may need to keep relocations for symbols satisfied by a
	     dynamic library if we manage to avoid copy relocs for the
	     symbol.  */

	  if ((info->shared
	       && (sec->flags & SEC_ALLOC) != 0
	       && (! IS_X86_64_PCREL_TYPE (r_type)
		   || (h != NULL
		       && (! SYMBOLIC_BIND (info, h)
			   || h->root.type == bfd_link_hash_defweak
			   || !h->def_regular))))
	      || (ELIMINATE_COPY_RELOCS
		  && !info->shared
		  && (sec->flags & SEC_ALLOC) != 0
		  && h != NULL
		  && (h->root.type == bfd_link_hash_defweak
		      || !h->def_regular)))
	    {
	      struct elf_dyn_relocs *p;
	      struct elf_dyn_relocs **head;

	      /* We must copy these reloc types into the output file.
		 Create a reloc section in dynobj and make room for
		 this reloc.  */
	      if (sreloc == NULL)
		{
		  if (htab->elf.dynobj == NULL)
		    htab->elf.dynobj = abfd;

		  sreloc = _bfd_elf_make_dynamic_reloc_section
		    (sec, htab->elf.dynobj, 3, abfd, /*rela?*/ TRUE);

		  if (sreloc == NULL)
		    return FALSE;
		}

	      /* If this is a global symbol, we count the number of
		 relocations we need for this symbol.  */
	      if (h != NULL)
		{
		  head = &((struct elf64_x86_64_link_hash_entry *) h)->dyn_relocs;
		}
	      else
		{
		  /* Track dynamic relocs needed for local syms too.
		     We really need local syms available to do this
		     easily.  Oh well.  */
		  asection *s;
		  void **vpp;
		  Elf_Internal_Sym *isym;

		  isym = bfd_sym_from_r_symndx (&htab->sym_cache,
						abfd, r_symndx);
		  if (isym == NULL)
		    return FALSE;

		  s = bfd_section_from_elf_index (abfd, isym->st_shndx);
		  if (s == NULL)
		    s = sec;

		  /* Beware of type punned pointers vs strict aliasing
		     rules.  */
		  vpp = &(elf_section_data (s)->local_dynrel);
		  head = (struct elf_dyn_relocs **)vpp;
		}

	      p = *head;
	      if (p == NULL || p->sec != sec)
		{
		  bfd_size_type amt = sizeof *p;

		  p = ((struct elf_dyn_relocs *)
		       bfd_alloc (htab->elf.dynobj, amt));
		  if (p == NULL)
		    return FALSE;
		  p->next = *head;
		  *head = p;
		  p->sec = sec;
		  p->count = 0;
		  p->pc_count = 0;
		}

	      p->count += 1;
	      if (IS_X86_64_PCREL_TYPE (r_type))
		p->pc_count += 1;
	    }
	  break;

	  /* This relocation describes the C++ object vtable hierarchy.
	     Reconstruct it for later use during GC.  */
	case R_X86_64_GNU_VTINHERIT:
	  if (!bfd_elf_gc_record_vtinherit (abfd, sec, h, rel->r_offset))
	    return FALSE;
	  break;

	  /* This relocation describes which C++ vtable entries are actually
	     used.  Record for later use during GC.  */
	case R_X86_64_GNU_VTENTRY:
	  BFD_ASSERT (h != NULL);
	  if (h != NULL
	      && !bfd_elf_gc_record_vtentry (abfd, sec, h, rel->r_addend))
	    return FALSE;
	  break;

	default:
	  break;
	}
    }

  return TRUE;
}

/* Return the section that should be marked against GC for a given
   relocation.	*/

static asection *
elf64_x86_64_gc_mark_hook (asection *sec,
			   struct bfd_link_info *info,
			   Elf_Internal_Rela *rel,
			   struct elf_link_hash_entry *h,
			   Elf_Internal_Sym *sym)
{
  if (h != NULL)
    switch (ELF64_R_TYPE (rel->r_info))
      {
      case R_X86_64_GNU_VTINHERIT:
      case R_X86_64_GNU_VTENTRY:
	return NULL;
      }

  return _bfd_elf_gc_mark_hook (sec, info, rel, h, sym);
}

/* Update the got entry reference counts for the section being removed.	 */

static bfd_boolean
elf64_x86_64_gc_sweep_hook (bfd *abfd, struct bfd_link_info *info,
			    asection *sec,
			    const Elf_Internal_Rela *relocs)
{
  Elf_Internal_Shdr *symtab_hdr;
  struct elf_link_hash_entry **sym_hashes;
  bfd_signed_vma *local_got_refcounts;
  const Elf_Internal_Rela *rel, *relend;

  if (info->relocatable)
    return TRUE;

  elf_section_data (sec)->local_dynrel = NULL;

  symtab_hdr = &elf_symtab_hdr (abfd);
  sym_hashes = elf_sym_hashes (abfd);
  local_got_refcounts = elf_local_got_refcounts (abfd);

  relend = relocs + sec->reloc_count;
  for (rel = relocs; rel < relend; rel++)
    {
      unsigned long r_symndx;
      unsigned int r_type;
      struct elf_link_hash_entry *h = NULL;

      r_symndx = ELF64_R_SYM (rel->r_info);
      if (r_symndx >= symtab_hdr->sh_info)
	{
	  struct elf64_x86_64_link_hash_entry *eh;
	  struct elf_dyn_relocs **pp;
	  struct elf_dyn_relocs *p;

	  h = sym_hashes[r_symndx - symtab_hdr->sh_info];
	  while (h->root.type == bfd_link_hash_indirect
		 || h->root.type == bfd_link_hash_warning)
	    h = (struct elf_link_hash_entry *) h->root.u.i.link;
	  eh = (struct elf64_x86_64_link_hash_entry *) h;

	  for (pp = &eh->dyn_relocs; (p = *pp) != NULL; pp = &p->next)
	    if (p->sec == sec)
	      {
		/* Everything must go for SEC.  */
		*pp = p->next;
		break;
	      }
	}

      r_type = ELF64_R_TYPE (rel->r_info);
      if (! elf64_x86_64_tls_transition (info, abfd, sec, NULL,
					 symtab_hdr, sym_hashes,
					 &r_type, GOT_UNKNOWN,
					 rel, relend, h, r_symndx))
	return FALSE;

      switch (r_type)
	{
	case R_X86_64_TLSLD:
	  if (elf64_x86_64_hash_table (info)->tls_ld_got.refcount > 0)
	    elf64_x86_64_hash_table (info)->tls_ld_got.refcount -= 1;
	  break;

	case R_X86_64_TLSGD:
	case R_X86_64_GOTPC32_TLSDESC:
	case R_X86_64_TLSDESC_CALL:
	case R_X86_64_GOTTPOFF:
	case R_X86_64_GOT32:
	case R_X86_64_GOTPCREL:
	case R_X86_64_GOT64:
	case R_X86_64_GOTPCREL64:
	case R_X86_64_GOTPLT64:
	  if (h != NULL)
	    {
	      if (r_type == R_X86_64_GOTPLT64 && h->plt.refcount > 0)
	        h->plt.refcount -= 1;
	      if (h->got.refcount > 0)
		h->got.refcount -= 1;
	    }
	  else if (local_got_refcounts != NULL)
	    {
	      if (local_got_refcounts[r_symndx] > 0)
		local_got_refcounts[r_symndx] -= 1;
	    }
	  break;

	case R_X86_64_8:
	case R_X86_64_16:
	case R_X86_64_32:
	case R_X86_64_64:
	case R_X86_64_32S:
	case R_X86_64_PC8:
	case R_X86_64_PC16:
	case R_X86_64_PC32:
	case R_X86_64_PC64:
	  if (info->shared)
	    break;
	  /* Fall thru */

	case R_X86_64_PLT32:
	case R_X86_64_PLTOFF64:
	  if (h != NULL)
	    {
	      if (h->plt.refcount > 0)
		h->plt.refcount -= 1;
	    }
	  break;

	default:
	  break;
	}
    }

  return TRUE;
}

/* Adjust a symbol defined by a dynamic object and referenced by a
   regular object.  The current definition is in some section of the
   dynamic object, but we're not including those sections.  We have to
   change the definition to something the rest of the link can
   understand.	*/

static bfd_boolean
elf64_x86_64_adjust_dynamic_symbol (struct bfd_link_info *info,
				    struct elf_link_hash_entry *h)
{
  struct elf64_x86_64_link_hash_table *htab;
  asection *s;

  /* STT_GNU_IFUNC symbol must go through PLT. */
  if (h->type == STT_GNU_IFUNC)
    {
      if (h->plt.refcount <= 0)
	{
	  h->plt.offset = (bfd_vma) -1;
	  h->needs_plt = 0;
	}
      return TRUE;
    }

  /* If this is a function, put it in the procedure linkage table.  We
     will fill in the contents of the procedure linkage table later,
     when we know the address of the .got section.  */
  if (h->type == STT_FUNC
      || h->needs_plt)
    {
      if (h->plt.refcount <= 0
	  || SYMBOL_CALLS_LOCAL (info, h)
	  || (ELF_ST_VISIBILITY (h->other) != STV_DEFAULT
	      && h->root.type == bfd_link_hash_undefweak))
	{
	  /* This case can occur if we saw a PLT32 reloc in an input
	     file, but the symbol was never referred to by a dynamic
	     object, or if all references were garbage collected.  In
	     such a case, we don't actually need to build a procedure
	     linkage table, and we can just do a PC32 reloc instead.  */
	  h->plt.offset = (bfd_vma) -1;
	  h->needs_plt = 0;
	}

      return TRUE;
    }
  else
    /* It's possible that we incorrectly decided a .plt reloc was
       needed for an R_X86_64_PC32 reloc to a non-function sym in
       check_relocs.  We can't decide accurately between function and
       non-function syms in check-relocs;  Objects loaded later in
       the link may change h->type.  So fix it now.  */
    h->plt.offset = (bfd_vma) -1;

  /* If this is a weak symbol, and there is a real definition, the
     processor independent code will have arranged for us to see the
     real definition first, and we can just use the same value.	 */
  if (h->u.weakdef != NULL)
    {
      BFD_ASSERT (h->u.weakdef->root.type == bfd_link_hash_defined
		  || h->u.weakdef->root.type == bfd_link_hash_defweak);
      h->root.u.def.section = h->u.weakdef->root.u.def.section;
      h->root.u.def.value = h->u.weakdef->root.u.def.value;
      if (ELIMINATE_COPY_RELOCS || info->nocopyreloc)
	h->non_got_ref = h->u.weakdef->non_got_ref;
      return TRUE;
    }

  /* This is a reference to a symbol defined by a dynamic object which
     is not a function.	 */

  /* If we are creating a shared library, we must presume that the
     only references to the symbol are via the global offset table.
     For such cases we need not do anything here; the relocations will
     be handled correctly by relocate_section.	*/
  if (info->shared)
    return TRUE;

  /* If there are no references to this symbol that do not use the
     GOT, we don't need to generate a copy reloc.  */
  if (!h->non_got_ref)
    return TRUE;

  /* If -z nocopyreloc was given, we won't generate them either.  */
  if (info->nocopyreloc)
    {
      h->non_got_ref = 0;
      return TRUE;
    }

  if (ELIMINATE_COPY_RELOCS)
    {
      struct elf64_x86_64_link_hash_entry * eh;
      struct elf_dyn_relocs *p;

      eh = (struct elf64_x86_64_link_hash_entry *) h;
      for (p = eh->dyn_relocs; p != NULL; p = p->next)
	{
	  s = p->sec->output_section;
	  if (s != NULL && (s->flags & SEC_READONLY) != 0)
	    break;
	}

      /* If we didn't find any dynamic relocs in read-only sections, then
	 we'll be keeping the dynamic relocs and avoiding the copy reloc.  */
      if (p == NULL)
	{
	  h->non_got_ref = 0;
	  return TRUE;
	}
    }

  if (h->size == 0)
    {
      (*_bfd_error_handler) (_("dynamic variable `%s' is zero size"),
			     h->root.root.string);
      return TRUE;
    }

  /* We must allocate the symbol in our .dynbss section, which will
     become part of the .bss section of the executable.	 There will be
     an entry for this symbol in the .dynsym section.  The dynamic
     object will contain position independent code, so all references
     from the dynamic object to this symbol will go through the global
     offset table.  The dynamic linker will use the .dynsym entry to
     determine the address it must put in the global offset table, so
     both the dynamic object and the regular object will refer to the
     same memory location for the variable.  */

  htab = elf64_x86_64_hash_table (info);

  /* We must generate a R_X86_64_COPY reloc to tell the dynamic linker
     to copy the initial value out of the dynamic object and into the
     runtime process image.  */
  if ((h->root.u.def.section->flags & SEC_ALLOC) != 0)
    {
      htab->srelbss->size += sizeof (Elf64_External_Rela);
      h->needs_copy = 1;
    }

  s = htab->sdynbss;

  return _bfd_elf_adjust_dynamic_copy (h, s);
}

/* Allocate space in .plt, .got and associated reloc sections for
   dynamic relocs.  */

static bfd_boolean
elf64_x86_64_allocate_dynrelocs (struct elf_link_hash_entry *h, void * inf)
{
  struct bfd_link_info *info;
  struct elf64_x86_64_link_hash_table *htab;
  struct elf64_x86_64_link_hash_entry *eh;
  struct elf_dyn_relocs *p;

  if (h->root.type == bfd_link_hash_indirect)
    return TRUE;

  if (h->root.type == bfd_link_hash_warning)
    h = (struct elf_link_hash_entry *) h->root.u.i.link;
  eh = (struct elf64_x86_64_link_hash_entry *) h;

  info = (struct bfd_link_info *) inf;
  htab = elf64_x86_64_hash_table (info);

  /* Since STT_GNU_IFUNC symbol must go through PLT, we handle it
     here if it is defined and referenced in a non-shared object.  */
  if (h->type == STT_GNU_IFUNC
      && h->def_regular)
    return _bfd_elf_allocate_ifunc_dyn_relocs (info, h,
					       &eh->dyn_relocs,
					       PLT_ENTRY_SIZE,
					       GOT_ENTRY_SIZE);
  else if (htab->elf.dynamic_sections_created
	   && h->plt.refcount > 0)
    {
      /* Make sure this symbol is output as a dynamic symbol.
	 Undefined weak syms won't yet be marked as dynamic.  */
      if (h->dynindx == -1
	  && !h->forced_local)
	{
	  if (! bfd_elf_link_record_dynamic_symbol (info, h))
	    return FALSE;
	}

      if (info->shared
	  || WILL_CALL_FINISH_DYNAMIC_SYMBOL (1, 0, h))
	{
	  asection *s = htab->elf.splt;

	  /* If this is the first .plt entry, make room for the special
	     first entry.  */
	  if (s->size == 0)
	    s->size += PLT_ENTRY_SIZE;

	  h->plt.offset = s->size;

	  /* If this symbol is not defined in a regular file, and we are
	     not generating a shared library, then set the symbol to this
	     location in the .plt.  This is required to make function
	     pointers compare as equal between the normal executable and
	     the shared library.  */
	  if (! info->shared
	      && !h->def_regular)
	    {
	      h->root.u.def.section = s;
	      h->root.u.def.value = h->plt.offset;
	    }

	  /* Make room for this entry.  */
	  s->size += PLT_ENTRY_SIZE;

	  /* We also need to make an entry in the .got.plt section, which
	     will be placed in the .got section by the linker script.  */
	  htab->elf.sgotplt->size += GOT_ENTRY_SIZE;

	  /* We also need to make an entry in the .rela.plt section.  */
	  htab->elf.srelplt->size += sizeof (Elf64_External_Rela);
	  htab->elf.srelplt->reloc_count++;
	}
      else
	{
	  h->plt.offset = (bfd_vma) -1;
	  h->needs_plt = 0;
	}
    }
  else
    {
      h->plt.offset = (bfd_vma) -1;
      h->needs_plt = 0;
    }

  eh->tlsdesc_got = (bfd_vma) -1;

  /* If R_X86_64_GOTTPOFF symbol is now local to the binary,
     make it a R_X86_64_TPOFF32 requiring no GOT entry.  */
  if (h->got.refcount > 0
      && !info->shared
      && h->dynindx == -1
      && elf64_x86_64_hash_entry (h)->tls_type == GOT_TLS_IE)
    {
      h->got.offset = (bfd_vma) -1;
    }
  else if (h->got.refcount > 0)
    {
      asection *s;
      bfd_boolean dyn;
      int tls_type = elf64_x86_64_hash_entry (h)->tls_type;

      /* Make sure this symbol is output as a dynamic symbol.
	 Undefined weak syms won't yet be marked as dynamic.  */
      if (h->dynindx == -1
	  && !h->forced_local)
	{
	  if (! bfd_elf_link_record_dynamic_symbol (info, h))
	    return FALSE;
	}

      if (GOT_TLS_GDESC_P (tls_type))
	{
	  eh->tlsdesc_got = htab->elf.sgotplt->size
	    - elf64_x86_64_compute_jump_table_size (htab);
	  htab->elf.sgotplt->size += 2 * GOT_ENTRY_SIZE;
	  h->got.offset = (bfd_vma) -2;
	}
      if (! GOT_TLS_GDESC_P (tls_type)
	  || GOT_TLS_GD_P (tls_type))
	{
	  s = htab->elf.sgot;
	  h->got.offset = s->size;
	  s->size += GOT_ENTRY_SIZE;
	  if (GOT_TLS_GD_P (tls_type))
	    s->size += GOT_ENTRY_SIZE;
	}
      dyn = htab->elf.dynamic_sections_created;
      /* R_X86_64_TLSGD needs one dynamic relocation if local symbol
	 and two if global.
	 R_X86_64_GOTTPOFF needs one dynamic relocation.  */
      if ((GOT_TLS_GD_P (tls_type) && h->dynindx == -1)
	  || tls_type == GOT_TLS_IE)
	htab->elf.srelgot->size += sizeof (Elf64_External_Rela);
      else if (GOT_TLS_GD_P (tls_type))
	htab->elf.srelgot->size += 2 * sizeof (Elf64_External_Rela);
      else if (! GOT_TLS_GDESC_P (tls_type)
	       && (ELF_ST_VISIBILITY (h->other) == STV_DEFAULT
		   || h->root.type != bfd_link_hash_undefweak)
	       && (info->shared
		   || WILL_CALL_FINISH_DYNAMIC_SYMBOL (dyn, 0, h)))
	htab->elf.srelgot->size += sizeof (Elf64_External_Rela);
      if (GOT_TLS_GDESC_P (tls_type))
	{
	  htab->elf.srelplt->size += sizeof (Elf64_External_Rela);
	  htab->tlsdesc_plt = (bfd_vma) -1;
	}
    }
  else
    h->got.offset = (bfd_vma) -1;

  if (eh->dyn_relocs == NULL)
    return TRUE;

  /* In the shared -Bsymbolic case, discard space allocated for
     dynamic pc-relative relocs against symbols which turn out to be
     defined in regular objects.  For the normal shared case, discard
     space for pc-relative relocs that have become local due to symbol
     visibility changes.  */

  if (info->shared)
    {
      /* Relocs that use pc_count are those that appear on a call
	 insn, or certain REL relocs that can generated via assembly.
	 We want calls to protected symbols to resolve directly to the
	 function rather than going via the plt.  If people want
	 function pointer comparisons to work as expected then they
	 should avoid writing weird assembly.  */
      if (SYMBOL_CALLS_LOCAL (info, h))
	{
	  struct elf_dyn_relocs **pp;

	  for (pp = &eh->dyn_relocs; (p = *pp) != NULL; )
	    {
	      p->count -= p->pc_count;
	      p->pc_count = 0;
	      if (p->count == 0)
		*pp = p->next;
	      else
		pp = &p->next;
	    }
	}

      /* Also discard relocs on undefined weak syms with non-default
	 visibility.  */
      if (eh->dyn_relocs != NULL
	  && h->root.type == bfd_link_hash_undefweak)
	{
	  if (ELF_ST_VISIBILITY (h->other) != STV_DEFAULT)
	    eh->dyn_relocs = NULL;

	  /* Make sure undefined weak symbols are output as a dynamic
	     symbol in PIEs.  */
	  else if (h->dynindx == -1
		   && ! h->forced_local
		   && ! bfd_elf_link_record_dynamic_symbol (info, h))
	    return FALSE;
	}

    }
  else if (ELIMINATE_COPY_RELOCS)
    {
      /* For the non-shared case, discard space for relocs against
	 symbols which turn out to need copy relocs or are not
	 dynamic.  */

      if (!h->non_got_ref
	  && ((h->def_dynamic
	       && !h->def_regular)
	      || (htab->elf.dynamic_sections_created
		  && (h->root.type == bfd_link_hash_undefweak
		      || h->root.type == bfd_link_hash_undefined))))
	{
	  /* Make sure this symbol is output as a dynamic symbol.
	     Undefined weak syms won't yet be marked as dynamic.  */
	  if (h->dynindx == -1
	      && ! h->forced_local
	      && ! bfd_elf_link_record_dynamic_symbol (info, h))
	    return FALSE;

	  /* If that succeeded, we know we'll be keeping all the
	     relocs.  */
	  if (h->dynindx != -1)
	    goto keep;
	}

      eh->dyn_relocs = NULL;

    keep: ;
    }

  /* Finally, allocate space.  */
  for (p = eh->dyn_relocs; p != NULL; p = p->next)
    {
      asection * sreloc;

      sreloc = elf_section_data (p->sec)->sreloc;

      BFD_ASSERT (sreloc != NULL);

      sreloc->size += p->count * sizeof (Elf64_External_Rela);
    }

  return TRUE;
}

/* Allocate space in .plt, .got and associated reloc sections for
   local dynamic relocs.  */

static bfd_boolean
elf64_x86_64_allocate_local_dynrelocs (void **slot, void *inf)
{
  struct elf_link_hash_entry *h
    = (struct elf_link_hash_entry *) *slot;

  if (h->type != STT_GNU_IFUNC
      || !h->def_regular
      || !h->ref_regular
      || !h->forced_local
      || h->root.type != bfd_link_hash_defined)
    abort ();

  return elf64_x86_64_allocate_dynrelocs (h, inf);
}

/* Find any dynamic relocs that apply to read-only sections.  */

static bfd_boolean
elf64_x86_64_readonly_dynrelocs (struct elf_link_hash_entry *h, void * inf)
{
  struct elf64_x86_64_link_hash_entry *eh;
  struct elf_dyn_relocs *p;

  if (h->root.type == bfd_link_hash_warning)
    h = (struct elf_link_hash_entry *) h->root.u.i.link;

  eh = (struct elf64_x86_64_link_hash_entry *) h;
  for (p = eh->dyn_relocs; p != NULL; p = p->next)
    {
      asection *s = p->sec->output_section;

      if (s != NULL && (s->flags & SEC_READONLY) != 0)
	{
	  struct bfd_link_info *info = (struct bfd_link_info *) inf;

	  info->flags |= DF_TEXTREL;

	  /* Not an error, just cut short the traversal.  */
	  return FALSE;
	}
    }
  return TRUE;
}

/* Set the sizes of the dynamic sections.  */

static bfd_boolean
elf64_x86_64_size_dynamic_sections (bfd *output_bfd ATTRIBUTE_UNUSED,
				    struct bfd_link_info *info)
{
  struct elf64_x86_64_link_hash_table *htab;
  bfd *dynobj;
  asection *s;
  bfd_boolean relocs;
  bfd *ibfd;

  htab = elf64_x86_64_hash_table (info);
  dynobj = htab->elf.dynobj;
  if (dynobj == NULL)
    abort ();

  if (htab->elf.dynamic_sections_created)
    {
      /* Set the contents of the .interp section to the interpreter.  */
      if (info->executable)
	{
	  s = bfd_get_section_by_name (dynobj, ".interp");
	  if (s == NULL)
	    abort ();
	  s->size = sizeof ELF_DYNAMIC_INTERPRETER;
	  s->contents = (unsigned char *) ELF_DYNAMIC_INTERPRETER;
	}
    }

  /* Set up .got offsets for local syms, and space for local dynamic
     relocs.  */
  for (ibfd = info->input_bfds; ibfd != NULL; ibfd = ibfd->link_next)
    {
      bfd_signed_vma *local_got;
      bfd_signed_vma *end_local_got;
      char *local_tls_type;
      bfd_vma *local_tlsdesc_gotent;
      bfd_size_type locsymcount;
      Elf_Internal_Shdr *symtab_hdr;
      asection *srel;

      if (! is_x86_64_elf (ibfd))
	continue;

      for (s = ibfd->sections; s != NULL; s = s->next)
	{
	  struct elf_dyn_relocs *p;

	  for (p = (struct elf_dyn_relocs *)
		    (elf_section_data (s)->local_dynrel);
	       p != NULL;
	       p = p->next)
	    {
	      if (!bfd_is_abs_section (p->sec)
		  && bfd_is_abs_section (p->sec->output_section))
		{
		  /* Input section has been discarded, either because
		     it is a copy of a linkonce section or due to
		     linker script /DISCARD/, so we'll be discarding
		     the relocs too.  */
		}
	      else if (p->count != 0)
		{
		  srel = elf_section_data (p->sec)->sreloc;
		  srel->size += p->count * sizeof (Elf64_External_Rela);
		  if ((p->sec->output_section->flags & SEC_READONLY) != 0)
		    info->flags |= DF_TEXTREL;
		}
	    }
	}

      local_got = elf_local_got_refcounts (ibfd);
      if (!local_got)
	continue;

      symtab_hdr = &elf_symtab_hdr (ibfd);
      locsymcount = symtab_hdr->sh_info;
      end_local_got = local_got + locsymcount;
      local_tls_type = elf64_x86_64_local_got_tls_type (ibfd);
      local_tlsdesc_gotent = elf64_x86_64_local_tlsdesc_gotent (ibfd);
      s = htab->elf.sgot;
      srel = htab->elf.srelgot;
      for (; local_got < end_local_got;
	   ++local_got, ++local_tls_type, ++local_tlsdesc_gotent)
	{
	  *local_tlsdesc_gotent = (bfd_vma) -1;
	  if (*local_got > 0)
	    {
	      if (GOT_TLS_GDESC_P (*local_tls_type))
		{
		  *local_tlsdesc_gotent = htab->elf.sgotplt->size
		    - elf64_x86_64_compute_jump_table_size (htab);
		  htab->elf.sgotplt->size += 2 * GOT_ENTRY_SIZE;
		  *local_got = (bfd_vma) -2;
		}
	      if (! GOT_TLS_GDESC_P (*local_tls_type)
		  || GOT_TLS_GD_P (*local_tls_type))
		{
		  *local_got = s->size;
		  s->size += GOT_ENTRY_SIZE;
		  if (GOT_TLS_GD_P (*local_tls_type))
		    s->size += GOT_ENTRY_SIZE;
		}
	      if (info->shared
		  || GOT_TLS_GD_ANY_P (*local_tls_type)
		  || *local_tls_type == GOT_TLS_IE)
		{
		  if (GOT_TLS_GDESC_P (*local_tls_type))
		    {
		      htab->elf.srelplt->size
			+= sizeof (Elf64_External_Rela);
		      htab->tlsdesc_plt = (bfd_vma) -1;
		    }
		  if (! GOT_TLS_GDESC_P (*local_tls_type)
		      || GOT_TLS_GD_P (*local_tls_type))
		    srel->size += sizeof (Elf64_External_Rela);
		}
	    }
	  else
	    *local_got = (bfd_vma) -1;
	}
    }

  if (htab->tls_ld_got.refcount > 0)
    {
      /* Allocate 2 got entries and 1 dynamic reloc for R_X86_64_TLSLD
	 relocs.  */
      htab->tls_ld_got.offset = htab->elf.sgot->size;
      htab->elf.sgot->size += 2 * GOT_ENTRY_SIZE;
      htab->elf.srelgot->size += sizeof (Elf64_External_Rela);
    }
  else
    htab->tls_ld_got.offset = -1;

  /* Allocate global sym .plt and .got entries, and space for global
     sym dynamic relocs.  */
<<<<<<< HEAD
  elf_link_hash_traverse (&htab->elf, allocate_dynrelocs, info);
=======
  elf_link_hash_traverse (&htab->elf, elf64_x86_64_allocate_dynrelocs,
			  info);

  /* Allocate .plt and .got entries, and space for local symbols.  */
  htab_traverse (htab->loc_hash_table,
		 elf64_x86_64_allocate_local_dynrelocs,
		 info);
>>>>>>> b2f2d10e

  /* For every jump slot reserved in the sgotplt, reloc_count is
     incremented.  However, when we reserve space for TLS descriptors,
     it's not incremented, so in order to compute the space reserved
     for them, it suffices to multiply the reloc count by the jump
     slot size.  */
  if (htab->elf.srelplt)
    htab->sgotplt_jump_table_size
      = elf64_x86_64_compute_jump_table_size (htab);

  if (htab->tlsdesc_plt)
    {
      /* If we're not using lazy TLS relocations, don't generate the
	 PLT and GOT entries they require.  */
      if ((info->flags & DF_BIND_NOW))
	htab->tlsdesc_plt = 0;
      else
	{
	  htab->tlsdesc_got = htab->elf.sgot->size;
	  htab->elf.sgot->size += GOT_ENTRY_SIZE;
	  /* Reserve room for the initial entry.
	     FIXME: we could probably do away with it in this case.  */
	  if (htab->elf.splt->size == 0)
	    htab->elf.splt->size += PLT_ENTRY_SIZE;
	  htab->tlsdesc_plt = htab->elf.splt->size;
	  htab->elf.splt->size += PLT_ENTRY_SIZE;
	}
    }

  /* We now have determined the sizes of the various dynamic sections.
     Allocate memory for them.  */
  relocs = FALSE;
  for (s = dynobj->sections; s != NULL; s = s->next)
    {
      if ((s->flags & SEC_LINKER_CREATED) == 0)
	continue;

      if (s == htab->elf.splt
	  || s == htab->elf.sgot
	  || s == htab->elf.sgotplt
	  || s == htab->elf.iplt
	  || s == htab->elf.igotplt
	  || s == htab->sdynbss)
	{
	  /* Strip this section if we don't need it; see the
	     comment below.  */
	}
      else if (CONST_STRNEQ (bfd_get_section_name (dynobj, s), ".rela"))
	{
	  if (s->size != 0 && s != htab->elf.srelplt)
	    relocs = TRUE;

	  /* We use the reloc_count field as a counter if we need
	     to copy relocs into the output file.  */
	  if (s != htab->elf.srelplt)
	    s->reloc_count = 0;
	}
      else
	{
	  /* It's not one of our sections, so don't allocate space.  */
	  continue;
	}

      if (s->size == 0)
	{
	  /* If we don't need this section, strip it from the
	     output file.  This is mostly to handle .rela.bss and
	     .rela.plt.  We must create both sections in
	     create_dynamic_sections, because they must be created
	     before the linker maps input sections to output
	     sections.  The linker does that before
	     adjust_dynamic_symbol is called, and it is that
	     function which decides whether anything needs to go
	     into these sections.  */

	  s->flags |= SEC_EXCLUDE;
	  continue;
	}

      if ((s->flags & SEC_HAS_CONTENTS) == 0)
	continue;

      /* Allocate memory for the section contents.  We use bfd_zalloc
	 here in case unused entries are not reclaimed before the
	 section's contents are written out.  This should not happen,
	 but this way if it does, we get a R_X86_64_NONE reloc instead
	 of garbage.  */
      s->contents = (bfd_byte *) bfd_zalloc (dynobj, s->size);
      if (s->contents == NULL)
	return FALSE;
    }

  if (htab->elf.dynamic_sections_created)
    {
      /* Add some entries to the .dynamic section.  We fill in the
	 values later, in elf64_x86_64_finish_dynamic_sections, but we
	 must add the entries now so that we get the correct size for
	 the .dynamic section.	The DT_DEBUG entry is filled in by the
	 dynamic linker and used by the debugger.  */
#define add_dynamic_entry(TAG, VAL) \
  _bfd_elf_add_dynamic_entry (info, TAG, VAL)

      if (info->executable)
	{
	  if (!add_dynamic_entry (DT_DEBUG, 0))
	    return FALSE;
	}

      if (htab->elf.splt->size != 0)
	{
	  if (!add_dynamic_entry (DT_PLTGOT, 0)
	      || !add_dynamic_entry (DT_PLTRELSZ, 0)
	      || !add_dynamic_entry (DT_PLTREL, DT_RELA)
	      || !add_dynamic_entry (DT_JMPREL, 0))
	    return FALSE;

	  if (htab->tlsdesc_plt
	      && (!add_dynamic_entry (DT_TLSDESC_PLT, 0)
		  || !add_dynamic_entry (DT_TLSDESC_GOT, 0)))
	    return FALSE;
	}

      if (relocs)
	{
	  if (!add_dynamic_entry (DT_RELA, 0)
	      || !add_dynamic_entry (DT_RELASZ, 0)
	      || !add_dynamic_entry (DT_RELAENT, sizeof (Elf64_External_Rela)))
	    return FALSE;

	  /* If any dynamic relocs apply to a read-only section,
	     then we need a DT_TEXTREL entry.  */
	  if ((info->flags & DF_TEXTREL) == 0)
<<<<<<< HEAD
	    elf_link_hash_traverse (&htab->elf, readonly_dynrelocs, info);
=======
	    elf_link_hash_traverse (&htab->elf, 
				    elf64_x86_64_readonly_dynrelocs,
				    info);
>>>>>>> b2f2d10e

	  if ((info->flags & DF_TEXTREL) != 0)
	    {
	      if (!add_dynamic_entry (DT_TEXTREL, 0))
		return FALSE;
	    }
	}
    }
#undef add_dynamic_entry

  return TRUE;
}

static bfd_boolean
elf64_x86_64_always_size_sections (bfd *output_bfd,
				   struct bfd_link_info *info)
{
  asection *tls_sec = elf_hash_table (info)->tls_sec;

  if (tls_sec)
    {
      struct elf_link_hash_entry *tlsbase;

      tlsbase = elf_link_hash_lookup (elf_hash_table (info),
				      "_TLS_MODULE_BASE_",
				      FALSE, FALSE, FALSE);

      if (tlsbase && tlsbase->type == STT_TLS)
	{
	  struct bfd_link_hash_entry *bh = NULL;
	  const struct elf_backend_data *bed
	    = get_elf_backend_data (output_bfd);

	  if (!(_bfd_generic_link_add_one_symbol
		(info, output_bfd, "_TLS_MODULE_BASE_", BSF_LOCAL,
		 tls_sec, 0, NULL, FALSE,
		 bed->collect, &bh)))
	    return FALSE;

	  elf64_x86_64_hash_table (info)->tls_module_base = bh;

	  tlsbase = (struct elf_link_hash_entry *)bh;
	  tlsbase->def_regular = 1;
	  tlsbase->other = STV_HIDDEN;
	  (*bed->elf_backend_hide_symbol) (info, tlsbase, TRUE);
	}
    }

  return TRUE;
}

/* _TLS_MODULE_BASE_ needs to be treated especially when linking
   executables.  Rather than setting it to the beginning of the TLS
   section, we have to set it to the end.  This function may be called
   multiple times, it is idempotent.  */

static void
elf64_x86_64_set_tls_module_base (struct bfd_link_info *info)
{
  struct bfd_link_hash_entry *base;

  if (!info->executable)
    return;

  base = elf64_x86_64_hash_table (info)->tls_module_base;

  if (!base)
    return;

  base->u.def.value = elf_hash_table (info)->tls_size;
}

/* Return the base VMA address which should be subtracted from real addresses
   when resolving @dtpoff relocation.
   This is PT_TLS segment p_vaddr.  */

static bfd_vma
elf64_x86_64_dtpoff_base (struct bfd_link_info *info)
{
  /* If tls_sec is NULL, we should have signalled an error already.  */
  if (elf_hash_table (info)->tls_sec == NULL)
    return 0;
  return elf_hash_table (info)->tls_sec->vma;
}

/* Return the relocation value for @tpoff relocation
   if STT_TLS virtual address is ADDRESS.  */

static bfd_vma
elf64_x86_64_tpoff (struct bfd_link_info *info, bfd_vma address)
{
  struct elf_link_hash_table *htab = elf_hash_table (info);

  /* If tls_segment is NULL, we should have signalled an error already.  */
  if (htab->tls_sec == NULL)
    return 0;
  return address - htab->tls_size - htab->tls_sec->vma;
}

/* Is the instruction before OFFSET in CONTENTS a 32bit relative
   branch?  */

static bfd_boolean
is_32bit_relative_branch (bfd_byte *contents, bfd_vma offset)
{
  /* Opcode		Instruction
     0xe8		call
     0xe9		jump
     0x0f 0x8x		conditional jump */
  return ((offset > 0
	   && (contents [offset - 1] == 0xe8
	       || contents [offset - 1] == 0xe9))
	  || (offset > 1
	      && contents [offset - 2] == 0x0f
	      && (contents [offset - 1] & 0xf0) == 0x80));
}

/* Relocate an x86_64 ELF section.  */

static bfd_boolean
elf64_x86_64_relocate_section (bfd *output_bfd, struct bfd_link_info *info,
			       bfd *input_bfd, asection *input_section,
			       bfd_byte *contents, Elf_Internal_Rela *relocs,
			       Elf_Internal_Sym *local_syms,
			       asection **local_sections)
{
  struct elf64_x86_64_link_hash_table *htab;
  Elf_Internal_Shdr *symtab_hdr;
  struct elf_link_hash_entry **sym_hashes;
  bfd_vma *local_got_offsets;
  bfd_vma *local_tlsdesc_gotents;
  Elf_Internal_Rela *rel;
  Elf_Internal_Rela *relend;

  BFD_ASSERT (is_x86_64_elf (input_bfd));

  htab = elf64_x86_64_hash_table (info);
  symtab_hdr = &elf_symtab_hdr (input_bfd);
  sym_hashes = elf_sym_hashes (input_bfd);
  local_got_offsets = elf_local_got_offsets (input_bfd);
  local_tlsdesc_gotents = elf64_x86_64_local_tlsdesc_gotent (input_bfd);

  elf64_x86_64_set_tls_module_base (info);

  rel = relocs;
  relend = relocs + input_section->reloc_count;
  for (; rel < relend; rel++)
    {
      unsigned int r_type;
      reloc_howto_type *howto;
      unsigned long r_symndx;
      struct elf_link_hash_entry *h;
      Elf_Internal_Sym *sym;
      asection *sec;
      bfd_vma off, offplt;
      bfd_vma relocation;
      bfd_boolean unresolved_reloc;
      bfd_reloc_status_type r;
      int tls_type;
      asection *base_got;

      r_type = ELF64_R_TYPE (rel->r_info);
      if (r_type == (int) R_X86_64_GNU_VTINHERIT
	  || r_type == (int) R_X86_64_GNU_VTENTRY)
	continue;

      if (r_type >= R_X86_64_max)
	{
	  bfd_set_error (bfd_error_bad_value);
	  return FALSE;
	}

      howto = x86_64_elf_howto_table + r_type;
      r_symndx = ELF64_R_SYM (rel->r_info);
      h = NULL;
      sym = NULL;
      sec = NULL;
      unresolved_reloc = FALSE;
      if (r_symndx < symtab_hdr->sh_info)
	{
	  sym = local_syms + r_symndx;
	  sec = local_sections[r_symndx];

	  relocation = _bfd_elf_rela_local_sym (output_bfd, sym,
						&sec, rel);

	  /* Relocate against local STT_GNU_IFUNC symbol.  */
	  if (ELF64_ST_TYPE (sym->st_info) == STT_GNU_IFUNC)
	    {
	      h = elf64_x86_64_get_local_sym_hash (htab, input_bfd,
						   rel, FALSE);
	      if (h == NULL)
		abort ();

	      /* Set STT_GNU_IFUNC symbol value.  */ 
	      h->root.u.def.value = sym->st_value;
	      h->root.u.def.section = sec;
	    }
	}
      else
	{
	  bfd_boolean warned;

	  RELOC_FOR_GLOBAL_SYMBOL (info, input_bfd, input_section, rel,
				   r_symndx, symtab_hdr, sym_hashes,
				   h, sec, relocation,
				   unresolved_reloc, warned);
	}

      if (sec != NULL && elf_discarded_section (sec))
	{
	  /* For relocs against symbols from removed linkonce sections,
	     or sections discarded by a linker script, we just want the
	     section contents zeroed.  Avoid any special processing.  */
	  _bfd_clear_contents (howto, input_bfd, contents + rel->r_offset);
	  rel->r_info = 0;
	  rel->r_addend = 0;
	  continue;
	}

      if (info->relocatable)
	continue;

      /* Since STT_GNU_IFUNC symbol must go through PLT, we handle
	 it here if it is defined in a non-shared object.  */
      if (h != NULL
	  && h->type == STT_GNU_IFUNC
	  && h->def_regular)
	{
	  asection *plt;
	  bfd_vma plt_index;
	  const char *name;

	  if ((input_section->flags & SEC_ALLOC) == 0
	      || h->plt.offset == (bfd_vma) -1)
	    abort ();

	  /* STT_GNU_IFUNC symbol must go through PLT.  */
	  plt = htab->elf.splt ? htab->elf.splt : htab->elf.iplt;
	  relocation = (plt->output_section->vma
			+ plt->output_offset + h->plt.offset);

	  switch (r_type)
	    {
	    default:
	      if (h->root.root.string)
		name = h->root.root.string;
	      else
		name = bfd_elf_sym_name (input_bfd, symtab_hdr, sym,
					 NULL);
	      (*_bfd_error_handler)
		(_("%B: relocation %s against STT_GNU_IFUNC "
		   "symbol `%s' isn't handled by %s"), input_bfd,
		 x86_64_elf_howto_table[r_type].name,
		 name, __FUNCTION__);
	      bfd_set_error (bfd_error_bad_value);
	      return FALSE;

	    case R_X86_64_32S:
	      if (info->shared)
		abort ();
	      goto do_relocation;

	    case R_X86_64_64: 
	      if (rel->r_addend != 0)
		{
		  if (h->root.root.string)
		    name = h->root.root.string;
		  else
		    name = bfd_elf_sym_name (input_bfd, symtab_hdr,
					     sym, NULL);
		  (*_bfd_error_handler)
		    (_("%B: relocation %s against STT_GNU_IFUNC "
		       "symbol `%s' has non-zero addend: %d"),
		     input_bfd, x86_64_elf_howto_table[r_type].name,
		     name, rel->r_addend);
		  bfd_set_error (bfd_error_bad_value);
		  return FALSE;
		}

	      /* Generate dynamic relcoation only when there is a
		 non-GOF reference in a shared object.  */
	      if (info->shared && h->non_got_ref)
		{
		  Elf_Internal_Rela outrel;
		  bfd_byte *loc;
		  asection *sreloc;

		  /* Need a dynamic relocation to get the real function
		     address.  */
		  outrel.r_offset = _bfd_elf_section_offset (output_bfd,
							     info,
							     input_section,
							     rel->r_offset);
		  if (outrel.r_offset == (bfd_vma) -1
		      || outrel.r_offset == (bfd_vma) -2)
		    abort ();

		  outrel.r_offset += (input_section->output_section->vma
				      + input_section->output_offset);

		  if (h->dynindx == -1
		      || h->forced_local
		      || info->executable)
		    {
		      /* This symbol is resolved locally.  */
		      outrel.r_info = ELF64_R_INFO (0, R_X86_64_IRELATIVE);
		      outrel.r_addend = (h->root.u.def.value
					 + h->root.u.def.section->output_section->vma
					 + h->root.u.def.section->output_offset);
		    }
		  else
		    {
		      outrel.r_info = ELF64_R_INFO (h->dynindx, r_type);
		      outrel.r_addend = 0;
		    }

		  sreloc = htab->elf.irelifunc;
		  loc = sreloc->contents;
		  loc += (sreloc->reloc_count++
			  * sizeof (Elf64_External_Rela));
		  bfd_elf64_swap_reloca_out (output_bfd, &outrel, loc);

		  /* If this reloc is against an external symbol, we
		     do not want to fiddle with the addend.  Otherwise,
		     we need to include the symbol value so that it
		     becomes an addend for the dynamic reloc.  For an
		     internal symbol, we have updated addend.  */
		  continue;
		}

	    case R_X86_64_32:
	    case R_X86_64_PC32:
	    case R_X86_64_PC64:
	    case R_X86_64_PLT32:
	      goto do_relocation;

	    case R_X86_64_GOTPCREL:
	    case R_X86_64_GOTPCREL64:
	      base_got = htab->elf.sgot;
	      off = h->got.offset;

	      if (base_got == NULL)
		abort ();

	      if (off == (bfd_vma) -1)
		{
		  /* We can't use h->got.offset here to save state, or
		     even just remember the offset, as finish_dynamic_symbol
		     would use that as offset into .got.  */

		  if (htab->elf.splt != NULL)
		    {
		      plt_index = h->plt.offset / PLT_ENTRY_SIZE - 1;
		      off = (plt_index + 3) * GOT_ENTRY_SIZE;
		      base_got = htab->elf.sgotplt;
		    }
		  else
		    {
		      plt_index = h->plt.offset / PLT_ENTRY_SIZE;
		      off = plt_index * GOT_ENTRY_SIZE;
		      base_got = htab->elf.igotplt;
		    }

		  if (h->dynindx == -1
		      || h->forced_local
		      || info->symbolic)
		    {
		      /* This references the local defitionion.  We must 
			 initialize this entry in the global offset table.
			 Since the offset must always be a multiple of 8, 
			 we use the least significant bit to record
			 whether we have initialized it already.

			 When doing a dynamic link, we create a .rela.got
			 relocation entry to initialize the value.  This
			 is done in the finish_dynamic_symbol routine.	 */
		      if ((off & 1) != 0)
			off &= ~1;
		      else
			{
			  bfd_put_64 (output_bfd, relocation,
				      base_got->contents + off);
			  /* Note that this is harmless for the GOTPLT64
			     case, as -1 | 1 still is -1.  */
			  h->got.offset |= 1;
			}
		    }
		}

	      relocation = (base_got->output_section->vma
			    + base_got->output_offset + off);

	      if (r_type != R_X86_64_GOTPCREL
		  && r_type != R_X86_64_GOTPCREL64)
		{
		  asection *gotplt;
		  if (htab->elf.splt != NULL)
		    gotplt = htab->elf.sgotplt;
		  else
		    gotplt = htab->elf.igotplt;
		  relocation -= (gotplt->output_section->vma
				 - gotplt->output_offset);
		}

	      goto do_relocation;
	    }
	}

      /* When generating a shared object, the relocations handled here are
	 copied into the output file to be resolved at run time.  */
      switch (r_type)
	{
	case R_X86_64_GOT32:
	case R_X86_64_GOT64:
	  /* Relocation is to the entry for this symbol in the global
	     offset table.  */
	case R_X86_64_GOTPCREL:
	case R_X86_64_GOTPCREL64:
	  /* Use global offset table entry as symbol value.  */
	case R_X86_64_GOTPLT64:
	  /* This is the same as GOT64 for relocation purposes, but
	     indicates the existence of a PLT entry.  The difficulty is,
	     that we must calculate the GOT slot offset from the PLT
	     offset, if this symbol got a PLT entry (it was global).
	     Additionally if it's computed from the PLT entry, then that
	     GOT offset is relative to .got.plt, not to .got.  */
	  base_got = htab->elf.sgot;

	  if (htab->elf.sgot == NULL)
	    abort ();

	  if (h != NULL)
	    {
	      bfd_boolean dyn;

	      off = h->got.offset;
	      if (h->needs_plt
	          && h->plt.offset != (bfd_vma)-1
		  && off == (bfd_vma)-1)
		{
		  /* We can't use h->got.offset here to save
		     state, or even just remember the offset, as
		     finish_dynamic_symbol would use that as offset into
		     .got.  */
		  bfd_vma plt_index = h->plt.offset / PLT_ENTRY_SIZE - 1;
		  off = (plt_index + 3) * GOT_ENTRY_SIZE;
		  base_got = htab->elf.sgotplt;
		}

	      dyn = htab->elf.dynamic_sections_created;

	      if (! WILL_CALL_FINISH_DYNAMIC_SYMBOL (dyn, info->shared, h)
		  || (info->shared
		      && SYMBOL_REFERENCES_LOCAL (info, h))
		  || (ELF_ST_VISIBILITY (h->other)
		      && h->root.type == bfd_link_hash_undefweak))
		{
		  /* This is actually a static link, or it is a -Bsymbolic
		     link and the symbol is defined locally, or the symbol
		     was forced to be local because of a version file.	We
		     must initialize this entry in the global offset table.
		     Since the offset must always be a multiple of 8, we
		     use the least significant bit to record whether we
		     have initialized it already.

		     When doing a dynamic link, we create a .rela.got
		     relocation entry to initialize the value.	This is
		     done in the finish_dynamic_symbol routine.	 */
		  if ((off & 1) != 0)
		    off &= ~1;
		  else
		    {
		      bfd_put_64 (output_bfd, relocation,
				  base_got->contents + off);
		      /* Note that this is harmless for the GOTPLT64 case,
		         as -1 | 1 still is -1.  */
		      h->got.offset |= 1;
		    }
		}
	      else
		unresolved_reloc = FALSE;
	    }
	  else
	    {
	      if (local_got_offsets == NULL)
		abort ();

	      off = local_got_offsets[r_symndx];

	      /* The offset must always be a multiple of 8.  We use
		 the least significant bit to record whether we have
		 already generated the necessary reloc.	 */
	      if ((off & 1) != 0)
		off &= ~1;
	      else
		{
		  bfd_put_64 (output_bfd, relocation,
			      base_got->contents + off);

		  if (info->shared)
		    {
		      asection *s;
		      Elf_Internal_Rela outrel;
		      bfd_byte *loc;

		      /* We need to generate a R_X86_64_RELATIVE reloc
			 for the dynamic linker.  */
		      s = htab->elf.srelgot;
		      if (s == NULL)
			abort ();

		      outrel.r_offset = (base_got->output_section->vma
					 + base_got->output_offset
					 + off);
		      outrel.r_info = ELF64_R_INFO (0, R_X86_64_RELATIVE);
		      outrel.r_addend = relocation;
		      loc = s->contents;
		      loc += s->reloc_count++ * sizeof (Elf64_External_Rela);
		      bfd_elf64_swap_reloca_out (output_bfd, &outrel, loc);
		    }

		  local_got_offsets[r_symndx] |= 1;
		}
	    }

	  if (off >= (bfd_vma) -2)
	    abort ();

	  relocation = base_got->output_section->vma
		       + base_got->output_offset + off;
	  if (r_type != R_X86_64_GOTPCREL && r_type != R_X86_64_GOTPCREL64)
	    relocation -= htab->elf.sgotplt->output_section->vma
			  - htab->elf.sgotplt->output_offset;

	  break;

	case R_X86_64_GOTOFF64:
	  /* Relocation is relative to the start of the global offset
	     table.  */

	  /* Check to make sure it isn't a protected function symbol
	     for shared library since it may not be local when used
	     as function address.  */
	  if (info->shared
	      && h
	      && h->def_regular
	      && h->type == STT_FUNC
	      && ELF_ST_VISIBILITY (h->other) == STV_PROTECTED)
	    {
	      (*_bfd_error_handler)
		(_("%B: relocation R_X86_64_GOTOFF64 against protected function `%s' can not be used when making a shared object"),
		 input_bfd, h->root.root.string);
	      bfd_set_error (bfd_error_bad_value);
	      return FALSE;
	    }

	  /* Note that sgot is not involved in this
	     calculation.  We always want the start of .got.plt.  If we
	     defined _GLOBAL_OFFSET_TABLE_ in a different way, as is
	     permitted by the ABI, we might have to change this
	     calculation.  */
	  relocation -= htab->elf.sgotplt->output_section->vma
			+ htab->elf.sgotplt->output_offset;
	  break;

	case R_X86_64_GOTPC32:
	case R_X86_64_GOTPC64:
	  /* Use global offset table as symbol value.  */
	  relocation = htab->elf.sgotplt->output_section->vma
		       + htab->elf.sgotplt->output_offset;
	  unresolved_reloc = FALSE;
	  break;

	case R_X86_64_PLTOFF64:
	  /* Relocation is PLT entry relative to GOT.  For local
	     symbols it's the symbol itself relative to GOT.  */
          if (h != NULL
	      /* See PLT32 handling.  */
	      && h->plt.offset != (bfd_vma) -1
	      && htab->elf.splt != NULL)
	    {
	      relocation = (htab->elf.splt->output_section->vma
			    + htab->elf.splt->output_offset
			    + h->plt.offset);
	      unresolved_reloc = FALSE;
	    }

	  relocation -= htab->elf.sgotplt->output_section->vma
			+ htab->elf.sgotplt->output_offset;
	  break;

	case R_X86_64_PLT32:
	  /* Relocation is to the entry for this symbol in the
	     procedure linkage table.  */

	  /* Resolve a PLT32 reloc against a local symbol directly,
	     without using the procedure linkage table.	 */
	  if (h == NULL)
	    break;

	  if (h->plt.offset == (bfd_vma) -1
	      || htab->elf.splt == NULL)
	    {
	      /* We didn't make a PLT entry for this symbol.  This
		 happens when statically linking PIC code, or when
		 using -Bsymbolic.  */
	      break;
	    }

	  relocation = (htab->elf.splt->output_section->vma
			+ htab->elf.splt->output_offset
			+ h->plt.offset);
	  unresolved_reloc = FALSE;
	  break;

	case R_X86_64_PC8:
	case R_X86_64_PC16:
	case R_X86_64_PC32:
	  if (info->shared
	      && (input_section->flags & SEC_ALLOC) != 0
	      && (input_section->flags & SEC_READONLY) != 0
	      && h != NULL)
	    {
	      bfd_boolean fail = FALSE;
	      bfd_boolean branch
		= (r_type == R_X86_64_PC32
		   && is_32bit_relative_branch (contents, rel->r_offset));

	      if (SYMBOL_REFERENCES_LOCAL (info, h))
		{
		  /* Symbol is referenced locally.  Make sure it is
		     defined locally or for a branch.  */
		  fail = !h->def_regular && !branch;
		}
	      else
		{
		  /* Symbol isn't referenced locally.  We only allow
		     branch to symbol with non-default visibility. */
		  fail = (!branch
			  || ELF_ST_VISIBILITY (h->other) == STV_DEFAULT);
		}

	      if (fail)
		{
		  const char *fmt;
		  const char *v;
		  const char *pic = "";

		  switch (ELF_ST_VISIBILITY (h->other))
		    {
		    case STV_HIDDEN:
		      v = _("hidden symbol");
		      break;
		    case STV_INTERNAL:
		      v = _("internal symbol");
		      break;
		    case STV_PROTECTED:
		      v = _("protected symbol");
		      break;
		    default:
		      v = _("symbol");
		      pic = _("; recompile with -fPIC");
		      break;
		    }

		  if (h->def_regular)
		    fmt = _("%B: relocation %s against %s `%s' can not be used when making a shared object%s");
		  else
		    fmt = _("%B: relocation %s against undefined %s `%s' can not be used when making a shared object%s");

		  (*_bfd_error_handler) (fmt, input_bfd,
					 x86_64_elf_howto_table[r_type].name,
					 v,  h->root.root.string, pic);
		  bfd_set_error (bfd_error_bad_value);
		  return FALSE;
		}
	    }
	  /* Fall through.  */

	case R_X86_64_8:
	case R_X86_64_16:
	case R_X86_64_32:
	case R_X86_64_PC64:
	case R_X86_64_64:
	  /* FIXME: The ABI says the linker should make sure the value is
	     the same when it's zeroextended to 64 bit.	 */

	  if ((input_section->flags & SEC_ALLOC) == 0)
	    break;

	  if ((info->shared
	       && (h == NULL
		   || ELF_ST_VISIBILITY (h->other) == STV_DEFAULT
		   || h->root.type != bfd_link_hash_undefweak)
	       && (! IS_X86_64_PCREL_TYPE (r_type)
		   || ! SYMBOL_CALLS_LOCAL (info, h)))
	      || (ELIMINATE_COPY_RELOCS
		  && !info->shared
		  && h != NULL
		  && h->dynindx != -1
		  && !h->non_got_ref
		  && ((h->def_dynamic
		       && !h->def_regular)
		      || h->root.type == bfd_link_hash_undefweak
		      || h->root.type == bfd_link_hash_undefined)))
	    {
	      Elf_Internal_Rela outrel;
	      bfd_byte *loc;
	      bfd_boolean skip, relocate;
	      asection *sreloc;

	      /* When generating a shared object, these relocations
		 are copied into the output file to be resolved at run
		 time.	*/
	      skip = FALSE;
	      relocate = FALSE;

	      outrel.r_offset =
		_bfd_elf_section_offset (output_bfd, info, input_section,
					 rel->r_offset);
	      if (outrel.r_offset == (bfd_vma) -1)
		skip = TRUE;
	      else if (outrel.r_offset == (bfd_vma) -2)
		skip = TRUE, relocate = TRUE;

	      outrel.r_offset += (input_section->output_section->vma
				  + input_section->output_offset);

	      if (skip)
		memset (&outrel, 0, sizeof outrel);

	      /* h->dynindx may be -1 if this symbol was marked to
		 become local.  */
	      else if (h != NULL
		       && h->dynindx != -1
		       && (IS_X86_64_PCREL_TYPE (r_type)
			   || ! info->shared
			   || ! SYMBOLIC_BIND (info, h)
			   || ! h->def_regular))
		{
		  outrel.r_info = ELF64_R_INFO (h->dynindx, r_type);
		  outrel.r_addend = rel->r_addend;
		}
	      else
		{
		  /* This symbol is local, or marked to become local.  */
		  if (r_type == R_X86_64_64)
		    {
		      relocate = TRUE;
		      outrel.r_info = ELF64_R_INFO (0, R_X86_64_RELATIVE);
		      outrel.r_addend = relocation + rel->r_addend;
		    }
		  else
		    {
		      long sindx;

		      if (bfd_is_abs_section (sec))
			sindx = 0;
		      else if (sec == NULL || sec->owner == NULL)
			{
			  bfd_set_error (bfd_error_bad_value);
			  return FALSE;
			}
		      else
			{
			  asection *osec;

			  /* We are turning this relocation into one
			     against a section symbol.  It would be
			     proper to subtract the symbol's value,
			     osec->vma, from the emitted reloc addend,
			     but ld.so expects buggy relocs.  */
			  osec = sec->output_section;
			  sindx = elf_section_data (osec)->dynindx;
			  if (sindx == 0)
			    {
			      asection *oi = htab->elf.text_index_section;
			      sindx = elf_section_data (oi)->dynindx;
			    }
			  BFD_ASSERT (sindx != 0);
			}

		      outrel.r_info = ELF64_R_INFO (sindx, r_type);
		      outrel.r_addend = relocation + rel->r_addend;
		    }
		}

	      sreloc = elf_section_data (input_section)->sreloc;
<<<<<<< HEAD
		
=======

>>>>>>> b2f2d10e
	      BFD_ASSERT (sreloc != NULL && sreloc->contents != NULL);

	      loc = sreloc->contents;
	      loc += sreloc->reloc_count++ * sizeof (Elf64_External_Rela);
	      bfd_elf64_swap_reloca_out (output_bfd, &outrel, loc);

	      /* If this reloc is against an external symbol, we do
		 not want to fiddle with the addend.  Otherwise, we
		 need to include the symbol value so that it becomes
		 an addend for the dynamic reloc.  */
	      if (! relocate)
		continue;
	    }

	  break;

	case R_X86_64_TLSGD:
	case R_X86_64_GOTPC32_TLSDESC:
	case R_X86_64_TLSDESC_CALL:
	case R_X86_64_GOTTPOFF:
	  tls_type = GOT_UNKNOWN;
	  if (h == NULL && local_got_offsets)
	    tls_type = elf64_x86_64_local_got_tls_type (input_bfd) [r_symndx];
	  else if (h != NULL)
	    tls_type = elf64_x86_64_hash_entry (h)->tls_type;

	  if (! elf64_x86_64_tls_transition (info, input_bfd,
					     input_section, contents,
					     symtab_hdr, sym_hashes,
					     &r_type, tls_type, rel,
					     relend, h, r_symndx))
	    return FALSE;

	  if (r_type == R_X86_64_TPOFF32)
	    {
	      bfd_vma roff = rel->r_offset;

	      BFD_ASSERT (! unresolved_reloc);

	      if (ELF64_R_TYPE (rel->r_info) == R_X86_64_TLSGD)
		{
		  /* GD->LE transition.
		     .byte 0x66; leaq foo@tlsgd(%rip), %rdi
		     .word 0x6666; rex64; call __tls_get_addr
		     Change it into:
		     movq %fs:0, %rax
		     leaq foo@tpoff(%rax), %rax */
		  memcpy (contents + roff - 4,
			  "\x64\x48\x8b\x04\x25\0\0\0\0\x48\x8d\x80\0\0\0",
			  16);
		  bfd_put_32 (output_bfd,
			      elf64_x86_64_tpoff (info, relocation),
			      contents + roff + 8);
		  /* Skip R_X86_64_PC32/R_X86_64_PLT32.  */
		  rel++;
		  continue;
		}
	      else if (ELF64_R_TYPE (rel->r_info) == R_X86_64_GOTPC32_TLSDESC)
		{
		  /* GDesc -> LE transition.
		     It's originally something like:
		     leaq x@tlsdesc(%rip), %rax

		     Change it to:
		     movl $x@tpoff, %rax
		   */

		  unsigned int val, type, type2;

		  type = bfd_get_8 (input_bfd, contents + roff - 3);
		  type2 = bfd_get_8 (input_bfd, contents + roff - 2);
		  val = bfd_get_8 (input_bfd, contents + roff - 1);
		  bfd_put_8 (output_bfd, 0x48 | ((type >> 2) & 1),
			     contents + roff - 3);
		  bfd_put_8 (output_bfd, 0xc7, contents + roff - 2);
		  bfd_put_8 (output_bfd, 0xc0 | ((val >> 3) & 7),
			     contents + roff - 1);
		  bfd_put_32 (output_bfd,
			      elf64_x86_64_tpoff (info, relocation),
			      contents + roff);
		  continue;
		}
	      else if (ELF64_R_TYPE (rel->r_info) == R_X86_64_TLSDESC_CALL)
		{
		  /* GDesc -> LE transition.
		     It's originally:
		     call *(%rax)
		     Turn it into:
		     xchg %ax,%ax.  */
		  bfd_put_8 (output_bfd, 0x66, contents + roff);
		  bfd_put_8 (output_bfd, 0x90, contents + roff + 1);
		  continue;
		}
	      else if (ELF64_R_TYPE (rel->r_info) == R_X86_64_GOTTPOFF)
		{
		  /* IE->LE transition:
		     Originally it can be one of:
		     movq foo@gottpoff(%rip), %reg
		     addq foo@gottpoff(%rip), %reg
		     We change it into:
		     movq $foo, %reg
		     leaq foo(%reg), %reg
		     addq $foo, %reg.  */

		  unsigned int val, type, reg;

		  val = bfd_get_8 (input_bfd, contents + roff - 3);
		  type = bfd_get_8 (input_bfd, contents + roff - 2);
		  reg = bfd_get_8 (input_bfd, contents + roff - 1);
		  reg >>= 3;
		  if (type == 0x8b)
		    {
		      /* movq */
		      if (val == 0x4c)
			bfd_put_8 (output_bfd, 0x49,
				   contents + roff - 3);
		      bfd_put_8 (output_bfd, 0xc7,
				 contents + roff - 2);
		      bfd_put_8 (output_bfd, 0xc0 | reg,
				 contents + roff - 1);
		    }
		  else if (reg == 4)
		    {
		      /* addq -> addq - addressing with %rsp/%r12 is
			 special  */
		      if (val == 0x4c)
			bfd_put_8 (output_bfd, 0x49,
				   contents + roff - 3);
		      bfd_put_8 (output_bfd, 0x81,
				 contents + roff - 2);
		      bfd_put_8 (output_bfd, 0xc0 | reg,
				 contents + roff - 1);
		    }
		  else
		    {
		      /* addq -> leaq */
		      if (val == 0x4c)
			bfd_put_8 (output_bfd, 0x4d,
				   contents + roff - 3);
		      bfd_put_8 (output_bfd, 0x8d,
				 contents + roff - 2);
		      bfd_put_8 (output_bfd, 0x80 | reg | (reg << 3),
				 contents + roff - 1);
		    }
		  bfd_put_32 (output_bfd,
			      elf64_x86_64_tpoff (info, relocation),
			      contents + roff);
		  continue;
		}
	      else
		BFD_ASSERT (FALSE);
	    }

	  if (htab->elf.sgot == NULL)
	    abort ();

	  if (h != NULL)
	    {
	      off = h->got.offset;
	      offplt = elf64_x86_64_hash_entry (h)->tlsdesc_got;
	    }
	  else
	    {
	      if (local_got_offsets == NULL)
		abort ();

	      off = local_got_offsets[r_symndx];
	      offplt = local_tlsdesc_gotents[r_symndx];
	    }

	  if ((off & 1) != 0)
	    off &= ~1;
	  else
	    {
	      Elf_Internal_Rela outrel;
	      bfd_byte *loc;
	      int dr_type, indx;
	      asection *sreloc;

	      if (htab->elf.srelgot == NULL)
		abort ();

	      indx = h && h->dynindx != -1 ? h->dynindx : 0;

	      if (GOT_TLS_GDESC_P (tls_type))
		{
		  outrel.r_info = ELF64_R_INFO (indx, R_X86_64_TLSDESC);
		  BFD_ASSERT (htab->sgotplt_jump_table_size + offplt
			      + 2 * GOT_ENTRY_SIZE <= htab->elf.sgotplt->size);
		  outrel.r_offset = (htab->elf.sgotplt->output_section->vma
				     + htab->elf.sgotplt->output_offset
				     + offplt
				     + htab->sgotplt_jump_table_size);
		  sreloc = htab->elf.srelplt;
		  loc = sreloc->contents;
		  loc += sreloc->reloc_count++
		    * sizeof (Elf64_External_Rela);
		  BFD_ASSERT (loc + sizeof (Elf64_External_Rela)
			      <= sreloc->contents + sreloc->size);
		  if (indx == 0)
		    outrel.r_addend = relocation - elf64_x86_64_dtpoff_base (info);
		  else
		    outrel.r_addend = 0;
		  bfd_elf64_swap_reloca_out (output_bfd, &outrel, loc);
		}

	      sreloc = htab->elf.srelgot;

	      outrel.r_offset = (htab->elf.sgot->output_section->vma
				 + htab->elf.sgot->output_offset + off);

	      if (GOT_TLS_GD_P (tls_type))
		dr_type = R_X86_64_DTPMOD64;
	      else if (GOT_TLS_GDESC_P (tls_type))
		goto dr_done;
	      else
		dr_type = R_X86_64_TPOFF64;

	      bfd_put_64 (output_bfd, 0, htab->elf.sgot->contents + off);
	      outrel.r_addend = 0;
	      if ((dr_type == R_X86_64_TPOFF64
		   || dr_type == R_X86_64_TLSDESC) && indx == 0)
		outrel.r_addend = relocation - elf64_x86_64_dtpoff_base (info);
	      outrel.r_info = ELF64_R_INFO (indx, dr_type);

	      loc = sreloc->contents;
	      loc += sreloc->reloc_count++ * sizeof (Elf64_External_Rela);
	      BFD_ASSERT (loc + sizeof (Elf64_External_Rela)
			  <= sreloc->contents + sreloc->size);
	      bfd_elf64_swap_reloca_out (output_bfd, &outrel, loc);

	      if (GOT_TLS_GD_P (tls_type))
		{
		  if (indx == 0)
		    {
		      BFD_ASSERT (! unresolved_reloc);
		      bfd_put_64 (output_bfd,
				  relocation - elf64_x86_64_dtpoff_base (info),
				  htab->elf.sgot->contents + off + GOT_ENTRY_SIZE);
		    }
		  else
		    {
		      bfd_put_64 (output_bfd, 0,
				  htab->elf.sgot->contents + off + GOT_ENTRY_SIZE);
		      outrel.r_info = ELF64_R_INFO (indx,
						    R_X86_64_DTPOFF64);
		      outrel.r_offset += GOT_ENTRY_SIZE;
		      sreloc->reloc_count++;
		      loc += sizeof (Elf64_External_Rela);
		      BFD_ASSERT (loc + sizeof (Elf64_External_Rela)
				  <= sreloc->contents + sreloc->size);
		      bfd_elf64_swap_reloca_out (output_bfd, &outrel, loc);
		    }
		}

	    dr_done:
	      if (h != NULL)
		h->got.offset |= 1;
	      else
		local_got_offsets[r_symndx] |= 1;
	    }

	  if (off >= (bfd_vma) -2
	      && ! GOT_TLS_GDESC_P (tls_type))
	    abort ();
	  if (r_type == ELF64_R_TYPE (rel->r_info))
	    {
	      if (r_type == R_X86_64_GOTPC32_TLSDESC
		  || r_type == R_X86_64_TLSDESC_CALL)
		relocation = htab->elf.sgotplt->output_section->vma
		  + htab->elf.sgotplt->output_offset
		  + offplt + htab->sgotplt_jump_table_size;
	      else
		relocation = htab->elf.sgot->output_section->vma
		  + htab->elf.sgot->output_offset + off;
	      unresolved_reloc = FALSE;
	    }
	  else
	    {
	      bfd_vma roff = rel->r_offset;

	      if (ELF64_R_TYPE (rel->r_info) == R_X86_64_TLSGD)
		{
		  /* GD->IE transition.
		     .byte 0x66; leaq foo@tlsgd(%rip), %rdi
		     .word 0x6666; rex64; call __tls_get_addr@plt
		     Change it into:
		     movq %fs:0, %rax
		     addq foo@gottpoff(%rip), %rax */
		  memcpy (contents + roff - 4,
			  "\x64\x48\x8b\x04\x25\0\0\0\0\x48\x03\x05\0\0\0",
			  16);

		  relocation = (htab->elf.sgot->output_section->vma
				+ htab->elf.sgot->output_offset + off
				- roff
				- input_section->output_section->vma
				- input_section->output_offset
				- 12);
		  bfd_put_32 (output_bfd, relocation,
			      contents + roff + 8);
		  /* Skip R_X86_64_PLT32.  */
		  rel++;
		  continue;
		}
	      else if (ELF64_R_TYPE (rel->r_info) == R_X86_64_GOTPC32_TLSDESC)
		{
		  /* GDesc -> IE transition.
		     It's originally something like:
		     leaq x@tlsdesc(%rip), %rax

		     Change it to:
		     movq x@gottpoff(%rip), %rax # before xchg %ax,%ax
		   */

		  unsigned int val, type, type2;

		  type = bfd_get_8 (input_bfd, contents + roff - 3);
		  type2 = bfd_get_8 (input_bfd, contents + roff - 2);
		  val = bfd_get_8 (input_bfd, contents + roff - 1);

		  /* Now modify the instruction as appropriate. To
		     turn a leaq into a movq in the form we use it, it
		     suffices to change the second byte from 0x8d to
		     0x8b.  */
		  bfd_put_8 (output_bfd, 0x8b, contents + roff - 2);

		  bfd_put_32 (output_bfd,
			      htab->elf.sgot->output_section->vma
			      + htab->elf.sgot->output_offset + off
			      - rel->r_offset
			      - input_section->output_section->vma
			      - input_section->output_offset
			      - 4,
			      contents + roff);
		  continue;
		}
	      else if (ELF64_R_TYPE (rel->r_info) == R_X86_64_TLSDESC_CALL)
		{
		  /* GDesc -> IE transition.
		     It's originally:
		     call *(%rax)

		     Change it to:
		     xchg %ax,%ax.  */

		  unsigned int val, type;

		  type = bfd_get_8 (input_bfd, contents + roff);
		  val = bfd_get_8 (input_bfd, contents + roff + 1);
		  bfd_put_8 (output_bfd, 0x66, contents + roff);
		  bfd_put_8 (output_bfd, 0x90, contents + roff + 1);
		  continue;
		}
	      else
		BFD_ASSERT (FALSE);
	    }
	  break;

	case R_X86_64_TLSLD:
	  if (! elf64_x86_64_tls_transition (info, input_bfd,
					     input_section, contents,
					     symtab_hdr, sym_hashes,
					     &r_type, GOT_UNKNOWN,
					     rel, relend, h, r_symndx))
	    return FALSE;

	  if (r_type != R_X86_64_TLSLD)
	    {
	      /* LD->LE transition:
		 leaq foo@tlsld(%rip), %rdi; call __tls_get_addr.
		 We change it into:
		 .word 0x6666; .byte 0x66; movl %fs:0, %rax.  */

	      BFD_ASSERT (r_type == R_X86_64_TPOFF32);
	      memcpy (contents + rel->r_offset - 3,
		      "\x66\x66\x66\x64\x48\x8b\x04\x25\0\0\0", 12);
	      /* Skip R_X86_64_PC32/R_X86_64_PLT32.  */
	      rel++;
	      continue;
	    }

	  if (htab->elf.sgot == NULL)
	    abort ();

	  off = htab->tls_ld_got.offset;
	  if (off & 1)
	    off &= ~1;
	  else
	    {
	      Elf_Internal_Rela outrel;
	      bfd_byte *loc;

	      if (htab->elf.srelgot == NULL)
		abort ();

	      outrel.r_offset = (htab->elf.sgot->output_section->vma
				 + htab->elf.sgot->output_offset + off);

	      bfd_put_64 (output_bfd, 0,
			  htab->elf.sgot->contents + off);
	      bfd_put_64 (output_bfd, 0,
			  htab->elf.sgot->contents + off + GOT_ENTRY_SIZE);
	      outrel.r_info = ELF64_R_INFO (0, R_X86_64_DTPMOD64);
	      outrel.r_addend = 0;
	      loc = htab->elf.srelgot->contents;
	      loc += htab->elf.srelgot->reloc_count++ * sizeof (Elf64_External_Rela);
	      bfd_elf64_swap_reloca_out (output_bfd, &outrel, loc);
	      htab->tls_ld_got.offset |= 1;
	    }
	  relocation = htab->elf.sgot->output_section->vma
		       + htab->elf.sgot->output_offset + off;
	  unresolved_reloc = FALSE;
	  break;

	case R_X86_64_DTPOFF32:
	  if (info->shared || (input_section->flags & SEC_CODE) == 0)
	    relocation -= elf64_x86_64_dtpoff_base (info);
	  else
	    relocation = elf64_x86_64_tpoff (info, relocation);
	  break;

	case R_X86_64_TPOFF32:
	  BFD_ASSERT (! info->shared);
	  relocation = elf64_x86_64_tpoff (info, relocation);
	  break;

	default:
	  break;
	}

      /* Dynamic relocs are not propagated for SEC_DEBUGGING sections
	 because such sections are not SEC_ALLOC and thus ld.so will
	 not process them.  */
      if (unresolved_reloc
	  && !((input_section->flags & SEC_DEBUGGING) != 0
	       && h->def_dynamic))
	(*_bfd_error_handler)
	  (_("%B(%A+0x%lx): unresolvable %s relocation against symbol `%s'"),
	   input_bfd,
	   input_section,
	   (long) rel->r_offset,
	   howto->name,
	   h->root.root.string);

do_relocation:
      r = _bfd_final_link_relocate (howto, input_bfd, input_section,
				    contents, rel->r_offset,
				    relocation, rel->r_addend);

      if (r != bfd_reloc_ok)
	{
	  const char *name;

	  if (h != NULL)
	    name = h->root.root.string;
	  else
	    {
	      name = bfd_elf_string_from_elf_section (input_bfd,
						      symtab_hdr->sh_link,
						      sym->st_name);
	      if (name == NULL)
		return FALSE;
	      if (*name == '\0')
		name = bfd_section_name (input_bfd, sec);
	    }

	  if (r == bfd_reloc_overflow)
	    {
	      if (! ((*info->callbacks->reloc_overflow)
		     (info, (h ? &h->root : NULL), name, howto->name,
		      (bfd_vma) 0, input_bfd, input_section,
		      rel->r_offset)))
		return FALSE;
	    }
	  else
	    {
	      (*_bfd_error_handler)
		(_("%B(%A+0x%lx): reloc against `%s': error %d"),
		 input_bfd, input_section,
		 (long) rel->r_offset, name, (int) r);
	      return FALSE;
	    }
	}
    }

  return TRUE;
}

/* Finish up dynamic symbol handling.  We set the contents of various
   dynamic sections here.  */

static bfd_boolean
elf64_x86_64_finish_dynamic_symbol (bfd *output_bfd,
				    struct bfd_link_info *info,
				    struct elf_link_hash_entry *h,
				    Elf_Internal_Sym *sym)
{
  struct elf64_x86_64_link_hash_table *htab;

  htab = elf64_x86_64_hash_table (info);

  if (h->plt.offset != (bfd_vma) -1)
    {
      bfd_vma plt_index;
      bfd_vma got_offset;
      Elf_Internal_Rela rela;
      bfd_byte *loc;
      asection *plt, *gotplt, *relplt;

      /* When building a static executable, use .iplt, .igot.plt and
	 .rela.iplt sections for STT_GNU_IFUNC symbols.  */
      if (htab->elf.splt != NULL)
	{
	  plt = htab->elf.splt;
	  gotplt = htab->elf.sgotplt;
	  relplt = htab->elf.srelplt;
	}
      else
	{
	  plt = htab->elf.iplt;
	  gotplt = htab->elf.igotplt;
	  relplt = htab->elf.irelplt;
	}

      /* This symbol has an entry in the procedure linkage table.  Set
	 it up.	 */
      if ((h->dynindx == -1
	   && !((h->forced_local || info->executable)
		&& h->def_regular
		&& h->type == STT_GNU_IFUNC))
	  || plt == NULL
	  || gotplt == NULL
	  || relplt == NULL)
	abort ();

      /* Get the index in the procedure linkage table which
	 corresponds to this symbol.  This is the index of this symbol
	 in all the symbols for which we are making plt entries.  The
	 first entry in the procedure linkage table is reserved.
	 
	 Get the offset into the .got table of the entry that
	 corresponds to this function.	Each .got entry is GOT_ENTRY_SIZE
	 bytes. The first three are reserved for the dynamic linker.

	 For static executables, we don't reserve anything.  */

      if (plt == htab->elf.splt)
	{
	  plt_index = h->plt.offset / PLT_ENTRY_SIZE - 1;
	  got_offset = (plt_index + 3) * GOT_ENTRY_SIZE;
	}
      else
	{
	  plt_index = h->plt.offset / PLT_ENTRY_SIZE;
	  got_offset = plt_index * GOT_ENTRY_SIZE;
	}

      /* Fill in the entry in the procedure linkage table.  */
      memcpy (plt->contents + h->plt.offset, elf64_x86_64_plt_entry,
	      PLT_ENTRY_SIZE);

      /* Insert the relocation positions of the plt section.  The magic
	 numbers at the end of the statements are the positions of the
	 relocations in the plt section.  */
      /* Put offset for jmp *name@GOTPCREL(%rip), since the
	 instruction uses 6 bytes, subtract this value.  */
      bfd_put_32 (output_bfd,
		      (gotplt->output_section->vma
		       + gotplt->output_offset
		       + got_offset
		       - plt->output_section->vma
		       - plt->output_offset
		       - h->plt.offset
		       - 6),
		  plt->contents + h->plt.offset + 2);

      /* Don't fill PLT entry for static executables.  */
      if (plt == htab->elf.splt)
	{
	  /* Put relocation index.  */
	  bfd_put_32 (output_bfd, plt_index,
		      plt->contents + h->plt.offset + 7);
	  /* Put offset for jmp .PLT0.  */
	  bfd_put_32 (output_bfd, - (h->plt.offset + PLT_ENTRY_SIZE),
		      plt->contents + h->plt.offset + 12);
	}

      /* Fill in the entry in the global offset table, initially this
	 points to the pushq instruction in the PLT which is at offset 6.  */
      bfd_put_64 (output_bfd, (plt->output_section->vma
			       + plt->output_offset
			       + h->plt.offset + 6),
		  gotplt->contents + got_offset);

      /* Fill in the entry in the .rela.plt section.  */
      rela.r_offset = (gotplt->output_section->vma
		       + gotplt->output_offset
		       + got_offset);
      if (h->dynindx == -1
	  || ((info->executable
	       || ELF_ST_VISIBILITY (h->other) != STV_DEFAULT)
	      && h->def_regular
	      && h->type == STT_GNU_IFUNC))
	{
	  /* If an STT_GNU_IFUNC symbol is locally defined, generate
	     R_X86_64_IRELATIVE instead of R_X86_64_JUMP_SLOT.  */
	  rela.r_info = ELF64_R_INFO (0, R_X86_64_IRELATIVE);
	  rela.r_addend = (h->root.u.def.value
			   + h->root.u.def.section->output_section->vma
			   + h->root.u.def.section->output_offset);
	}
      else
	{
	  rela.r_info = ELF64_R_INFO (h->dynindx, R_X86_64_JUMP_SLOT);
	  rela.r_addend = 0;
	}
      loc = relplt->contents + plt_index * sizeof (Elf64_External_Rela);
      bfd_elf64_swap_reloca_out (output_bfd, &rela, loc);

      if (!h->def_regular)
	{
	  /* Mark the symbol as undefined, rather than as defined in
	     the .plt section.  Leave the value if there were any
	     relocations where pointer equality matters (this is a clue
	     for the dynamic linker, to make function pointer
	     comparisons work between an application and shared
	     library), otherwise set it to zero.  If a function is only
	     called from a binary, there is no need to slow down
	     shared libraries because of that.  */
	  sym->st_shndx = SHN_UNDEF;
	  if (!h->pointer_equality_needed)
	    sym->st_value = 0;
	}
    }

  if (h->got.offset != (bfd_vma) -1
      && ! GOT_TLS_GD_ANY_P (elf64_x86_64_hash_entry (h)->tls_type)
      && elf64_x86_64_hash_entry (h)->tls_type != GOT_TLS_IE)
    {
      Elf_Internal_Rela rela;
      bfd_byte *loc;

      /* This symbol has an entry in the global offset table.  Set it
	 up.  */
      if (htab->elf.sgot == NULL || htab->elf.srelgot == NULL)
	abort ();

      rela.r_offset = (htab->elf.sgot->output_section->vma
		       + htab->elf.sgot->output_offset
		       + (h->got.offset &~ (bfd_vma) 1));

      /* If this is a static link, or it is a -Bsymbolic link and the
	 symbol is defined locally or was forced to be local because
	 of a version file, we just want to emit a RELATIVE reloc.
	 The entry in the global offset table will already have been
	 initialized in the relocate_section function.  */
      if (h->def_regular
	  && h->type == STT_GNU_IFUNC)
	{
	  if (info->shared)
	    {
	      /* Generate R_X86_64_GLOB_DAT.  */
	      goto do_glob_dat;
	    }
	  else
	    {
	      if (!h->pointer_equality_needed)
		abort ();

	      /* For non-shared object, we can't use .got.plt, which
		 contains the real function addres if we need pointer
		 equality.  We load the GOT entry with the PLT entry.  */
	      asection *plt = htab->elf.splt ? htab->elf.splt : htab->elf.iplt;
	      bfd_put_64 (output_bfd, (plt->output_section->vma
				       + plt->output_offset
				       + h->plt.offset),
			  htab->elf.sgot->contents + h->got.offset);
	      return TRUE;
	    }
	}
      else if (info->shared
	       && SYMBOL_REFERENCES_LOCAL (info, h))
	{
	  if (!h->def_regular)
	    return FALSE;
	  BFD_ASSERT((h->got.offset & 1) != 0);
	  rela.r_info = ELF64_R_INFO (0, R_X86_64_RELATIVE);
	  rela.r_addend = (h->root.u.def.value
			   + h->root.u.def.section->output_section->vma
			   + h->root.u.def.section->output_offset);
	}
      else
	{
	  BFD_ASSERT((h->got.offset & 1) == 0);
do_glob_dat:
	  bfd_put_64 (output_bfd, (bfd_vma) 0,
		      htab->elf.sgot->contents + h->got.offset);
	  rela.r_info = ELF64_R_INFO (h->dynindx, R_X86_64_GLOB_DAT);
	  rela.r_addend = 0;
	}

      loc = htab->elf.srelgot->contents;
      loc += htab->elf.srelgot->reloc_count++ * sizeof (Elf64_External_Rela);
      bfd_elf64_swap_reloca_out (output_bfd, &rela, loc);
    }

  if (h->needs_copy)
    {
      Elf_Internal_Rela rela;
      bfd_byte *loc;

      /* This symbol needs a copy reloc.  Set it up.  */

      if (h->dynindx == -1
	  || (h->root.type != bfd_link_hash_defined
	      && h->root.type != bfd_link_hash_defweak)
	  || htab->srelbss == NULL)
	abort ();

      rela.r_offset = (h->root.u.def.value
		       + h->root.u.def.section->output_section->vma
		       + h->root.u.def.section->output_offset);
      rela.r_info = ELF64_R_INFO (h->dynindx, R_X86_64_COPY);
      rela.r_addend = 0;
      loc = htab->srelbss->contents;
      loc += htab->srelbss->reloc_count++ * sizeof (Elf64_External_Rela);
      bfd_elf64_swap_reloca_out (output_bfd, &rela, loc);
    }

  /* Mark _DYNAMIC and _GLOBAL_OFFSET_TABLE_ as absolute.  SYM may
     be NULL for local symbols.  */
  if (sym != NULL
      && (strcmp (h->root.root.string, "_DYNAMIC") == 0
	  || h == htab->elf.hgot))
    sym->st_shndx = SHN_ABS;

  return TRUE;
}

/* Finish up local dynamic symbol handling.  We set the contents of
   various dynamic sections here.  */

static bfd_boolean
elf64_x86_64_finish_local_dynamic_symbol (void **slot, void *inf)
{
  struct elf_link_hash_entry *h
    = (struct elf_link_hash_entry *) *slot;
  struct bfd_link_info *info
    = (struct bfd_link_info *) inf; 

  return elf64_x86_64_finish_dynamic_symbol (info->output_bfd,
					     info, h, NULL);
}

/* Used to decide how to sort relocs in an optimal manner for the
   dynamic linker, before writing them out.  */

static enum elf_reloc_type_class
elf64_x86_64_reloc_type_class (const Elf_Internal_Rela *rela)
{
  switch ((int) ELF64_R_TYPE (rela->r_info))
    {
    case R_X86_64_RELATIVE:
      return reloc_class_relative;
    case R_X86_64_JUMP_SLOT:
      return reloc_class_plt;
    case R_X86_64_COPY:
      return reloc_class_copy;
    default:
      return reloc_class_normal;
    }
}

/* Finish up the dynamic sections.  */

static bfd_boolean
elf64_x86_64_finish_dynamic_sections (bfd *output_bfd, struct bfd_link_info *info)
{
  struct elf64_x86_64_link_hash_table *htab;
  bfd *dynobj;
  asection *sdyn;

  htab = elf64_x86_64_hash_table (info);
  dynobj = htab->elf.dynobj;
  sdyn = bfd_get_section_by_name (dynobj, ".dynamic");

  if (htab->elf.dynamic_sections_created)
    {
      Elf64_External_Dyn *dyncon, *dynconend;

      if (sdyn == NULL || htab->elf.sgot == NULL)
	abort ();

      dyncon = (Elf64_External_Dyn *) sdyn->contents;
      dynconend = (Elf64_External_Dyn *) (sdyn->contents + sdyn->size);
      for (; dyncon < dynconend; dyncon++)
	{
	  Elf_Internal_Dyn dyn;
	  asection *s;

	  bfd_elf64_swap_dyn_in (dynobj, dyncon, &dyn);

	  switch (dyn.d_tag)
	    {
	    default:
	      continue;

	    case DT_PLTGOT:
	      s = htab->elf.sgotplt;
	      dyn.d_un.d_ptr = s->output_section->vma + s->output_offset;
	      break;

	    case DT_JMPREL:
	      dyn.d_un.d_ptr = htab->elf.srelplt->output_section->vma;
	      break;

	    case DT_PLTRELSZ:
	      s = htab->elf.srelplt->output_section;
	      dyn.d_un.d_val = s->size;
	      break;

	    case DT_RELASZ:
	      /* The procedure linkage table relocs (DT_JMPREL) should
		 not be included in the overall relocs (DT_RELA).
		 Therefore, we override the DT_RELASZ entry here to
		 make it not include the JMPREL relocs.  Since the
		 linker script arranges for .rela.plt to follow all
		 other relocation sections, we don't have to worry
		 about changing the DT_RELA entry.  */
	      if (htab->elf.srelplt != NULL)
		{
		  s = htab->elf.srelplt->output_section;
		  dyn.d_un.d_val -= s->size;
		}
	      break;

	    case DT_TLSDESC_PLT:
	      s = htab->elf.splt;
	      dyn.d_un.d_ptr = s->output_section->vma + s->output_offset
		+ htab->tlsdesc_plt;
	      break;

	    case DT_TLSDESC_GOT:
	      s = htab->elf.sgot;
	      dyn.d_un.d_ptr = s->output_section->vma + s->output_offset
		+ htab->tlsdesc_got;
	      break;
	    }

	  bfd_elf64_swap_dyn_out (output_bfd, &dyn, dyncon);
	}

      /* Fill in the special first entry in the procedure linkage table.  */
      if (htab->elf.splt && htab->elf.splt->size > 0)
	{
	  /* Fill in the first entry in the procedure linkage table.  */
	  memcpy (htab->elf.splt->contents, elf64_x86_64_plt0_entry,
		  PLT_ENTRY_SIZE);
	  /* Add offset for pushq GOT+8(%rip), since the instruction
	     uses 6 bytes subtract this value.  */
	  bfd_put_32 (output_bfd,
		      (htab->elf.sgotplt->output_section->vma
		       + htab->elf.sgotplt->output_offset
		       + 8
		       - htab->elf.splt->output_section->vma
		       - htab->elf.splt->output_offset
		       - 6),
		      htab->elf.splt->contents + 2);
	  /* Add offset for jmp *GOT+16(%rip). The 12 is the offset to
	     the end of the instruction.  */
	  bfd_put_32 (output_bfd,
		      (htab->elf.sgotplt->output_section->vma
		       + htab->elf.sgotplt->output_offset
		       + 16
		       - htab->elf.splt->output_section->vma
		       - htab->elf.splt->output_offset
		       - 12),
		      htab->elf.splt->contents + 8);

	  elf_section_data (htab->elf.splt->output_section)->this_hdr.sh_entsize =
	    PLT_ENTRY_SIZE;

	  if (htab->tlsdesc_plt)
	    {
	      bfd_put_64 (output_bfd, (bfd_vma) 0,
			  htab->elf.sgot->contents + htab->tlsdesc_got);

	      memcpy (htab->elf.splt->contents + htab->tlsdesc_plt,
		      elf64_x86_64_plt0_entry,
		      PLT_ENTRY_SIZE);

	      /* Add offset for pushq GOT+8(%rip), since the
		 instruction uses 6 bytes subtract this value.  */
	      bfd_put_32 (output_bfd,
			  (htab->elf.sgotplt->output_section->vma
			   + htab->elf.sgotplt->output_offset
			   + 8
			   - htab->elf.splt->output_section->vma
			   - htab->elf.splt->output_offset
			   - htab->tlsdesc_plt
			   - 6),
			  htab->elf.splt->contents + htab->tlsdesc_plt + 2);
	      /* Add offset for jmp *GOT+TDG(%rip), where TGD stands for
		 htab->tlsdesc_got. The 12 is the offset to the end of
		 the instruction.  */
	      bfd_put_32 (output_bfd,
			  (htab->elf.sgot->output_section->vma
			   + htab->elf.sgot->output_offset
			   + htab->tlsdesc_got
			   - htab->elf.splt->output_section->vma
			   - htab->elf.splt->output_offset
			   - htab->tlsdesc_plt
			   - 12),
			  htab->elf.splt->contents + htab->tlsdesc_plt + 8);
	    }
	}
    }

  if (htab->elf.sgotplt)
    {
      /* Fill in the first three entries in the global offset table.  */
      if (htab->elf.sgotplt->size > 0)
	{
	  /* Set the first entry in the global offset table to the address of
	     the dynamic section.  */
	  if (sdyn == NULL)
	    bfd_put_64 (output_bfd, (bfd_vma) 0, htab->elf.sgotplt->contents);
	  else
	    bfd_put_64 (output_bfd,
			sdyn->output_section->vma + sdyn->output_offset,
			htab->elf.sgotplt->contents);
	  /* Write GOT[1] and GOT[2], needed for the dynamic linker.  */
	  bfd_put_64 (output_bfd, (bfd_vma) 0, htab->elf.sgotplt->contents + GOT_ENTRY_SIZE);
	  bfd_put_64 (output_bfd, (bfd_vma) 0, htab->elf.sgotplt->contents + GOT_ENTRY_SIZE*2);
	}

      elf_section_data (htab->elf.sgotplt->output_section)->this_hdr.sh_entsize =
	GOT_ENTRY_SIZE;
    }

  if (htab->elf.sgot && htab->elf.sgot->size > 0)
    elf_section_data (htab->elf.sgot->output_section)->this_hdr.sh_entsize
      = GOT_ENTRY_SIZE;

  /* Fill PLT and GOT entries for local STT_GNU_IFUNC symbols.  */
  htab_traverse (htab->loc_hash_table,
		 elf64_x86_64_finish_local_dynamic_symbol,
		 info);

  return TRUE;
}

/* Return address for Ith PLT stub in section PLT, for relocation REL
   or (bfd_vma) -1 if it should not be included.  */

static bfd_vma
elf64_x86_64_plt_sym_val (bfd_vma i, const asection *plt,
			  const arelent *rel ATTRIBUTE_UNUSED)
{
  return plt->vma + (i + 1) * PLT_ENTRY_SIZE;
}

/* Handle an x86-64 specific section when reading an object file.  This
   is called when elfcode.h finds a section with an unknown type.  */

static bfd_boolean
elf64_x86_64_section_from_shdr (bfd *abfd,
				Elf_Internal_Shdr *hdr,
				const char *name,
				int shindex)
{
  if (hdr->sh_type != SHT_X86_64_UNWIND)
    return FALSE;

  if (! _bfd_elf_make_section_from_shdr (abfd, hdr, name, shindex))
    return FALSE;

  return TRUE;
}

/* Hook called by the linker routine which adds symbols from an object
   file.  We use it to put SHN_X86_64_LCOMMON items in .lbss, instead
   of .bss.  */

static bfd_boolean
elf64_x86_64_add_symbol_hook (bfd *abfd,
			      struct bfd_link_info *info,
			      Elf_Internal_Sym *sym,
			      const char **namep ATTRIBUTE_UNUSED,
			      flagword *flagsp ATTRIBUTE_UNUSED,
			      asection **secp,
			      bfd_vma *valp)
{
  asection *lcomm;

  switch (sym->st_shndx)
    {
    case SHN_X86_64_LCOMMON:
      lcomm = bfd_get_section_by_name (abfd, "LARGE_COMMON");
      if (lcomm == NULL)
	{
	  lcomm = bfd_make_section_with_flags (abfd,
					       "LARGE_COMMON",
					       (SEC_ALLOC
						| SEC_IS_COMMON
						| SEC_LINKER_CREATED));
	  if (lcomm == NULL)
	    return FALSE;
	  elf_section_flags (lcomm) |= SHF_X86_64_LARGE;
	}
      *secp = lcomm;
      *valp = sym->st_size;
      break;
    }

  if (ELF_ST_TYPE (sym->st_info) == STT_GNU_IFUNC)
    elf_tdata (info->output_bfd)->has_ifunc_symbols = TRUE;

  return TRUE;
}


/* Given a BFD section, try to locate the corresponding ELF section
   index.  */

static bfd_boolean
elf64_x86_64_elf_section_from_bfd_section (bfd *abfd ATTRIBUTE_UNUSED,
					   asection *sec, int *index)
{
  if (sec == &_bfd_elf_large_com_section)
    {
      *index = SHN_X86_64_LCOMMON;
      return TRUE;
    }
  return FALSE;
}

/* Process a symbol.  */

static void
elf64_x86_64_symbol_processing (bfd *abfd ATTRIBUTE_UNUSED,
				asymbol *asym)
{
  elf_symbol_type *elfsym = (elf_symbol_type *) asym;

  switch (elfsym->internal_elf_sym.st_shndx)
    {
    case SHN_X86_64_LCOMMON:
      asym->section = &_bfd_elf_large_com_section;
      asym->value = elfsym->internal_elf_sym.st_size;
      /* Common symbol doesn't set BSF_GLOBAL.  */
      asym->flags &= ~BSF_GLOBAL;
      break;
    }
}

static bfd_boolean
elf64_x86_64_common_definition (Elf_Internal_Sym *sym)
{
  return (sym->st_shndx == SHN_COMMON
	  || sym->st_shndx == SHN_X86_64_LCOMMON);
}

static unsigned int
elf64_x86_64_common_section_index (asection *sec)
{
  if ((elf_section_flags (sec) & SHF_X86_64_LARGE) == 0)
    return SHN_COMMON;
  else
    return SHN_X86_64_LCOMMON;
}

static asection *
elf64_x86_64_common_section (asection *sec)
{
  if ((elf_section_flags (sec) & SHF_X86_64_LARGE) == 0)
    return bfd_com_section_ptr;
  else
    return &_bfd_elf_large_com_section;
}

static bfd_boolean
elf64_x86_64_merge_symbol (struct bfd_link_info *info ATTRIBUTE_UNUSED,
			   struct elf_link_hash_entry **sym_hash ATTRIBUTE_UNUSED,
			   struct elf_link_hash_entry *h,
			   Elf_Internal_Sym *sym,
			   asection **psec,
			   bfd_vma *pvalue ATTRIBUTE_UNUSED,
			   unsigned int *pold_alignment ATTRIBUTE_UNUSED,
			   bfd_boolean *skip ATTRIBUTE_UNUSED,
			   bfd_boolean *override ATTRIBUTE_UNUSED,
			   bfd_boolean *type_change_ok ATTRIBUTE_UNUSED,
			   bfd_boolean *size_change_ok ATTRIBUTE_UNUSED,
			   bfd_boolean *newdef ATTRIBUTE_UNUSED,
			   bfd_boolean *newdyn,
			   bfd_boolean *newdyncommon ATTRIBUTE_UNUSED,
			   bfd_boolean *newweak ATTRIBUTE_UNUSED,
			   bfd *abfd ATTRIBUTE_UNUSED,
			   asection **sec,
			   bfd_boolean *olddef ATTRIBUTE_UNUSED,
			   bfd_boolean *olddyn,
			   bfd_boolean *olddyncommon ATTRIBUTE_UNUSED,
			   bfd_boolean *oldweak ATTRIBUTE_UNUSED,
			   bfd *oldbfd,
			   asection **oldsec)
{
  /* A normal common symbol and a large common symbol result in a
     normal common symbol.  We turn the large common symbol into a
     normal one.  */
  if (!*olddyn
      && h->root.type == bfd_link_hash_common
      && !*newdyn
      && bfd_is_com_section (*sec)
      && *oldsec != *sec)
    {
      if (sym->st_shndx == SHN_COMMON
	  && (elf_section_flags (*oldsec) & SHF_X86_64_LARGE) != 0)
	{
	  h->root.u.c.p->section
	    = bfd_make_section_old_way (oldbfd, "COMMON");
	  h->root.u.c.p->section->flags = SEC_ALLOC;
	}
      else if (sym->st_shndx == SHN_X86_64_LCOMMON
	       && (elf_section_flags (*oldsec) & SHF_X86_64_LARGE) == 0)
	*psec = *sec = bfd_com_section_ptr;
    }

  return TRUE;
}

static int
elf64_x86_64_additional_program_headers (bfd *abfd,
					 struct bfd_link_info *info ATTRIBUTE_UNUSED)
{
  asection *s;
  int count = 0;

  /* Check to see if we need a large readonly segment.  */
  s = bfd_get_section_by_name (abfd, ".lrodata");
  if (s && (s->flags & SEC_LOAD))
    count++;

  /* Check to see if we need a large data segment.  Since .lbss sections
     is placed right after the .bss section, there should be no need for
     a large data segment just because of .lbss.  */
  s = bfd_get_section_by_name (abfd, ".ldata");
  if (s && (s->flags & SEC_LOAD))
    count++;

  return count;
}

/* Return TRUE if symbol should be hashed in the `.gnu.hash' section.  */

static bfd_boolean
elf64_x86_64_hash_symbol (struct elf_link_hash_entry *h)
{
  if (h->plt.offset != (bfd_vma) -1
      && !h->def_regular
      && !h->pointer_equality_needed)
    return FALSE;

  return _bfd_elf_hash_symbol (h);
}

static const struct bfd_elf_special_section
  elf64_x86_64_special_sections[]=
{
  { STRING_COMMA_LEN (".gnu.linkonce.lb"), -2, SHT_NOBITS,   SHF_ALLOC + SHF_WRITE + SHF_X86_64_LARGE},
  { STRING_COMMA_LEN (".gnu.linkonce.lr"), -2, SHT_PROGBITS, SHF_ALLOC + SHF_X86_64_LARGE},
  { STRING_COMMA_LEN (".gnu.linkonce.lt"), -2, SHT_PROGBITS, SHF_ALLOC + SHF_EXECINSTR + SHF_X86_64_LARGE},
  { STRING_COMMA_LEN (".lbss"),	           -2, SHT_NOBITS,   SHF_ALLOC + SHF_WRITE + SHF_X86_64_LARGE},
  { STRING_COMMA_LEN (".ldata"),	   -2, SHT_PROGBITS, SHF_ALLOC + SHF_WRITE + SHF_X86_64_LARGE},
  { STRING_COMMA_LEN (".lrodata"),	   -2, SHT_PROGBITS, SHF_ALLOC + SHF_X86_64_LARGE},
  { NULL,	                0,          0, 0,            0 }
};

#define TARGET_LITTLE_SYM		    bfd_elf64_x86_64_vec
#define TARGET_LITTLE_NAME		    "elf64-x86-64"
#define ELF_ARCH			    bfd_arch_i386
#define ELF_MACHINE_CODE		    EM_X86_64
#define ELF_MAXPAGESIZE			    0x200000
#define ELF_MINPAGESIZE			    0x1000
#define ELF_COMMONPAGESIZE		    0x1000

#define elf_backend_can_gc_sections	    1
#define elf_backend_can_refcount	    1
#define elf_backend_want_got_plt	    1
#define elf_backend_plt_readonly	    1
#define elf_backend_want_plt_sym	    0
#define elf_backend_got_header_size	    (GOT_ENTRY_SIZE*3)
#define elf_backend_rela_normal		    1

#define elf_info_to_howto		    elf64_x86_64_info_to_howto

#define bfd_elf64_bfd_link_hash_table_create \
  elf64_x86_64_link_hash_table_create
#define bfd_elf64_bfd_link_hash_table_free \
  elf64_x86_64_link_hash_table_free
#define bfd_elf64_bfd_reloc_type_lookup	    elf64_x86_64_reloc_type_lookup
#define bfd_elf64_bfd_reloc_name_lookup \
  elf64_x86_64_reloc_name_lookup

#define elf_backend_adjust_dynamic_symbol   elf64_x86_64_adjust_dynamic_symbol
#define elf_backend_relocs_compatible	    _bfd_elf_relocs_compatible
#define elf_backend_check_relocs	    elf64_x86_64_check_relocs
#define elf_backend_copy_indirect_symbol    elf64_x86_64_copy_indirect_symbol
#define elf_backend_create_dynamic_sections elf64_x86_64_create_dynamic_sections
#define elf_backend_finish_dynamic_sections elf64_x86_64_finish_dynamic_sections
#define elf_backend_finish_dynamic_symbol   elf64_x86_64_finish_dynamic_symbol
#define elf_backend_gc_mark_hook	    elf64_x86_64_gc_mark_hook
#define elf_backend_gc_sweep_hook	    elf64_x86_64_gc_sweep_hook
#define elf_backend_grok_prstatus	    elf64_x86_64_grok_prstatus
#define elf_backend_grok_psinfo		    elf64_x86_64_grok_psinfo
#define elf_backend_reloc_type_class	    elf64_x86_64_reloc_type_class
#define elf_backend_relocate_section	    elf64_x86_64_relocate_section
#define elf_backend_size_dynamic_sections   elf64_x86_64_size_dynamic_sections
#define elf_backend_always_size_sections    elf64_x86_64_always_size_sections
#define elf_backend_init_index_section	    _bfd_elf_init_1_index_section
#define elf_backend_plt_sym_val		    elf64_x86_64_plt_sym_val
#define elf_backend_object_p		    elf64_x86_64_elf_object_p
#define bfd_elf64_mkobject		    elf64_x86_64_mkobject

#define elf_backend_section_from_shdr \
	elf64_x86_64_section_from_shdr

#define elf_backend_section_from_bfd_section \
  elf64_x86_64_elf_section_from_bfd_section
#define elf_backend_add_symbol_hook \
  elf64_x86_64_add_symbol_hook
#define elf_backend_symbol_processing \
  elf64_x86_64_symbol_processing
#define elf_backend_common_section_index \
  elf64_x86_64_common_section_index
#define elf_backend_common_section \
  elf64_x86_64_common_section
#define elf_backend_common_definition \
  elf64_x86_64_common_definition
#define elf_backend_merge_symbol \
  elf64_x86_64_merge_symbol
#define elf_backend_special_sections \
  elf64_x86_64_special_sections
#define elf_backend_additional_program_headers \
  elf64_x86_64_additional_program_headers
#define elf_backend_hash_symbol \
  elf64_x86_64_hash_symbol

#undef  elf_backend_post_process_headers
#define elf_backend_post_process_headers  _bfd_elf_set_osabi

#include "elf64-target.h"

/* FreeBSD support.  */

#undef  TARGET_LITTLE_SYM
#define TARGET_LITTLE_SYM		    bfd_elf64_x86_64_freebsd_vec
#undef  TARGET_LITTLE_NAME
#define TARGET_LITTLE_NAME		    "elf64-x86-64-freebsd"

#undef	ELF_OSABI
#define	ELF_OSABI			    ELFOSABI_FREEBSD

#undef  elf64_bed
#define elf64_bed elf64_x86_64_fbsd_bed

#include "elf64-target.h"<|MERGE_RESOLUTION|>--- conflicted
+++ resolved
@@ -1459,7 +1459,6 @@
 	     may need to keep relocations for symbols satisfied by a
 	     dynamic library if we manage to avoid copy relocs for the
 	     symbol.  */
-
 	  if ((info->shared
 	       && (sec->flags & SEC_ALLOC) != 0
 	       && (! IS_X86_64_PCREL_TYPE (r_type)
@@ -2285,9 +2284,6 @@
 
   /* Allocate global sym .plt and .got entries, and space for global
      sym dynamic relocs.  */
-<<<<<<< HEAD
-  elf_link_hash_traverse (&htab->elf, allocate_dynrelocs, info);
-=======
   elf_link_hash_traverse (&htab->elf, elf64_x86_64_allocate_dynrelocs,
 			  info);
 
@@ -2295,7 +2291,6 @@
   htab_traverse (htab->loc_hash_table,
 		 elf64_x86_64_allocate_local_dynrelocs,
 		 info);
->>>>>>> b2f2d10e
 
   /* For every jump slot reserved in the sgotplt, reloc_count is
      incremented.  However, when we reserve space for TLS descriptors,
@@ -2428,13 +2423,9 @@
 	  /* If any dynamic relocs apply to a read-only section,
 	     then we need a DT_TEXTREL entry.  */
 	  if ((info->flags & DF_TEXTREL) == 0)
-<<<<<<< HEAD
-	    elf_link_hash_traverse (&htab->elf, readonly_dynrelocs, info);
-=======
 	    elf_link_hash_traverse (&htab->elf, 
 				    elf64_x86_64_readonly_dynrelocs,
 				    info);
->>>>>>> b2f2d10e
 
 	  if ((info->flags & DF_TEXTREL) != 0)
 	    {
@@ -3224,11 +3215,7 @@
 		}
 
 	      sreloc = elf_section_data (input_section)->sreloc;
-<<<<<<< HEAD
-		
-=======
-
->>>>>>> b2f2d10e
+
 	      BFD_ASSERT (sreloc != NULL && sreloc->contents != NULL);
 
 	      loc = sreloc->contents;
