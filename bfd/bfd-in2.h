/* DO NOT EDIT!  -*- buffer-read-only: t -*-  This file is automatically 
   generated from "bfd-in.h", "init.c", "opncls.c", "libbfd.c", 
   "bfdio.c", "bfdwin.c", "section.c", "archures.c", "reloc.c", 
   "syms.c", "bfd.c", "archive.c", "corefile.c", "targets.c", "format.c", 
   "linker.c", "simple.c" and "compress.c".
   Run "make headers" in your build bfd/ to regenerate.  */

/* Main header file for the bfd library -- portable access to object files.

   Copyright 1990, 1991, 1992, 1993, 1994, 1995, 1996, 1997, 1998,
   1999, 2000, 2001, 2002, 2003, 2004, 2005, 2006, 2007, 2008, 2009
   Free Software Foundation, Inc.

   Contributed by Cygnus Support.

   This file is part of BFD, the Binary File Descriptor library.

   This program is free software; you can redistribute it and/or modify
   it under the terms of the GNU General Public License as published by
   the Free Software Foundation; either version 3 of the License, or
   (at your option) any later version.

   This program is distributed in the hope that it will be useful,
   but WITHOUT ANY WARRANTY; without even the implied warranty of
   MERCHANTABILITY or FITNESS FOR A PARTICULAR PURPOSE.  See the
   GNU General Public License for more details.

   You should have received a copy of the GNU General Public License
   along with this program; if not, write to the Free Software
   Foundation, Inc., 51 Franklin Street - Fifth Floor, Boston, MA 02110-1301, USA.  */

#ifndef __BFD_H_SEEN__
#define __BFD_H_SEEN__

#ifdef __cplusplus
extern "C" {
#endif

#include "ansidecl.h"
#include "symcat.h"
#if defined (__STDC__) || defined (ALMOST_STDC) || defined (HAVE_STRINGIZE)
#ifndef SABER
/* This hack is to avoid a problem with some strict ANSI C preprocessors.
   The problem is, "32_" is not a valid preprocessing token, and we don't
   want extra underscores (e.g., "nlm_32_").  The XCONCAT2 macro will
   cause the inner CONCAT2 macros to be evaluated first, producing
   still-valid pp-tokens.  Then the final concatenation can be done.  */
#undef CONCAT4
#define CONCAT4(a,b,c,d) XCONCAT2(CONCAT2(a,b),CONCAT2(c,d))
#endif
#endif

/* This is a utility macro to handle the situation where the code
   wants to place a constant string into the code, followed by a
   comma and then the length of the string.  Doing this by hand
   is error prone, so using this macro is safer.  */
#define STRING_COMMA_LEN(STR) (STR), (sizeof (STR) - 1)
/* Unfortunately it is not possible to use the STRING_COMMA_LEN macro
   to create the arguments to another macro, since the preprocessor
   will mis-count the number of arguments to the outer macro (by not
   evaluating STRING_COMMA_LEN and so missing the comma).  This is a
   problem for example when trying to use STRING_COMMA_LEN to build
   the arguments to the strncmp() macro.  Hence this alternative
   definition of strncmp is provided here.
   
   Note - these macros do NOT work if STR2 is not a constant string.  */
#define CONST_STRNEQ(STR1,STR2) (strncmp ((STR1), (STR2), sizeof (STR2) - 1) == 0)
  /* strcpy() can have a similar problem, but since we know we are
     copying a constant string, we can use memcpy which will be faster
     since there is no need to check for a NUL byte inside STR.  We
     can also save time if we do not need to copy the terminating NUL.  */
#define LITMEMCPY(DEST,STR2) memcpy ((DEST), (STR2), sizeof (STR2) - 1)
#define LITSTRCPY(DEST,STR2) memcpy ((DEST), (STR2), sizeof (STR2))


#define BFD_SUPPORTS_PLUGINS @supports_plugins@

/* The word size used by BFD on the host.  This may be 64 with a 32
   bit target if the host is 64 bit, or if other 64 bit targets have
   been selected with --enable-targets, or if --enable-64-bit-bfd.  */
#define BFD_ARCH_SIZE @wordsize@

/* The word size of the default bfd target.  */
#define BFD_DEFAULT_TARGET_SIZE @bfd_default_target_size@

#define BFD_HOST_64BIT_LONG @BFD_HOST_64BIT_LONG@
#define BFD_HOST_64BIT_LONG_LONG @BFD_HOST_64BIT_LONG_LONG@
#if @BFD_HOST_64_BIT_DEFINED@
#define BFD_HOST_64_BIT @BFD_HOST_64_BIT@
#define BFD_HOST_U_64_BIT @BFD_HOST_U_64_BIT@
typedef BFD_HOST_64_BIT bfd_int64_t;
typedef BFD_HOST_U_64_BIT bfd_uint64_t;
#endif

#if BFD_ARCH_SIZE >= 64
#define BFD64
#endif

#ifndef INLINE
#if __GNUC__ >= 2
#define INLINE __inline__
#else
#define INLINE
#endif
#endif

/* Declaring a type wide enough to hold a host long and a host pointer.  */
#define BFD_HOSTPTR_T	@BFD_HOSTPTR_T@
typedef BFD_HOSTPTR_T bfd_hostptr_t;

/* Forward declaration.  */
typedef struct bfd bfd;

/* Boolean type used in bfd.  Too many systems define their own
   versions of "boolean" for us to safely typedef a "boolean" of
   our own.  Using an enum for "bfd_boolean" has its own set of
   problems, with strange looking casts required to avoid warnings
   on some older compilers.  Thus we just use an int.

   General rule: Functions which are bfd_boolean return TRUE on
   success and FALSE on failure (unless they're a predicate).  */

typedef int bfd_boolean;
#undef FALSE
#undef TRUE
#define FALSE 0
#define TRUE 1

#ifdef BFD64

#ifndef BFD_HOST_64_BIT
 #error No 64 bit integer type available
#endif /* ! defined (BFD_HOST_64_BIT) */

typedef BFD_HOST_U_64_BIT bfd_vma;
typedef BFD_HOST_64_BIT bfd_signed_vma;
typedef BFD_HOST_U_64_BIT bfd_size_type;
typedef BFD_HOST_U_64_BIT symvalue;

#if BFD_HOST_64BIT_LONG
#define BFD_VMA_FMT "l"
#elif defined (__MSVCRT__)
#define BFD_VMA_FMT "I64"
#else
#define BFD_VMA_FMT "ll"
#endif

#ifndef fprintf_vma
#define sprintf_vma(s,x) sprintf (s, "%016" BFD_VMA_FMT "x", x)
#define fprintf_vma(f,x) fprintf (f, "%016" BFD_VMA_FMT "x", x)
#endif

#else /* not BFD64  */

/* Represent a target address.  Also used as a generic unsigned type
   which is guaranteed to be big enough to hold any arithmetic types
   we need to deal with.  */
typedef unsigned long bfd_vma;

/* A generic signed type which is guaranteed to be big enough to hold any
   arithmetic types we need to deal with.  Can be assumed to be compatible
   with bfd_vma in the same way that signed and unsigned ints are compatible
   (as parameters, in assignment, etc).  */
typedef long bfd_signed_vma;

typedef unsigned long symvalue;
typedef unsigned long bfd_size_type;

/* Print a bfd_vma x on stream s.  */
#define BFD_VMA_FMT "l"
#define fprintf_vma(s,x) fprintf (s, "%08" BFD_VMA_FMT "x", x)
#define sprintf_vma(s,x) sprintf (s, "%08" BFD_VMA_FMT "x", x)

#endif /* not BFD64  */

#define HALF_BFD_SIZE_TYPE \
  (((bfd_size_type) 1) << (8 * sizeof (bfd_size_type) / 2))

#ifndef BFD_HOST_64_BIT
/* Fall back on a 32 bit type.  The idea is to make these types always
   available for function return types, but in the case that
   BFD_HOST_64_BIT is undefined such a function should abort or
   otherwise signal an error.  */
typedef bfd_signed_vma bfd_int64_t;
typedef bfd_vma bfd_uint64_t;
#endif

/* An offset into a file.  BFD always uses the largest possible offset
   based on the build time availability of fseek, fseeko, or fseeko64.  */
typedef @bfd_file_ptr@ file_ptr;
typedef unsigned @bfd_file_ptr@ ufile_ptr;

extern void bfd_sprintf_vma (bfd *, char *, bfd_vma);
extern void bfd_fprintf_vma (bfd *, void *, bfd_vma);

#define printf_vma(x) fprintf_vma(stdout,x)
#define bfd_printf_vma(abfd,x) bfd_fprintf_vma (abfd,stdout,x)

typedef unsigned int flagword;	/* 32 bits of flags */
typedef unsigned char bfd_byte;

/* File formats.  */

typedef enum bfd_format
{
  bfd_unknown = 0,	/* File format is unknown.  */
  bfd_object,		/* Linker/assembler/compiler output.  */
  bfd_archive,		/* Object archive file.  */
  bfd_core,		/* Core dump.  */
  bfd_type_end		/* Marks the end; don't use it!  */
}
bfd_format;

/* Symbols and relocation.  */

/* A count of carsyms (canonical archive symbols).  */
typedef unsigned long symindex;

/* How to perform a relocation.  */
typedef const struct reloc_howto_struct reloc_howto_type;

#define BFD_NO_MORE_SYMBOLS ((symindex) ~0)

/* General purpose part of a symbol X;
   target specific parts are in libcoff.h, libaout.h, etc.  */

#define bfd_get_section(x) ((x)->section)
#define bfd_get_output_section(x) ((x)->section->output_section)
#define bfd_set_section(x,y) ((x)->section) = (y)
#define bfd_asymbol_base(x) ((x)->section->vma)
#define bfd_asymbol_value(x) (bfd_asymbol_base(x) + (x)->value)
#define bfd_asymbol_name(x) ((x)->name)
/*Perhaps future: #define bfd_asymbol_bfd(x) ((x)->section->owner)*/
#define bfd_asymbol_bfd(x) ((x)->the_bfd)
#define bfd_asymbol_flavour(x)			\
  (((x)->flags & BSF_SYNTHETIC) != 0		\
   ? bfd_target_unknown_flavour			\
   : bfd_asymbol_bfd (x)->xvec->flavour)

/* A canonical archive symbol.  */
/* This is a type pun with struct ranlib on purpose!  */
typedef struct carsym
{
  char *name;
  file_ptr file_offset;	/* Look here to find the file.  */
}
carsym;			/* To make these you call a carsymogen.  */

/* Used in generating armaps (archive tables of contents).
   Perhaps just a forward definition would do?  */
struct orl 			/* Output ranlib.  */
{
  char **name;		/* Symbol name.  */
  union
  {
    file_ptr pos;
    bfd *abfd;
  } u;			/* bfd* or file position.  */
  int namidx;		/* Index into string table.  */
};

/* Linenumber stuff.  */
typedef struct lineno_cache_entry
{
  unsigned int line_number;	/* Linenumber from start of function.  */
  union
  {
    struct bfd_symbol *sym;	/* Function name.  */
    bfd_vma offset;	    		/* Offset into section.  */
  } u;
}
alent;

/* Object and core file sections.  */

#define	align_power(addr, align)	\
  (((addr) + ((bfd_vma) 1 << (align)) - 1) & ((bfd_vma) -1 << (align)))

typedef struct bfd_section *sec_ptr;

#define bfd_get_section_name(bfd, ptr) ((ptr)->name + 0)
#define bfd_get_section_vma(bfd, ptr) ((ptr)->vma + 0)
#define bfd_get_section_lma(bfd, ptr) ((ptr)->lma + 0)
#define bfd_get_section_alignment(bfd, ptr) ((ptr)->alignment_power + 0)
#define bfd_section_name(bfd, ptr) ((ptr)->name)
#define bfd_section_size(bfd, ptr) ((ptr)->size)
#define bfd_get_section_size(ptr) ((ptr)->size)
#define bfd_section_vma(bfd, ptr) ((ptr)->vma)
#define bfd_section_lma(bfd, ptr) ((ptr)->lma)
#define bfd_section_alignment(bfd, ptr) ((ptr)->alignment_power)
#define bfd_get_section_flags(bfd, ptr) ((ptr)->flags + 0)
#define bfd_get_section_userdata(bfd, ptr) ((ptr)->userdata)

#define bfd_is_com_section(ptr) (((ptr)->flags & SEC_IS_COMMON) != 0)

#define bfd_set_section_vma(bfd, ptr, val) (((ptr)->vma = (ptr)->lma = (val)), ((ptr)->user_set_vma = TRUE), TRUE)
#define bfd_set_section_alignment(bfd, ptr, val) (((ptr)->alignment_power = (val)),TRUE)
#define bfd_set_section_userdata(bfd, ptr, val) (((ptr)->userdata = (val)),TRUE)
/* Find the address one past the end of SEC.  */
#define bfd_get_section_limit(bfd, sec) \
  (((sec)->rawsize ? (sec)->rawsize : (sec)->size) \
   / bfd_octets_per_byte (bfd))

/* Return TRUE if section has been discarded.  */
#define elf_discarded_section(sec)				\
  (!bfd_is_abs_section (sec)					\
   && bfd_is_abs_section ((sec)->output_section)		\
   && (sec)->sec_info_type != ELF_INFO_TYPE_MERGE		\
   && (sec)->sec_info_type != ELF_INFO_TYPE_JUST_SYMS)

/* Forward define.  */
struct stat;

typedef enum bfd_print_symbol
{
  bfd_print_symbol_name,
  bfd_print_symbol_more,
  bfd_print_symbol_all
} bfd_print_symbol_type;

/* Information about a symbol that nm needs.  */

typedef struct _symbol_info
{
  symvalue value;
  char type;
  const char *name;            /* Symbol name.  */
  unsigned char stab_type;     /* Stab type.  */
  char stab_other;             /* Stab other.  */
  short stab_desc;             /* Stab desc.  */
  const char *stab_name;       /* String for stab type.  */
} symbol_info;

/* Get the name of a stabs type code.  */

extern const char *bfd_get_stab_name (int);

/* Hash table routines.  There is no way to free up a hash table.  */

/* An element in the hash table.  Most uses will actually use a larger
   structure, and an instance of this will be the first field.  */

struct bfd_hash_entry
{
  /* Next entry for this hash code.  */
  struct bfd_hash_entry *next;
  /* String being hashed.  */
  const char *string;
  /* Hash code.  This is the full hash code, not the index into the
     table.  */
  unsigned long hash;
};

/* A hash table.  */

struct bfd_hash_table
{
  /* The hash array.  */
  struct bfd_hash_entry **table;
  /* A function used to create new elements in the hash table.  The
     first entry is itself a pointer to an element.  When this
     function is first invoked, this pointer will be NULL.  However,
     having the pointer permits a hierarchy of method functions to be
     built each of which calls the function in the superclass.  Thus
     each function should be written to allocate a new block of memory
     only if the argument is NULL.  */
  struct bfd_hash_entry *(*newfunc)
    (struct bfd_hash_entry *, struct bfd_hash_table *, const char *);
   /* An objalloc for this hash table.  This is a struct objalloc *,
     but we use void * to avoid requiring the inclusion of objalloc.h.  */
  void *memory;
  /* The number of slots in the hash table.  */
  unsigned int size;
  /* The number of entries in the hash table.  */
  unsigned int count;
  /* The size of elements.  */
  unsigned int entsize;
  /* If non-zero, don't grow the hash table.  */
  unsigned int frozen:1;
};

/* Initialize a hash table.  */
extern bfd_boolean bfd_hash_table_init
  (struct bfd_hash_table *,
   struct bfd_hash_entry *(*) (struct bfd_hash_entry *,
			       struct bfd_hash_table *,
			       const char *),
   unsigned int);

/* Initialize a hash table specifying a size.  */
extern bfd_boolean bfd_hash_table_init_n
  (struct bfd_hash_table *,
   struct bfd_hash_entry *(*) (struct bfd_hash_entry *,
			       struct bfd_hash_table *,
			       const char *),
   unsigned int, unsigned int);

/* Free up a hash table.  */
extern void bfd_hash_table_free
  (struct bfd_hash_table *);

/* Look up a string in a hash table.  If CREATE is TRUE, a new entry
   will be created for this string if one does not already exist.  The
   COPY argument must be TRUE if this routine should copy the string
   into newly allocated memory when adding an entry.  */
extern struct bfd_hash_entry *bfd_hash_lookup
  (struct bfd_hash_table *, const char *, bfd_boolean create,
   bfd_boolean copy);

/* Insert an entry in a hash table.  */
extern struct bfd_hash_entry *bfd_hash_insert
  (struct bfd_hash_table *, const char *, unsigned long);

/* Replace an entry in a hash table.  */
extern void bfd_hash_replace
  (struct bfd_hash_table *, struct bfd_hash_entry *old,
   struct bfd_hash_entry *nw);

/* Base method for creating a hash table entry.  */
extern struct bfd_hash_entry *bfd_hash_newfunc
  (struct bfd_hash_entry *, struct bfd_hash_table *, const char *);

/* Grab some space for a hash table entry.  */
extern void *bfd_hash_allocate
  (struct bfd_hash_table *, unsigned int);

/* Traverse a hash table in a random order, calling a function on each
   element.  If the function returns FALSE, the traversal stops.  The
   INFO argument is passed to the function.  */
extern void bfd_hash_traverse
  (struct bfd_hash_table *,
   bfd_boolean (*) (struct bfd_hash_entry *, void *),
   void *info);

/* Allows the default size of a hash table to be configured. New hash
   tables allocated using bfd_hash_table_init will be created with
   this size.  */
extern void bfd_hash_set_default_size (bfd_size_type);

/* This structure is used to keep track of stabs in sections
   information while linking.  */

struct stab_info
{
  /* A hash table used to hold stabs strings.  */
  struct bfd_strtab_hash *strings;
  /* The header file hash table.  */
  struct bfd_hash_table includes;
  /* The first .stabstr section.  */
  struct bfd_section *stabstr;
};

#define COFF_SWAP_TABLE (void *) &bfd_coff_std_swap_table

/* User program access to BFD facilities.  */

/* Direct I/O routines, for programs which know more about the object
   file than BFD does.  Use higher level routines if possible.  */

extern bfd_size_type bfd_bread (void *, bfd_size_type, bfd *);
extern bfd_size_type bfd_bwrite (const void *, bfd_size_type, bfd *);
extern int bfd_seek (bfd *, file_ptr, int);
extern file_ptr bfd_tell (bfd *);
extern int bfd_flush (bfd *);
extern int bfd_stat (bfd *, struct stat *);

/* Deprecated old routines.  */
#if __GNUC__
#define bfd_read(BUF, ELTSIZE, NITEMS, ABFD)				\
  (warn_deprecated ("bfd_read", __FILE__, __LINE__, __FUNCTION__),	\
   bfd_bread ((BUF), (ELTSIZE) * (NITEMS), (ABFD)))
#define bfd_write(BUF, ELTSIZE, NITEMS, ABFD)				\
  (warn_deprecated ("bfd_write", __FILE__, __LINE__, __FUNCTION__),	\
   bfd_bwrite ((BUF), (ELTSIZE) * (NITEMS), (ABFD)))
#else
#define bfd_read(BUF, ELTSIZE, NITEMS, ABFD)				\
  (warn_deprecated ("bfd_read", (const char *) 0, 0, (const char *) 0), \
   bfd_bread ((BUF), (ELTSIZE) * (NITEMS), (ABFD)))
#define bfd_write(BUF, ELTSIZE, NITEMS, ABFD)				\
  (warn_deprecated ("bfd_write", (const char *) 0, 0, (const char *) 0),\
   bfd_bwrite ((BUF), (ELTSIZE) * (NITEMS), (ABFD)))
#endif
extern void warn_deprecated (const char *, const char *, int, const char *);

/* Cast from const char * to char * so that caller can assign to
   a char * without a warning.  */
#define bfd_get_filename(abfd) ((char *) (abfd)->filename)
#define bfd_get_cacheable(abfd) ((abfd)->cacheable)
#define bfd_get_format(abfd) ((abfd)->format)
#define bfd_get_target(abfd) ((abfd)->xvec->name)
#define bfd_get_flavour(abfd) ((abfd)->xvec->flavour)
#define bfd_family_coff(abfd) \
  (bfd_get_flavour (abfd) == bfd_target_coff_flavour || \
   bfd_get_flavour (abfd) == bfd_target_xcoff_flavour)
#define bfd_big_endian(abfd) ((abfd)->xvec->byteorder == BFD_ENDIAN_BIG)
#define bfd_little_endian(abfd) ((abfd)->xvec->byteorder == BFD_ENDIAN_LITTLE)
#define bfd_header_big_endian(abfd) \
  ((abfd)->xvec->header_byteorder == BFD_ENDIAN_BIG)
#define bfd_header_little_endian(abfd) \
  ((abfd)->xvec->header_byteorder == BFD_ENDIAN_LITTLE)
#define bfd_get_file_flags(abfd) ((abfd)->flags)
#define bfd_applicable_file_flags(abfd) ((abfd)->xvec->object_flags)
#define bfd_applicable_section_flags(abfd) ((abfd)->xvec->section_flags)
#define bfd_my_archive(abfd) ((abfd)->my_archive)
#define bfd_has_map(abfd) ((abfd)->has_armap)
#define bfd_is_thin_archive(abfd) ((abfd)->is_thin_archive)

#define bfd_valid_reloc_types(abfd) ((abfd)->xvec->valid_reloc_types)
#define bfd_usrdata(abfd) ((abfd)->usrdata)

#define bfd_get_start_address(abfd) ((abfd)->start_address)
#define bfd_get_symcount(abfd) ((abfd)->symcount)
#define bfd_get_outsymbols(abfd) ((abfd)->outsymbols)
#define bfd_count_sections(abfd) ((abfd)->section_count)

#define bfd_get_dynamic_symcount(abfd) ((abfd)->dynsymcount)

#define bfd_get_symbol_leading_char(abfd) ((abfd)->xvec->symbol_leading_char)

#define bfd_set_cacheable(abfd,bool) (((abfd)->cacheable = bool), TRUE)

extern bfd_boolean bfd_cache_close
  (bfd *abfd);
/* NB: This declaration should match the autogenerated one in libbfd.h.  */

extern bfd_boolean bfd_cache_close_all (void);

extern bfd_boolean bfd_record_phdr
  (bfd *, unsigned long, bfd_boolean, flagword, bfd_boolean, bfd_vma,
   bfd_boolean, bfd_boolean, unsigned int, struct bfd_section **);

/* Byte swapping routines.  */

bfd_uint64_t bfd_getb64 (const void *);
bfd_uint64_t bfd_getl64 (const void *);
bfd_int64_t bfd_getb_signed_64 (const void *);
bfd_int64_t bfd_getl_signed_64 (const void *);
bfd_vma bfd_getb32 (const void *);
bfd_vma bfd_getl32 (const void *);
bfd_signed_vma bfd_getb_signed_32 (const void *);
bfd_signed_vma bfd_getl_signed_32 (const void *);
bfd_vma bfd_getb16 (const void *);
bfd_vma bfd_getl16 (const void *);
bfd_signed_vma bfd_getb_signed_16 (const void *);
bfd_signed_vma bfd_getl_signed_16 (const void *);
void bfd_putb64 (bfd_uint64_t, void *);
void bfd_putl64 (bfd_uint64_t, void *);
void bfd_putb32 (bfd_vma, void *);
void bfd_putl32 (bfd_vma, void *);
void bfd_putb16 (bfd_vma, void *);
void bfd_putl16 (bfd_vma, void *);

/* Byte swapping routines which take size and endiannes as arguments.  */

bfd_uint64_t bfd_get_bits (const void *, int, bfd_boolean);
void bfd_put_bits (bfd_uint64_t, void *, int, bfd_boolean);

extern bfd_boolean bfd_section_already_linked_table_init (void);
extern void bfd_section_already_linked_table_free (void);

/* Externally visible ECOFF routines.  */

#if defined(__STDC__) || defined(ALMOST_STDC)
struct ecoff_debug_info;
struct ecoff_debug_swap;
struct ecoff_extr;
struct bfd_symbol;
struct bfd_link_info;
struct bfd_link_hash_entry;
struct bfd_elf_version_tree;
#endif
extern bfd_vma bfd_ecoff_get_gp_value
  (bfd * abfd);
extern bfd_boolean bfd_ecoff_set_gp_value
  (bfd *abfd, bfd_vma gp_value);
extern bfd_boolean bfd_ecoff_set_regmasks
  (bfd *abfd, unsigned long gprmask, unsigned long fprmask,
   unsigned long *cprmask);
extern void *bfd_ecoff_debug_init
  (bfd *output_bfd, struct ecoff_debug_info *output_debug,
   const struct ecoff_debug_swap *output_swap, struct bfd_link_info *);
extern void bfd_ecoff_debug_free
  (void *handle, bfd *output_bfd, struct ecoff_debug_info *output_debug,
   const struct ecoff_debug_swap *output_swap, struct bfd_link_info *);
extern bfd_boolean bfd_ecoff_debug_accumulate
  (void *handle, bfd *output_bfd, struct ecoff_debug_info *output_debug,
   const struct ecoff_debug_swap *output_swap, bfd *input_bfd,
   struct ecoff_debug_info *input_debug,
   const struct ecoff_debug_swap *input_swap, struct bfd_link_info *);
extern bfd_boolean bfd_ecoff_debug_accumulate_other
  (void *handle, bfd *output_bfd, struct ecoff_debug_info *output_debug,
   const struct ecoff_debug_swap *output_swap, bfd *input_bfd,
   struct bfd_link_info *);
extern bfd_boolean bfd_ecoff_debug_externals
  (bfd *abfd, struct ecoff_debug_info *debug,
   const struct ecoff_debug_swap *swap, bfd_boolean relocatable,
   bfd_boolean (*get_extr) (struct bfd_symbol *, struct ecoff_extr *),
   void (*set_index) (struct bfd_symbol *, bfd_size_type));
extern bfd_boolean bfd_ecoff_debug_one_external
  (bfd *abfd, struct ecoff_debug_info *debug,
   const struct ecoff_debug_swap *swap, const char *name,
   struct ecoff_extr *esym);
extern bfd_size_type bfd_ecoff_debug_size
  (bfd *abfd, struct ecoff_debug_info *debug,
   const struct ecoff_debug_swap *swap);
extern bfd_boolean bfd_ecoff_write_debug
  (bfd *abfd, struct ecoff_debug_info *debug,
   const struct ecoff_debug_swap *swap, file_ptr where);
extern bfd_boolean bfd_ecoff_write_accumulated_debug
  (void *handle, bfd *abfd, struct ecoff_debug_info *debug,
   const struct ecoff_debug_swap *swap,
   struct bfd_link_info *info, file_ptr where);

/* Externally visible ELF routines.  */

struct bfd_link_needed_list
{
  struct bfd_link_needed_list *next;
  bfd *by;
  const char *name;
};

enum dynamic_lib_link_class {
  DYN_NORMAL = 0,
  DYN_AS_NEEDED = 1,
  DYN_DT_NEEDED = 2,
  DYN_NO_ADD_NEEDED = 4,
  DYN_NO_NEEDED = 8
};

enum notice_asneeded_action {
  notice_as_needed,
  notice_not_needed,
  notice_needed
};

extern bfd_boolean bfd_elf_record_link_assignment
  (bfd *, struct bfd_link_info *, const char *, bfd_boolean,
   bfd_boolean);
extern struct bfd_link_needed_list *bfd_elf_get_needed_list
  (bfd *, struct bfd_link_info *);
extern bfd_boolean bfd_elf_get_bfd_needed_list
  (bfd *, struct bfd_link_needed_list **);
extern bfd_boolean bfd_elf_size_dynamic_sections
  (bfd *, const char *, const char *, const char *, const char *, const char *,
   const char * const *, struct bfd_link_info *, struct bfd_section **,
   struct bfd_elf_version_tree *);
extern bfd_boolean bfd_elf_size_dynsym_hash_dynstr
  (bfd *, struct bfd_link_info *);
extern void bfd_elf_set_dt_needed_name
  (bfd *, const char *);
extern const char *bfd_elf_get_dt_soname
  (bfd *);
extern void bfd_elf_set_dyn_lib_class
  (bfd *, enum dynamic_lib_link_class);
extern int bfd_elf_get_dyn_lib_class
  (bfd *);
extern struct bfd_link_needed_list *bfd_elf_get_runpath_list
  (bfd *, struct bfd_link_info *);
extern bfd_boolean bfd_elf_discard_info
  (bfd *, struct bfd_link_info *);
extern unsigned int _bfd_elf_default_action_discarded
  (struct bfd_section *);

/* Return an upper bound on the number of bytes required to store a
   copy of ABFD's program header table entries.  Return -1 if an error
   occurs; bfd_get_error will return an appropriate code.  */
extern long bfd_get_elf_phdr_upper_bound
  (bfd *abfd);

/* Copy ABFD's program header table entries to *PHDRS.  The entries
   will be stored as an array of Elf_Internal_Phdr structures, as
   defined in include/elf/internal.h.  To find out how large the
   buffer needs to be, call bfd_get_elf_phdr_upper_bound.

   Return the number of program header table entries read, or -1 if an
   error occurs; bfd_get_error will return an appropriate code.  */
extern int bfd_get_elf_phdrs
  (bfd *abfd, void *phdrs);

/* Create a new BFD as if by bfd_openr.  Rather than opening a file,
   reconstruct an ELF file by reading the segments out of remote memory
   based on the ELF file header at EHDR_VMA and the ELF program headers it
   points to.  If not null, *LOADBASEP is filled in with the difference
   between the VMAs from which the segments were read, and the VMAs the
   file headers (and hence BFD's idea of each section's VMA) put them at.

   The function TARGET_READ_MEMORY is called to copy LEN bytes from the
   remote memory at target address VMA into the local buffer at MYADDR; it
   should return zero on success or an `errno' code on failure.  TEMPL must
   be a BFD for an ELF target with the word size and byte order found in
   the remote memory.  */
extern bfd *bfd_elf_bfd_from_remote_memory
  (bfd *templ, bfd_vma ehdr_vma, bfd_vma *loadbasep,
   int (*target_read_memory) (bfd_vma vma, bfd_byte *myaddr, int len));

/* Return the arch_size field of an elf bfd, or -1 if not elf.  */
extern int bfd_get_arch_size
  (bfd *);

/* Return TRUE if address "naturally" sign extends, or -1 if not elf.  */
extern int bfd_get_sign_extend_vma
  (bfd *);

extern struct bfd_section *_bfd_elf_tls_setup
  (bfd *, struct bfd_link_info *);

extern void _bfd_fix_excluded_sec_syms
  (bfd *, struct bfd_link_info *);

extern unsigned bfd_m68k_mach_to_features (int);

extern int bfd_m68k_features_to_mach (unsigned);

extern bfd_boolean bfd_m68k_elf32_create_embedded_relocs
  (bfd *, struct bfd_link_info *, struct bfd_section *, struct bfd_section *,
   char **);

extern void bfd_elf_m68k_set_target_options (struct bfd_link_info *, int);

extern bfd_boolean bfd_bfin_elf32_create_embedded_relocs
  (bfd *, struct bfd_link_info *, struct bfd_section *, struct bfd_section *,
   char **);

extern bfd_boolean bfd_cr16_elf32_create_embedded_relocs
  (bfd *, struct bfd_link_info *, struct bfd_section *, struct bfd_section *,
   char **);

/* SunOS shared library support routines for the linker.  */

extern struct bfd_link_needed_list *bfd_sunos_get_needed_list
  (bfd *, struct bfd_link_info *);
extern bfd_boolean bfd_sunos_record_link_assignment
  (bfd *, struct bfd_link_info *, const char *);
extern bfd_boolean bfd_sunos_size_dynamic_sections
  (bfd *, struct bfd_link_info *, struct bfd_section **,
   struct bfd_section **, struct bfd_section **);

/* Linux shared library support routines for the linker.  */

extern bfd_boolean bfd_i386linux_size_dynamic_sections
  (bfd *, struct bfd_link_info *);
extern bfd_boolean bfd_m68klinux_size_dynamic_sections
  (bfd *, struct bfd_link_info *);
extern bfd_boolean bfd_sparclinux_size_dynamic_sections
  (bfd *, struct bfd_link_info *);

/* mmap hacks */

struct _bfd_window_internal;
typedef struct _bfd_window_internal bfd_window_internal;

typedef struct _bfd_window
{
  /* What the user asked for.  */
  void *data;
  bfd_size_type size;
  /* The actual window used by BFD.  Small user-requested read-only
     regions sharing a page may share a single window into the object
     file.  Read-write versions shouldn't until I've fixed things to
     keep track of which portions have been claimed by the
     application; don't want to give the same region back when the
     application wants two writable copies!  */
  struct _bfd_window_internal *i;
}
bfd_window;

extern void bfd_init_window
  (bfd_window *);
extern void bfd_free_window
  (bfd_window *);
extern bfd_boolean bfd_get_file_window
  (bfd *, file_ptr, bfd_size_type, bfd_window *, bfd_boolean);

/* XCOFF support routines for the linker.  */

extern bfd_boolean bfd_xcoff_split_import_path
  (bfd *, const char *, const char **, const char **);
extern bfd_boolean bfd_xcoff_set_archive_import_path
  (struct bfd_link_info *, bfd *, const char *);
extern bfd_boolean bfd_xcoff_link_record_set
  (bfd *, struct bfd_link_info *, struct bfd_link_hash_entry *, bfd_size_type);
extern bfd_boolean bfd_xcoff_import_symbol
  (bfd *, struct bfd_link_info *, struct bfd_link_hash_entry *, bfd_vma,
   const char *, const char *, const char *, unsigned int);
extern bfd_boolean bfd_xcoff_export_symbol
  (bfd *, struct bfd_link_info *, struct bfd_link_hash_entry *);
extern bfd_boolean bfd_xcoff_link_count_reloc
  (bfd *, struct bfd_link_info *, const char *);
extern bfd_boolean bfd_xcoff_record_link_assignment
  (bfd *, struct bfd_link_info *, const char *);
extern bfd_boolean bfd_xcoff_size_dynamic_sections
  (bfd *, struct bfd_link_info *, const char *, const char *,
   unsigned long, unsigned long, unsigned long, bfd_boolean,
   int, bfd_boolean, unsigned int, struct bfd_section **, bfd_boolean);
extern bfd_boolean bfd_xcoff_link_generate_rtinit
  (bfd *, const char *, const char *, bfd_boolean);

/* XCOFF support routines for ar.  */
extern bfd_boolean bfd_xcoff_ar_archive_set_magic
  (bfd *, char *);

/* Externally visible COFF routines.  */

#if defined(__STDC__) || defined(ALMOST_STDC)
struct internal_syment;
union internal_auxent;
#endif

extern bfd_boolean bfd_coff_get_syment
  (bfd *, struct bfd_symbol *, struct internal_syment *);

extern bfd_boolean bfd_coff_get_auxent
  (bfd *, struct bfd_symbol *, int, union internal_auxent *);

extern bfd_boolean bfd_coff_set_symbol_class
  (bfd *, struct bfd_symbol *, unsigned int);

extern bfd_boolean bfd_m68k_coff_create_embedded_relocs
  (bfd *, struct bfd_link_info *, struct bfd_section *, struct bfd_section *, char **);

/* ARM VFP11 erratum workaround support.  */
typedef enum
{
  BFD_ARM_VFP11_FIX_DEFAULT,
  BFD_ARM_VFP11_FIX_NONE,
  BFD_ARM_VFP11_FIX_SCALAR,
  BFD_ARM_VFP11_FIX_VECTOR
} bfd_arm_vfp11_fix;

extern void bfd_elf32_arm_init_maps
  (bfd *);

extern void bfd_elf32_arm_set_vfp11_fix
  (bfd *, struct bfd_link_info *);

extern void bfd_elf32_arm_set_cortex_a8_fix
  (bfd *, struct bfd_link_info *);

extern bfd_boolean bfd_elf32_arm_vfp11_erratum_scan
  (bfd *, struct bfd_link_info *);

extern void bfd_elf32_arm_vfp11_fix_veneer_locations
  (bfd *, struct bfd_link_info *);

/* ARM Interworking support.  Called from linker.  */
extern bfd_boolean bfd_arm_allocate_interworking_sections
  (struct bfd_link_info *);

extern bfd_boolean bfd_arm_process_before_allocation
  (bfd *, struct bfd_link_info *, int);

extern bfd_boolean bfd_arm_get_bfd_for_interworking
  (bfd *, struct bfd_link_info *);

/* PE ARM Interworking support.  Called from linker.  */
extern bfd_boolean bfd_arm_pe_allocate_interworking_sections
  (struct bfd_link_info *);

extern bfd_boolean bfd_arm_pe_process_before_allocation
  (bfd *, struct bfd_link_info *, int);

extern bfd_boolean bfd_arm_pe_get_bfd_for_interworking
  (bfd *, struct bfd_link_info *);

/* ELF ARM Interworking support.  Called from linker.  */
extern bfd_boolean bfd_elf32_arm_allocate_interworking_sections
  (struct bfd_link_info *);

extern bfd_boolean bfd_elf32_arm_process_before_allocation
  (bfd *, struct bfd_link_info *);

void bfd_elf32_arm_set_target_relocs
  (bfd *, struct bfd_link_info *, int, char *, int, int, bfd_arm_vfp11_fix,
   int, int, int, int);

extern bfd_boolean bfd_elf32_arm_get_bfd_for_interworking
  (bfd *, struct bfd_link_info *);

extern bfd_boolean bfd_elf32_arm_add_glue_sections_to_bfd
  (bfd *, struct bfd_link_info *);

/* ELF ARM mapping symbol support */
#define BFD_ARM_SPECIAL_SYM_TYPE_MAP	(1 << 0)
#define BFD_ARM_SPECIAL_SYM_TYPE_TAG	(1 << 1)
#define BFD_ARM_SPECIAL_SYM_TYPE_OTHER  (1 << 2)
#define BFD_ARM_SPECIAL_SYM_TYPE_ANY	(~0)
extern bfd_boolean bfd_is_arm_special_symbol_name
  (const char * name, int type);

extern void bfd_elf32_arm_set_byteswap_code (struct bfd_link_info *, int);

/* ARM Note section processing.  */
extern bfd_boolean bfd_arm_merge_machines
  (bfd *, bfd *);

extern bfd_boolean bfd_arm_update_notes
  (bfd *, const char *);

extern unsigned int bfd_arm_get_mach_from_notes
  (bfd *, const char *);

/* ARM stub generation support.  Called from the linker.  */
extern int elf32_arm_setup_section_lists
  (bfd *, struct bfd_link_info *);
extern void elf32_arm_next_input_section
  (struct bfd_link_info *, struct bfd_section *);
extern bfd_boolean elf32_arm_size_stubs
  (bfd *, bfd *, struct bfd_link_info *, bfd_signed_vma,
   struct bfd_section * (*) (const char *, struct bfd_section *), void (*) (void));
extern bfd_boolean elf32_arm_build_stubs
  (struct bfd_link_info *);

/* ARM unwind section editing support.  */
extern bfd_boolean elf32_arm_fix_exidx_coverage
  (struct bfd_section **, unsigned int, struct bfd_link_info *);

/* TI COFF load page support.  */
extern void bfd_ticoff_set_section_load_page
  (struct bfd_section *, int);

extern int bfd_ticoff_get_section_load_page
  (struct bfd_section *);

/* H8/300 functions.  */
extern bfd_vma bfd_h8300_pad_address
  (bfd *, bfd_vma);

/* IA64 Itanium code generation.  Called from linker.  */
extern void bfd_elf32_ia64_after_parse
  (int);

extern void bfd_elf64_ia64_after_parse
  (int);

/* This structure is used for a comdat section, as in PE.  A comdat
   section is associated with a particular symbol.  When the linker
   sees a comdat section, it keeps only one of the sections with a
   given name and associated with a given symbol.  */

struct coff_comdat_info
{
  /* The name of the symbol associated with a comdat section.  */
  const char *name;

  /* The local symbol table index of the symbol associated with a
     comdat section.  This is only meaningful to the object file format
     specific code; it is not an index into the list returned by
     bfd_canonicalize_symtab.  */
  long symbol;
};

extern struct coff_comdat_info *bfd_coff_get_comdat_section
  (bfd *, struct bfd_section *);

/* Extracted from init.c.  */
void bfd_init (void);

/* Extracted from opncls.c.  */
bfd *bfd_fopen (const char *filename, const char *target,
    const char *mode, int fd);

bfd *bfd_openr (const char *filename, const char *target);

bfd *bfd_fdopenr (const char *filename, const char *target, int fd);

bfd *bfd_openstreamr (const char *, const char *, void *);

bfd *bfd_openr_iovec (const char *filename, const char *target,
    void *(*open) (struct bfd *nbfd,
    void *open_closure),
    void *open_closure,
    file_ptr (*pread) (struct bfd *nbfd,
    void *stream,
    void *buf,
    file_ptr nbytes,
    file_ptr offset),
    int (*close) (struct bfd *nbfd,
    void *stream),
    int (*stat) (struct bfd *abfd,
    void *stream,
    struct stat *sb));

bfd *bfd_openw (const char *filename, const char *target);

bfd_boolean bfd_close (bfd *abfd);

bfd_boolean bfd_close_all_done (bfd *);

bfd *bfd_create (const char *filename, bfd *templ);

bfd_boolean bfd_make_writable (bfd *abfd);

bfd_boolean bfd_make_readable (bfd *abfd);

unsigned long bfd_calc_gnu_debuglink_crc32
   (unsigned long crc, const unsigned char *buf, bfd_size_type len);

char *bfd_follow_gnu_debuglink (bfd *abfd, const char *dir);

struct bfd_section *bfd_create_gnu_debuglink_section
   (bfd *abfd, const char *filename);

bfd_boolean bfd_fill_in_gnu_debuglink_section
   (bfd *abfd, struct bfd_section *sect, const char *filename);

/* Extracted from libbfd.c.  */

/* Byte swapping macros for user section data.  */

#define bfd_put_8(abfd, val, ptr) \
  ((void) (*((unsigned char *) (ptr)) = (val) & 0xff))
#define bfd_put_signed_8 \
  bfd_put_8
#define bfd_get_8(abfd, ptr) \
  (*(unsigned char *) (ptr) & 0xff)
#define bfd_get_signed_8(abfd, ptr) \
  (((*(unsigned char *) (ptr) & 0xff) ^ 0x80) - 0x80)

#define bfd_put_16(abfd, val, ptr) \
  BFD_SEND (abfd, bfd_putx16, ((val),(ptr)))
#define bfd_put_signed_16 \
  bfd_put_16
#define bfd_get_16(abfd, ptr) \
  BFD_SEND (abfd, bfd_getx16, (ptr))
#define bfd_get_signed_16(abfd, ptr) \
  BFD_SEND (abfd, bfd_getx_signed_16, (ptr))

#define bfd_put_32(abfd, val, ptr) \
  BFD_SEND (abfd, bfd_putx32, ((val),(ptr)))
#define bfd_put_signed_32 \
  bfd_put_32
#define bfd_get_32(abfd, ptr) \
  BFD_SEND (abfd, bfd_getx32, (ptr))
#define bfd_get_signed_32(abfd, ptr) \
  BFD_SEND (abfd, bfd_getx_signed_32, (ptr))

#define bfd_put_64(abfd, val, ptr) \
  BFD_SEND (abfd, bfd_putx64, ((val), (ptr)))
#define bfd_put_signed_64 \
  bfd_put_64
#define bfd_get_64(abfd, ptr) \
  BFD_SEND (abfd, bfd_getx64, (ptr))
#define bfd_get_signed_64(abfd, ptr) \
  BFD_SEND (abfd, bfd_getx_signed_64, (ptr))

#define bfd_get(bits, abfd, ptr)                       \
  ((bits) == 8 ? (bfd_vma) bfd_get_8 (abfd, ptr)       \
   : (bits) == 16 ? bfd_get_16 (abfd, ptr)             \
   : (bits) == 32 ? bfd_get_32 (abfd, ptr)             \
   : (bits) == 64 ? bfd_get_64 (abfd, ptr)             \
   : (abort (), (bfd_vma) - 1))

#define bfd_put(bits, abfd, val, ptr)                  \
  ((bits) == 8 ? bfd_put_8  (abfd, val, ptr)           \
   : (bits) == 16 ? bfd_put_16 (abfd, val, ptr)                \
   : (bits) == 32 ? bfd_put_32 (abfd, val, ptr)                \
   : (bits) == 64 ? bfd_put_64 (abfd, val, ptr)                \
   : (abort (), (void) 0))


/* Byte swapping macros for file header data.  */

#define bfd_h_put_8(abfd, val, ptr) \
  bfd_put_8 (abfd, val, ptr)
#define bfd_h_put_signed_8(abfd, val, ptr) \
  bfd_put_8 (abfd, val, ptr)
#define bfd_h_get_8(abfd, ptr) \
  bfd_get_8 (abfd, ptr)
#define bfd_h_get_signed_8(abfd, ptr) \
  bfd_get_signed_8 (abfd, ptr)

#define bfd_h_put_16(abfd, val, ptr) \
  BFD_SEND (abfd, bfd_h_putx16, (val, ptr))
#define bfd_h_put_signed_16 \
  bfd_h_put_16
#define bfd_h_get_16(abfd, ptr) \
  BFD_SEND (abfd, bfd_h_getx16, (ptr))
#define bfd_h_get_signed_16(abfd, ptr) \
  BFD_SEND (abfd, bfd_h_getx_signed_16, (ptr))

#define bfd_h_put_32(abfd, val, ptr) \
  BFD_SEND (abfd, bfd_h_putx32, (val, ptr))
#define bfd_h_put_signed_32 \
  bfd_h_put_32
#define bfd_h_get_32(abfd, ptr) \
  BFD_SEND (abfd, bfd_h_getx32, (ptr))
#define bfd_h_get_signed_32(abfd, ptr) \
  BFD_SEND (abfd, bfd_h_getx_signed_32, (ptr))

#define bfd_h_put_64(abfd, val, ptr) \
  BFD_SEND (abfd, bfd_h_putx64, (val, ptr))
#define bfd_h_put_signed_64 \
  bfd_h_put_64
#define bfd_h_get_64(abfd, ptr) \
  BFD_SEND (abfd, bfd_h_getx64, (ptr))
#define bfd_h_get_signed_64(abfd, ptr) \
  BFD_SEND (abfd, bfd_h_getx_signed_64, (ptr))

/* Aliases for the above, which should eventually go away.  */

#define H_PUT_64  bfd_h_put_64
#define H_PUT_32  bfd_h_put_32
#define H_PUT_16  bfd_h_put_16
#define H_PUT_8   bfd_h_put_8
#define H_PUT_S64 bfd_h_put_signed_64
#define H_PUT_S32 bfd_h_put_signed_32
#define H_PUT_S16 bfd_h_put_signed_16
#define H_PUT_S8  bfd_h_put_signed_8
#define H_GET_64  bfd_h_get_64
#define H_GET_32  bfd_h_get_32
#define H_GET_16  bfd_h_get_16
#define H_GET_8   bfd_h_get_8
#define H_GET_S64 bfd_h_get_signed_64
#define H_GET_S32 bfd_h_get_signed_32
#define H_GET_S16 bfd_h_get_signed_16
#define H_GET_S8  bfd_h_get_signed_8


/* Extracted from bfdio.c.  */
long bfd_get_mtime (bfd *abfd);

file_ptr bfd_get_size (bfd *abfd);

void *bfd_mmap (bfd *abfd, void *addr, bfd_size_type len,
    int prot, int flags, file_ptr offset);

/* Extracted from bfdwin.c.  */
/* Extracted from section.c.  */
typedef struct bfd_section
{
  /* The name of the section; the name isn't a copy, the pointer is
     the same as that passed to bfd_make_section.  */
  const char *name;

  /* A unique sequence number.  */
  int id;

  /* Which section in the bfd; 0..n-1 as sections are created in a bfd.  */
  int index;

  /* The next section in the list belonging to the BFD, or NULL.  */
  struct bfd_section *next;

  /* The previous section in the list belonging to the BFD, or NULL.  */
  struct bfd_section *prev;

  /* The field flags contains attributes of the section. Some
     flags are read in from the object file, and some are
     synthesized from other information.  */
  flagword flags;

#define SEC_NO_FLAGS   0x000

  /* Tells the OS to allocate space for this section when loading.
     This is clear for a section containing debug information only.  */
#define SEC_ALLOC      0x001

  /* Tells the OS to load the section from the file when loading.
     This is clear for a .bss section.  */
#define SEC_LOAD       0x002

  /* The section contains data still to be relocated, so there is
     some relocation information too.  */
#define SEC_RELOC      0x004

  /* A signal to the OS that the section contains read only data.  */
#define SEC_READONLY   0x008

  /* The section contains code only.  */
#define SEC_CODE       0x010

  /* The section contains data only.  */
#define SEC_DATA       0x020

  /* The section will reside in ROM.  */
#define SEC_ROM        0x040

  /* The section contains constructor information. This section
     type is used by the linker to create lists of constructors and
     destructors used by <<g++>>. When a back end sees a symbol
     which should be used in a constructor list, it creates a new
     section for the type of name (e.g., <<__CTOR_LIST__>>), attaches
     the symbol to it, and builds a relocation. To build the lists
     of constructors, all the linker has to do is catenate all the
     sections called <<__CTOR_LIST__>> and relocate the data
     contained within - exactly the operations it would peform on
     standard data.  */
#define SEC_CONSTRUCTOR 0x080

  /* The section has contents - a data section could be
     <<SEC_ALLOC>> | <<SEC_HAS_CONTENTS>>; a debug section could be
     <<SEC_HAS_CONTENTS>>  */
#define SEC_HAS_CONTENTS 0x100

  /* An instruction to the linker to not output the section
     even if it has information which would normally be written.  */
#define SEC_NEVER_LOAD 0x200

  /* The section contains thread local data.  */
#define SEC_THREAD_LOCAL 0x400

  /* The section has GOT references.  This flag is only for the
     linker, and is currently only used by the elf32-hppa back end.
     It will be set if global offset table references were detected
     in this section, which indicate to the linker that the section
     contains PIC code, and must be handled specially when doing a
     static link.  */
#define SEC_HAS_GOT_REF 0x800

  /* The section contains common symbols (symbols may be defined
     multiple times, the value of a symbol is the amount of
     space it requires, and the largest symbol value is the one
     used).  Most targets have exactly one of these (which we
     translate to bfd_com_section_ptr), but ECOFF has two.  */
#define SEC_IS_COMMON 0x1000

  /* The section contains only debugging information.  For
     example, this is set for ELF .debug and .stab sections.
     strip tests this flag to see if a section can be
     discarded.  */
#define SEC_DEBUGGING 0x2000

  /* The contents of this section are held in memory pointed to
     by the contents field.  This is checked by bfd_get_section_contents,
     and the data is retrieved from memory if appropriate.  */
#define SEC_IN_MEMORY 0x4000

  /* The contents of this section are to be excluded by the
     linker for executable and shared objects unless those
     objects are to be further relocated.  */
#define SEC_EXCLUDE 0x8000

  /* The contents of this section are to be sorted based on the sum of
     the symbol and addend values specified by the associated relocation
     entries.  Entries without associated relocation entries will be
     appended to the end of the section in an unspecified order.  */
#define SEC_SORT_ENTRIES 0x10000

  /* When linking, duplicate sections of the same name should be
     discarded, rather than being combined into a single section as
     is usually done.  This is similar to how common symbols are
     handled.  See SEC_LINK_DUPLICATES below.  */
#define SEC_LINK_ONCE 0x20000

  /* If SEC_LINK_ONCE is set, this bitfield describes how the linker
     should handle duplicate sections.  */
#define SEC_LINK_DUPLICATES 0xc0000

  /* This value for SEC_LINK_DUPLICATES means that duplicate
     sections with the same name should simply be discarded.  */
#define SEC_LINK_DUPLICATES_DISCARD 0x0

  /* This value for SEC_LINK_DUPLICATES means that the linker
     should warn if there are any duplicate sections, although
     it should still only link one copy.  */
#define SEC_LINK_DUPLICATES_ONE_ONLY 0x40000

  /* This value for SEC_LINK_DUPLICATES means that the linker
     should warn if any duplicate sections are a different size.  */
#define SEC_LINK_DUPLICATES_SAME_SIZE 0x80000

  /* This value for SEC_LINK_DUPLICATES means that the linker
     should warn if any duplicate sections contain different
     contents.  */
#define SEC_LINK_DUPLICATES_SAME_CONTENTS \
  (SEC_LINK_DUPLICATES_ONE_ONLY | SEC_LINK_DUPLICATES_SAME_SIZE)

  /* This section was created by the linker as part of dynamic
     relocation or other arcane processing.  It is skipped when
     going through the first-pass output, trusting that someone
     else up the line will take care of it later.  */
#define SEC_LINKER_CREATED 0x100000

  /* This section should not be subject to garbage collection.
     Also set to inform the linker that this section should not be
     listed in the link map as discarded.  */
#define SEC_KEEP 0x200000

  /* This section contains "short" data, and should be placed
     "near" the GP.  */
#define SEC_SMALL_DATA 0x400000

  /* Attempt to merge identical entities in the section.
     Entity size is given in the entsize field.  */
#define SEC_MERGE 0x800000

  /* If given with SEC_MERGE, entities to merge are zero terminated
     strings where entsize specifies character size instead of fixed
     size entries.  */
#define SEC_STRINGS 0x1000000

  /* This section contains data about section groups.  */
#define SEC_GROUP 0x2000000

  /* The section is a COFF shared library section.  This flag is
     only for the linker.  If this type of section appears in
     the input file, the linker must copy it to the output file
     without changing the vma or size.  FIXME: Although this
     was originally intended to be general, it really is COFF
     specific (and the flag was renamed to indicate this).  It
     might be cleaner to have some more general mechanism to
     allow the back end to control what the linker does with
     sections.  */
#define SEC_COFF_SHARED_LIBRARY 0x4000000

  /* This section contains data which may be shared with other
     executables or shared objects. This is for COFF only.  */
#define SEC_COFF_SHARED 0x8000000

  /* When a section with this flag is being linked, then if the size of
     the input section is less than a page, it should not cross a page
     boundary.  If the size of the input section is one page or more,
     it should be aligned on a page boundary.  This is for TI
     TMS320C54X only.  */
#define SEC_TIC54X_BLOCK 0x10000000

  /* Conditionally link this section; do not link if there are no
     references found to any symbol in the section.  This is for TI
     TMS320C54X only.  */
#define SEC_TIC54X_CLINK 0x20000000

  /* Indicate that section has the no read flag set. This happens
     when memory read flag isn't set. */
#define SEC_COFF_NOREAD 0x40000000

  /*  End of section flags.  */

  /* Some internal packed boolean fields.  */

  /* See the vma field.  */
  unsigned int user_set_vma : 1;

  /* A mark flag used by some of the linker backends.  */
  unsigned int linker_mark : 1;

  /* Another mark flag used by some of the linker backends.  Set for
     output sections that have an input section.  */
  unsigned int linker_has_input : 1;

  /* Mark flag used by some linker backends for garbage collection.  */
  unsigned int gc_mark : 1;

  /* The following flags are used by the ELF linker. */

  /* Mark sections which have been allocated to segments.  */
  unsigned int segment_mark : 1;

  /* Type of sec_info information.  */
  unsigned int sec_info_type:3;
#define ELF_INFO_TYPE_NONE      0
#define ELF_INFO_TYPE_STABS     1
#define ELF_INFO_TYPE_MERGE     2
#define ELF_INFO_TYPE_EH_FRAME  3
#define ELF_INFO_TYPE_JUST_SYMS 4

  /* Nonzero if this section uses RELA relocations, rather than REL.  */
  unsigned int use_rela_p:1;

  /* Bits used by various backends.  The generic code doesn't touch
     these fields.  */

  /* Nonzero if this section has TLS related relocations.  */
  unsigned int has_tls_reloc:1;

  /* Nonzero if this section has a call to __tls_get_addr.  */
  unsigned int has_tls_get_addr_call:1;

  /* Nonzero if this section has a gp reloc.  */
  unsigned int has_gp_reloc:1;

  /* Nonzero if this section needs the relax finalize pass.  */
  unsigned int need_finalize_relax:1;

  /* Whether relocations have been processed.  */
  unsigned int reloc_done : 1;

  /* End of internal packed boolean fields.  */

  /*  The virtual memory address of the section - where it will be
      at run time.  The symbols are relocated against this.  The
      user_set_vma flag is maintained by bfd; if it's not set, the
      backend can assign addresses (for example, in <<a.out>>, where
      the default address for <<.data>> is dependent on the specific
      target and various flags).  */
  bfd_vma vma;

  /*  The load address of the section - where it would be in a
      rom image; really only used for writing section header
      information.  */
  bfd_vma lma;

  /* The size of the section in octets, as it will be output.
     Contains a value even if the section has no contents (e.g., the
     size of <<.bss>>).  */
  bfd_size_type size;

  /* For input sections, the original size on disk of the section, in
     octets.  This field should be set for any section whose size is
     changed by linker relaxation.  It is required for sections where
     the linker relaxation scheme doesn't cache altered section and
     reloc contents (stabs, eh_frame, SEC_MERGE, some coff relaxing
     targets), and thus the original size needs to be kept to read the
     section multiple times.  For output sections, rawsize holds the
     section size calculated on a previous linker relaxation pass.  */
  bfd_size_type rawsize;

  /* Relaxation table. */
  struct relax_table *relax;

  /* Count of used relaxation table entries. */
  int relax_count;


  /* If this section is going to be output, then this value is the
     offset in *bytes* into the output section of the first byte in the
     input section (byte ==> smallest addressable unit on the
     target).  In most cases, if this was going to start at the
     100th octet (8-bit quantity) in the output section, this value
     would be 100.  However, if the target byte size is 16 bits
     (bfd_octets_per_byte is "2"), this value would be 50.  */
  bfd_vma output_offset;

  /* The output section through which to map on output.  */
  struct bfd_section *output_section;

  /* The alignment requirement of the section, as an exponent of 2 -
     e.g., 3 aligns to 2^3 (or 8).  */
  unsigned int alignment_power;

  /* If an input section, a pointer to a vector of relocation
     records for the data in this section.  */
  struct reloc_cache_entry *relocation;

  /* If an output section, a pointer to a vector of pointers to
     relocation records for the data in this section.  */
  struct reloc_cache_entry **orelocation;

  /* The number of relocation records in one of the above.  */
  unsigned reloc_count;

  /* Information below is back end specific - and not always used
     or updated.  */

  /* File position of section data.  */
  file_ptr filepos;

  /* File position of relocation info.  */
  file_ptr rel_filepos;

  /* File position of line data.  */
  file_ptr line_filepos;

  /* Pointer to data for applications.  */
  void *userdata;

  /* If the SEC_IN_MEMORY flag is set, this points to the actual
     contents.  */
  unsigned char *contents;

  /* Attached line number information.  */
  alent *lineno;

  /* Number of line number records.  */
  unsigned int lineno_count;

  /* Entity size for merging purposes.  */
  unsigned int entsize;

  /* Points to the kept section if this section is a link-once section,
     and is discarded.  */
  struct bfd_section *kept_section;

  /* When a section is being output, this value changes as more
     linenumbers are written out.  */
  file_ptr moving_line_filepos;

  /* What the section number is in the target world.  */
  int target_index;

  void *used_by_bfd;

  /* If this is a constructor section then here is a list of the
     relocations created to relocate items within it.  */
  struct relent_chain *constructor_chain;

  /* The BFD which owns the section.  */
  bfd *owner;

  /* A symbol which points at this section only.  */
  struct bfd_symbol *symbol;
  struct bfd_symbol **symbol_ptr_ptr;

  /* Early in the link process, map_head and map_tail are used to build
     a list of input sections attached to an output section.  Later,
     output sections use these fields for a list of bfd_link_order
     structs.  */
  union {
    struct bfd_link_order *link_order;
    struct bfd_section *s;
  } map_head, map_tail;
} asection;

/* Relax table contains information about instructions which can
   be removed by relaxation -- replacing a long address with a 
   short address.  */
struct relax_table {
  /* Address where bytes may be deleted. */
  bfd_vma addr;
  
  /* Number of bytes to be deleted.  */
  int size;
};

/* These sections are global, and are managed by BFD.  The application
   and target back end are not permitted to change the values in
   these sections.  New code should use the section_ptr macros rather
   than referring directly to the const sections.  The const sections
   may eventually vanish.  */
#define BFD_ABS_SECTION_NAME "*ABS*"
#define BFD_UND_SECTION_NAME "*UND*"
#define BFD_COM_SECTION_NAME "*COM*"
#define BFD_IND_SECTION_NAME "*IND*"

/* The absolute section.  */
extern asection bfd_abs_section;
#define bfd_abs_section_ptr ((asection *) &bfd_abs_section)
#define bfd_is_abs_section(sec) ((sec) == bfd_abs_section_ptr)
/* Pointer to the undefined section.  */
extern asection bfd_und_section;
#define bfd_und_section_ptr ((asection *) &bfd_und_section)
#define bfd_is_und_section(sec) ((sec) == bfd_und_section_ptr)
/* Pointer to the common section.  */
extern asection bfd_com_section;
#define bfd_com_section_ptr ((asection *) &bfd_com_section)
/* Pointer to the indirect section.  */
extern asection bfd_ind_section;
#define bfd_ind_section_ptr ((asection *) &bfd_ind_section)
#define bfd_is_ind_section(sec) ((sec) == bfd_ind_section_ptr)

#define bfd_is_const_section(SEC)              \
 (   ((SEC) == bfd_abs_section_ptr)            \
  || ((SEC) == bfd_und_section_ptr)            \
  || ((SEC) == bfd_com_section_ptr)            \
  || ((SEC) == bfd_ind_section_ptr))

/* Macros to handle insertion and deletion of a bfd's sections.  These
   only handle the list pointers, ie. do not adjust section_count,
   target_index etc.  */
#define bfd_section_list_remove(ABFD, S) \
  do                                                   \
    {                                                  \
      asection *_s = S;                                \
      asection *_next = _s->next;                      \
      asection *_prev = _s->prev;                      \
      if (_prev)                                       \
        _prev->next = _next;                           \
      else                                             \
        (ABFD)->sections = _next;                      \
      if (_next)                                       \
        _next->prev = _prev;                           \
      else                                             \
        (ABFD)->section_last = _prev;                  \
    }                                                  \
  while (0)
#define bfd_section_list_append(ABFD, S) \
  do                                                   \
    {                                                  \
      asection *_s = S;                                \
      bfd *_abfd = ABFD;                               \
      _s->next = NULL;                                 \
      if (_abfd->section_last)                         \
        {                                              \
          _s->prev = _abfd->section_last;              \
          _abfd->section_last->next = _s;              \
        }                                              \
      else                                             \
        {                                              \
          _s->prev = NULL;                             \
          _abfd->sections = _s;                        \
        }                                              \
      _abfd->section_last = _s;                        \
    }                                                  \
  while (0)
#define bfd_section_list_prepend(ABFD, S) \
  do                                                   \
    {                                                  \
      asection *_s = S;                                \
      bfd *_abfd = ABFD;                               \
      _s->prev = NULL;                                 \
      if (_abfd->sections)                             \
        {                                              \
          _s->next = _abfd->sections;                  \
          _abfd->sections->prev = _s;                  \
        }                                              \
      else                                             \
        {                                              \
          _s->next = NULL;                             \
          _abfd->section_last = _s;                    \
        }                                              \
      _abfd->sections = _s;                            \
    }                                                  \
  while (0)
#define bfd_section_list_insert_after(ABFD, A, S) \
  do                                                   \
    {                                                  \
      asection *_a = A;                                \
      asection *_s = S;                                \
      asection *_next = _a->next;                      \
      _s->next = _next;                                \
      _s->prev = _a;                                   \
      _a->next = _s;                                   \
      if (_next)                                       \
        _next->prev = _s;                              \
      else                                             \
        (ABFD)->section_last = _s;                     \
    }                                                  \
  while (0)
#define bfd_section_list_insert_before(ABFD, B, S) \
  do                                                   \
    {                                                  \
      asection *_b = B;                                \
      asection *_s = S;                                \
      asection *_prev = _b->prev;                      \
      _s->prev = _prev;                                \
      _s->next = _b;                                   \
      _b->prev = _s;                                   \
      if (_prev)                                       \
        _prev->next = _s;                              \
      else                                             \
        (ABFD)->sections = _s;                         \
    }                                                  \
  while (0)
#define bfd_section_removed_from_list(ABFD, S) \
  ((S)->next == NULL ? (ABFD)->section_last != (S) : (S)->next->prev != (S))

#define BFD_FAKE_SECTION(SEC, FLAGS, SYM, NAME, IDX)                   \
  /* name, id,  index, next, prev, flags, user_set_vma,            */  \
  { NAME,  IDX, 0,     NULL, NULL, FLAGS, 0,                           \
                                                                       \
  /* linker_mark, linker_has_input, gc_mark,                       */  \
     0,           0,                1,                                 \
                                                                       \
  /* segment_mark, sec_info_type, use_rela_p, has_tls_reloc,       */  \
     0,            0,             0,          0,                       \
                                                                       \
  /* has_tls_get_addr_call, has_gp_reloc, need_finalize_relax,     */  \
     0,                     0,            0,                           \
                                                                       \
  /* reloc_done, vma, lma, size, rawsize, relax, relax_count,      */  \
     0,          0,   0,   0,    0,       0,     0,                    \
                                                                       \
  /* output_offset, output_section,              alignment_power,  */  \
     0,             (struct bfd_section *) &SEC, 0,                    \
                                                                       \
  /* relocation, orelocation, reloc_count, filepos, rel_filepos,   */  \
     NULL,       NULL,        0,           0,       0,                 \
                                                                       \
  /* line_filepos, userdata, contents, lineno, lineno_count,       */  \
     0,            NULL,     NULL,     NULL,   0,                      \
                                                                       \
  /* entsize, kept_section, moving_line_filepos,                    */ \
     0,       NULL,          0,                                        \
                                                                       \
  /* target_index, used_by_bfd, constructor_chain, owner,          */  \
     0,            NULL,        NULL,              NULL,               \
                                                                       \
  /* symbol,                    symbol_ptr_ptr,                    */  \
     (struct bfd_symbol *) SYM, &SEC.symbol,                           \
                                                                       \
  /* map_head, map_tail                                            */  \
     { NULL }, { NULL }                                                \
    }

void bfd_section_list_clear (bfd *);

asection *bfd_get_section_by_name (bfd *abfd, const char *name);

asection *bfd_get_section_by_name_if
   (bfd *abfd,
    const char *name,
    bfd_boolean (*func) (bfd *abfd, asection *sect, void *obj),
    void *obj);

char *bfd_get_unique_section_name
   (bfd *abfd, const char *templat, int *count);

asection *bfd_make_section_old_way (bfd *abfd, const char *name);

asection *bfd_make_section_anyway_with_flags
   (bfd *abfd, const char *name, flagword flags);

asection *bfd_make_section_anyway (bfd *abfd, const char *name);

asection *bfd_make_section_with_flags
   (bfd *, const char *name, flagword flags);

asection *bfd_make_section (bfd *, const char *name);

bfd_boolean bfd_set_section_flags
   (bfd *abfd, asection *sec, flagword flags);

void bfd_map_over_sections
   (bfd *abfd,
    void (*func) (bfd *abfd, asection *sect, void *obj),
    void *obj);

asection *bfd_sections_find_if
   (bfd *abfd,
    bfd_boolean (*operation) (bfd *abfd, asection *sect, void *obj),
    void *obj);

bfd_boolean bfd_set_section_size
   (bfd *abfd, asection *sec, bfd_size_type val);

bfd_boolean bfd_set_section_contents
   (bfd *abfd, asection *section, const void *data,
    file_ptr offset, bfd_size_type count);

bfd_boolean bfd_get_section_contents
   (bfd *abfd, asection *section, void *location, file_ptr offset,
    bfd_size_type count);

bfd_boolean bfd_malloc_and_get_section
   (bfd *abfd, asection *section, bfd_byte **buf);

bfd_boolean bfd_copy_private_section_data
   (bfd *ibfd, asection *isec, bfd *obfd, asection *osec);

#define bfd_copy_private_section_data(ibfd, isection, obfd, osection) \
     BFD_SEND (obfd, _bfd_copy_private_section_data, \
               (ibfd, isection, obfd, osection))
bfd_boolean bfd_generic_is_group_section (bfd *, const asection *sec);

bfd_boolean bfd_generic_discard_group (bfd *abfd, asection *group);

/* Extracted from archures.c.  */
enum bfd_architecture
{
  bfd_arch_unknown,   /* File arch not known.  */
  bfd_arch_obscure,   /* Arch known, not one of these.  */
  bfd_arch_m68k,      /* Motorola 68xxx */
#define bfd_mach_m68000 1
#define bfd_mach_m68008 2
#define bfd_mach_m68010 3
#define bfd_mach_m68020 4
#define bfd_mach_m68030 5
#define bfd_mach_m68040 6
#define bfd_mach_m68060 7
#define bfd_mach_cpu32  8
#define bfd_mach_fido   9
#define bfd_mach_mcf_isa_a_nodiv 10
#define bfd_mach_mcf_isa_a 11
#define bfd_mach_mcf_isa_a_mac 12
#define bfd_mach_mcf_isa_a_emac 13
#define bfd_mach_mcf_isa_aplus 14
#define bfd_mach_mcf_isa_aplus_mac 15
#define bfd_mach_mcf_isa_aplus_emac 16
#define bfd_mach_mcf_isa_b_nousp 17
#define bfd_mach_mcf_isa_b_nousp_mac 18
#define bfd_mach_mcf_isa_b_nousp_emac 19
#define bfd_mach_mcf_isa_b 20
#define bfd_mach_mcf_isa_b_mac 21
#define bfd_mach_mcf_isa_b_emac 22
#define bfd_mach_mcf_isa_b_float 23
#define bfd_mach_mcf_isa_b_float_mac 24
#define bfd_mach_mcf_isa_b_float_emac 25
#define bfd_mach_mcf_isa_c 26
#define bfd_mach_mcf_isa_c_mac 27
#define bfd_mach_mcf_isa_c_emac 28
#define bfd_mach_mcf_isa_c_nodiv 29
#define bfd_mach_mcf_isa_c_nodiv_mac 30
#define bfd_mach_mcf_isa_c_nodiv_emac 31
  bfd_arch_vax,       /* DEC Vax */
  bfd_arch_i960,      /* Intel 960 */
    /* The order of the following is important.
       lower number indicates a machine type that
       only accepts a subset of the instructions
       available to machines with higher numbers.
       The exception is the "ca", which is
       incompatible with all other machines except
       "core".  */

#define bfd_mach_i960_core      1
#define bfd_mach_i960_ka_sa     2
#define bfd_mach_i960_kb_sb     3
#define bfd_mach_i960_mc        4
#define bfd_mach_i960_xa        5
#define bfd_mach_i960_ca        6
#define bfd_mach_i960_jx        7
#define bfd_mach_i960_hx        8

  bfd_arch_or32,      /* OpenRISC 32 */

  bfd_arch_sparc,     /* SPARC */
#define bfd_mach_sparc                 1
/* The difference between v8plus and v9 is that v9 is a true 64 bit env.  */
#define bfd_mach_sparc_sparclet        2
#define bfd_mach_sparc_sparclite       3
#define bfd_mach_sparc_v8plus          4
#define bfd_mach_sparc_v8plusa         5 /* with ultrasparc add'ns.  */
#define bfd_mach_sparc_sparclite_le    6
#define bfd_mach_sparc_v9              7
#define bfd_mach_sparc_v9a             8 /* with ultrasparc add'ns.  */
#define bfd_mach_sparc_v8plusb         9 /* with cheetah add'ns.  */
#define bfd_mach_sparc_v9b             10 /* with cheetah add'ns.  */
/* Nonzero if MACH has the v9 instruction set.  */
#define bfd_mach_sparc_v9_p(mach) \
  ((mach) >= bfd_mach_sparc_v8plus && (mach) <= bfd_mach_sparc_v9b \
   && (mach) != bfd_mach_sparc_sparclite_le)
/* Nonzero if MACH is a 64 bit sparc architecture.  */
#define bfd_mach_sparc_64bit_p(mach) \
  ((mach) >= bfd_mach_sparc_v9 && (mach) != bfd_mach_sparc_v8plusb)
  bfd_arch_spu,       /* PowerPC SPU */
#define bfd_mach_spu           256 
  bfd_arch_mips,      /* MIPS Rxxxx */
#define bfd_mach_mips3000              3000
#define bfd_mach_mips3900              3900
#define bfd_mach_mips4000              4000
#define bfd_mach_mips4010              4010
#define bfd_mach_mips4100              4100
#define bfd_mach_mips4111              4111
#define bfd_mach_mips4120              4120
#define bfd_mach_mips4300              4300
#define bfd_mach_mips4400              4400
#define bfd_mach_mips4600              4600
#define bfd_mach_mips4650              4650
#define bfd_mach_mips5000              5000
#define bfd_mach_mips5400              5400
#define bfd_mach_mips5500              5500
#define bfd_mach_mips6000              6000
#define bfd_mach_mips7000              7000
#define bfd_mach_mips8000              8000
#define bfd_mach_mips9000              9000
#define bfd_mach_mips10000             10000
#define bfd_mach_mips12000             12000
#define bfd_mach_mips14000             14000
#define bfd_mach_mips16000             16000
#define bfd_mach_mips16                16
#define bfd_mach_mips5                 5
#define bfd_mach_mips_loongson_2e      3001
#define bfd_mach_mips_loongson_2f      3002
#define bfd_mach_mips_sb1              12310201 /* octal 'SB', 01 */
#define bfd_mach_mips_octeon           6501
#define bfd_mach_mips_xlr              887682   /* decimal 'XLR'  */
#define bfd_mach_mipsisa32             32
#define bfd_mach_mipsisa32r2           33
#define bfd_mach_mipsisa64             64
#define bfd_mach_mipsisa64r2           65
  bfd_arch_i386,      /* Intel 386 */
#define bfd_mach_i386_i386 1
#define bfd_mach_i386_i8086 2
#define bfd_mach_i386_i386_intel_syntax 3
#define bfd_mach_x86_64 64
#define bfd_mach_x86_64_intel_syntax 65
  bfd_arch_l1om,   /* Intel L1OM */
#define bfd_mach_l1om 66
#define bfd_mach_l1om_intel_syntax 67
  bfd_arch_we32k,     /* AT&T WE32xxx */
  bfd_arch_tahoe,     /* CCI/Harris Tahoe */
  bfd_arch_i860,      /* Intel 860 */
  bfd_arch_i370,      /* IBM 360/370 Mainframes */
  bfd_arch_romp,      /* IBM ROMP PC/RT */
  bfd_arch_convex,    /* Convex */
  bfd_arch_m88k,      /* Motorola 88xxx */
  bfd_arch_m98k,      /* Motorola 98xxx */
  bfd_arch_pyramid,   /* Pyramid Technology */
  bfd_arch_h8300,     /* Renesas H8/300 (formerly Hitachi H8/300) */
#define bfd_mach_h8300    1
#define bfd_mach_h8300h   2
#define bfd_mach_h8300s   3
#define bfd_mach_h8300hn  4
#define bfd_mach_h8300sn  5
#define bfd_mach_h8300sx  6
#define bfd_mach_h8300sxn 7
  bfd_arch_pdp11,     /* DEC PDP-11 */
  bfd_arch_plugin,
  bfd_arch_powerpc,   /* PowerPC */
#define bfd_mach_ppc           32
#define bfd_mach_ppc64         64
#define bfd_mach_ppc_403       403
#define bfd_mach_ppc_403gc     4030
#define bfd_mach_ppc_405       405
#define bfd_mach_ppc_505       505
#define bfd_mach_ppc_601       601
#define bfd_mach_ppc_602       602
#define bfd_mach_ppc_603       603
#define bfd_mach_ppc_ec603e    6031
#define bfd_mach_ppc_604       604
#define bfd_mach_ppc_620       620
#define bfd_mach_ppc_630       630
#define bfd_mach_ppc_750       750
#define bfd_mach_ppc_860       860
#define bfd_mach_ppc_a35       35
#define bfd_mach_ppc_rs64ii    642
#define bfd_mach_ppc_rs64iii   643
#define bfd_mach_ppc_7400      7400
#define bfd_mach_ppc_e500      500
#define bfd_mach_ppc_e500mc    5001
  bfd_arch_rs6000,    /* IBM RS/6000 */
#define bfd_mach_rs6k          6000
#define bfd_mach_rs6k_rs1      6001
#define bfd_mach_rs6k_rsc      6003
#define bfd_mach_rs6k_rs2      6002
  bfd_arch_hppa,      /* HP PA RISC */
#define bfd_mach_hppa10        10
#define bfd_mach_hppa11        11
#define bfd_mach_hppa20        20
#define bfd_mach_hppa20w       25
  bfd_arch_d10v,      /* Mitsubishi D10V */
#define bfd_mach_d10v          1
#define bfd_mach_d10v_ts2      2
#define bfd_mach_d10v_ts3      3
  bfd_arch_d30v,      /* Mitsubishi D30V */
  bfd_arch_dlx,       /* DLX */
  bfd_arch_m68hc11,   /* Motorola 68HC11 */
  bfd_arch_m68hc12,   /* Motorola 68HC12 */
#define bfd_mach_m6812_default 0
#define bfd_mach_m6812         1
#define bfd_mach_m6812s        2
  bfd_arch_z8k,       /* Zilog Z8000 */
#define bfd_mach_z8001         1
#define bfd_mach_z8002         2
  bfd_arch_h8500,     /* Renesas H8/500 (formerly Hitachi H8/500) */
  bfd_arch_sh,        /* Renesas / SuperH SH (formerly Hitachi SH) */
#define bfd_mach_sh            1
#define bfd_mach_sh2        0x20
#define bfd_mach_sh_dsp     0x2d
#define bfd_mach_sh2a       0x2a
#define bfd_mach_sh2a_nofpu 0x2b
#define bfd_mach_sh2a_nofpu_or_sh4_nommu_nofpu 0x2a1
#define bfd_mach_sh2a_nofpu_or_sh3_nommu 0x2a2
#define bfd_mach_sh2a_or_sh4  0x2a3
#define bfd_mach_sh2a_or_sh3e 0x2a4
#define bfd_mach_sh2e       0x2e
#define bfd_mach_sh3        0x30
#define bfd_mach_sh3_nommu  0x31
#define bfd_mach_sh3_dsp    0x3d
#define bfd_mach_sh3e       0x3e
#define bfd_mach_sh4        0x40
#define bfd_mach_sh4_nofpu  0x41
#define bfd_mach_sh4_nommu_nofpu  0x42
#define bfd_mach_sh4a       0x4a
#define bfd_mach_sh4a_nofpu 0x4b
#define bfd_mach_sh4al_dsp  0x4d
#define bfd_mach_sh5        0x50
  bfd_arch_alpha,     /* Dec Alpha */
#define bfd_mach_alpha_ev4  0x10
#define bfd_mach_alpha_ev5  0x20
#define bfd_mach_alpha_ev6  0x30
  bfd_arch_arm,       /* Advanced Risc Machines ARM.  */
#define bfd_mach_arm_unknown   0
#define bfd_mach_arm_2         1
#define bfd_mach_arm_2a        2
#define bfd_mach_arm_3         3
#define bfd_mach_arm_3M        4
#define bfd_mach_arm_4         5
#define bfd_mach_arm_4T        6
#define bfd_mach_arm_5         7
#define bfd_mach_arm_5T        8
#define bfd_mach_arm_5TE       9
#define bfd_mach_arm_XScale    10
#define bfd_mach_arm_ep9312    11
#define bfd_mach_arm_iWMMXt    12
#define bfd_mach_arm_iWMMXt2   13
  bfd_arch_ns32k,     /* National Semiconductors ns32000 */
  bfd_arch_w65,       /* WDC 65816 */
  bfd_arch_tic30,     /* Texas Instruments TMS320C30 */
  bfd_arch_tic4x,     /* Texas Instruments TMS320C3X/4X */
#define bfd_mach_tic3x         30
#define bfd_mach_tic4x         40
  bfd_arch_tic54x,    /* Texas Instruments TMS320C54X */
  bfd_arch_tic80,     /* TI TMS320c80 (MVP) */
  bfd_arch_v850,      /* NEC V850 */
#define bfd_mach_v850          1
#define bfd_mach_v850e         'E'
#define bfd_mach_v850e1        '1'
  bfd_arch_arc,       /* ARC Cores */
#define bfd_mach_arc_5         5
#define bfd_mach_arc_6         6
#define bfd_mach_arc_7         7
#define bfd_mach_arc_8         8
 bfd_arch_m32c,     /* Renesas M16C/M32C.  */
#define bfd_mach_m16c        0x75
#define bfd_mach_m32c        0x78
  bfd_arch_m32r,      /* Renesas M32R (formerly Mitsubishi M32R/D) */
#define bfd_mach_m32r          1 /* For backwards compatibility.  */
#define bfd_mach_m32rx         'x'
#define bfd_mach_m32r2         '2'
  bfd_arch_mn10200,   /* Matsushita MN10200 */
  bfd_arch_mn10300,   /* Matsushita MN10300 */
#define bfd_mach_mn10300               300
#define bfd_mach_am33          330
#define bfd_mach_am33_2        332
  bfd_arch_fr30,
#define bfd_mach_fr30          0x46523330
  bfd_arch_frv,
#define bfd_mach_frv           1
#define bfd_mach_frvsimple     2
#define bfd_mach_fr300         300
#define bfd_mach_fr400         400
#define bfd_mach_fr450         450
#define bfd_mach_frvtomcat     499     /* fr500 prototype */
#define bfd_mach_fr500         500
#define bfd_mach_fr550         550
  bfd_arch_moxie,       /* The moxie processor */
#define bfd_mach_moxie         1
  bfd_arch_mcore,
  bfd_arch_mep,
#define bfd_mach_mep           1
#define bfd_mach_mep_h1        0x6831
#define bfd_mach_mep_c5        0x6335
  bfd_arch_ia64,      /* HP/Intel ia64 */
#define bfd_mach_ia64_elf64    64
#define bfd_mach_ia64_elf32    32
  bfd_arch_ip2k,      /* Ubicom IP2K microcontrollers. */
#define bfd_mach_ip2022        1
#define bfd_mach_ip2022ext     2
 bfd_arch_iq2000,     /* Vitesse IQ2000.  */
#define bfd_mach_iq2000        1
#define bfd_mach_iq10          2
  bfd_arch_mt,
#define bfd_mach_ms1           1
#define bfd_mach_mrisc2        2
#define bfd_mach_ms2           3
  bfd_arch_pj,
  bfd_arch_avr,       /* Atmel AVR microcontrollers.  */
#define bfd_mach_avr1          1
#define bfd_mach_avr2          2
#define bfd_mach_avr25         25
#define bfd_mach_avr3          3
#define bfd_mach_avr31         31
#define bfd_mach_avr35         35
#define bfd_mach_avr4          4
#define bfd_mach_avr5          5
#define bfd_mach_avr51         51
#define bfd_mach_avr6          6
  bfd_arch_bfin,        /* ADI Blackfin */
#define bfd_mach_bfin          1
  bfd_arch_cr16,       /* National Semiconductor CompactRISC (ie CR16). */
#define bfd_mach_cr16          1
  bfd_arch_cr16c,       /* National Semiconductor CompactRISC. */
#define bfd_mach_cr16c         1
  bfd_arch_crx,       /*  National Semiconductor CRX.  */
#define bfd_mach_crx           1
  bfd_arch_cris,      /* Axis CRIS */
#define bfd_mach_cris_v0_v10   255
#define bfd_mach_cris_v32      32
#define bfd_mach_cris_v10_v32  1032
<<<<<<< HEAD
  bfd_arch_rx,     /* Renesas RX.  */
=======
  bfd_arch_rx,        /* Renesas RX.  */
>>>>>>> 48314948
#define bfd_mach_rx            0x75
  bfd_arch_s390,      /* IBM s390 */
#define bfd_mach_s390_31       31
#define bfd_mach_s390_64       64
  bfd_arch_score,     /* Sunplus score */ 
#define bfd_mach_score3         3
#define bfd_mach_score7         7
  bfd_arch_openrisc,  /* OpenRISC */
  bfd_arch_mmix,      /* Donald Knuth's educational processor.  */
  bfd_arch_xstormy16,
#define bfd_mach_xstormy16     1
  bfd_arch_msp430,    /* Texas Instruments MSP430 architecture.  */
#define bfd_mach_msp11          11
#define bfd_mach_msp110         110
#define bfd_mach_msp12          12
#define bfd_mach_msp13          13
#define bfd_mach_msp14          14
#define bfd_mach_msp15          15
#define bfd_mach_msp16          16
#define bfd_mach_msp21          21
#define bfd_mach_msp31          31
#define bfd_mach_msp32          32
#define bfd_mach_msp33          33
#define bfd_mach_msp41          41
#define bfd_mach_msp42          42
#define bfd_mach_msp43          43
#define bfd_mach_msp44          44
  bfd_arch_xc16x,     /* Infineon's XC16X Series.               */
#define bfd_mach_xc16x         1
#define bfd_mach_xc16xl        2
#define bfd_mach_xc16xs         3
  bfd_arch_xtensa,    /* Tensilica's Xtensa cores.  */
#define bfd_mach_xtensa        1
   bfd_arch_maxq,     /* Dallas MAXQ 10/20 */
#define bfd_mach_maxq10    10
#define bfd_mach_maxq20    20
  bfd_arch_z80,
#define bfd_mach_z80strict      1 /* No undocumented opcodes.  */
#define bfd_mach_z80            3 /* With ixl, ixh, iyl, and iyh.  */
#define bfd_mach_z80full        7 /* All undocumented instructions.  */
#define bfd_mach_r800           11 /* R800: successor with multiplication.  */
  bfd_arch_lm32,      /* Lattice Mico32 */
#define bfd_mach_lm32      1
  bfd_arch_microblaze,/* Xilinx MicroBlaze. */
  bfd_arch_last
  };

typedef struct bfd_arch_info
{
  int bits_per_word;
  int bits_per_address;
  int bits_per_byte;
  enum bfd_architecture arch;
  unsigned long mach;
  const char *arch_name;
  const char *printable_name;
  unsigned int section_align_power;
  /* TRUE if this is the default machine for the architecture.
     The default arch should be the first entry for an arch so that
     all the entries for that arch can be accessed via <<next>>.  */
  bfd_boolean the_default;
  const struct bfd_arch_info * (*compatible)
    (const struct bfd_arch_info *a, const struct bfd_arch_info *b);

  bfd_boolean (*scan) (const struct bfd_arch_info *, const char *);

  const struct bfd_arch_info *next;
}
bfd_arch_info_type;

const char *bfd_printable_name (bfd *abfd);

const bfd_arch_info_type *bfd_scan_arch (const char *string);

const char **bfd_arch_list (void);

const bfd_arch_info_type *bfd_arch_get_compatible
   (const bfd *abfd, const bfd *bbfd, bfd_boolean accept_unknowns);

void bfd_set_arch_info (bfd *abfd, const bfd_arch_info_type *arg);

enum bfd_architecture bfd_get_arch (bfd *abfd);

unsigned long bfd_get_mach (bfd *abfd);

unsigned int bfd_arch_bits_per_byte (bfd *abfd);

unsigned int bfd_arch_bits_per_address (bfd *abfd);

const bfd_arch_info_type *bfd_get_arch_info (bfd *abfd);

const bfd_arch_info_type *bfd_lookup_arch
   (enum bfd_architecture arch, unsigned long machine);

const char *bfd_printable_arch_mach
   (enum bfd_architecture arch, unsigned long machine);

unsigned int bfd_octets_per_byte (bfd *abfd);

unsigned int bfd_arch_mach_octets_per_byte
   (enum bfd_architecture arch, unsigned long machine);

/* Extracted from reloc.c.  */
typedef enum bfd_reloc_status
{
  /* No errors detected.  */
  bfd_reloc_ok,

  /* The relocation was performed, but there was an overflow.  */
  bfd_reloc_overflow,

  /* The address to relocate was not within the section supplied.  */
  bfd_reloc_outofrange,

  /* Used by special functions.  */
  bfd_reloc_continue,

  /* Unsupported relocation size requested.  */
  bfd_reloc_notsupported,

  /* Unused.  */
  bfd_reloc_other,

  /* The symbol to relocate against was undefined.  */
  bfd_reloc_undefined,

  /* The relocation was performed, but may not be ok - presently
     generated only when linking i960 coff files with i960 b.out
     symbols.  If this type is returned, the error_message argument
     to bfd_perform_relocation will be set.  */
  bfd_reloc_dangerous
 }
 bfd_reloc_status_type;


typedef struct reloc_cache_entry
{
  /* A pointer into the canonical table of pointers.  */
  struct bfd_symbol **sym_ptr_ptr;

  /* offset in section.  */
  bfd_size_type address;

  /* addend for relocation value.  */
  bfd_vma addend;

  /* Pointer to how to perform the required relocation.  */
  reloc_howto_type *howto;

}
arelent;

enum complain_overflow
{
  /* Do not complain on overflow.  */
  complain_overflow_dont,

  /* Complain if the value overflows when considered as a signed
     number one bit larger than the field.  ie. A bitfield of N bits
     is allowed to represent -2**n to 2**n-1.  */
  complain_overflow_bitfield,

  /* Complain if the value overflows when considered as a signed
     number.  */
  complain_overflow_signed,

  /* Complain if the value overflows when considered as an
     unsigned number.  */
  complain_overflow_unsigned
};

struct reloc_howto_struct
{
  /*  The type field has mainly a documentary use - the back end can
      do what it wants with it, though normally the back end's
      external idea of what a reloc number is stored
      in this field.  For example, a PC relative word relocation
      in a coff environment has the type 023 - because that's
      what the outside world calls a R_PCRWORD reloc.  */
  unsigned int type;

  /*  The value the final relocation is shifted right by.  This drops
      unwanted data from the relocation.  */
  unsigned int rightshift;

  /*  The size of the item to be relocated.  This is *not* a
      power-of-two measure.  To get the number of bytes operated
      on by a type of relocation, use bfd_get_reloc_size.  */
  int size;

  /*  The number of bits in the item to be relocated.  This is used
      when doing overflow checking.  */
  unsigned int bitsize;

  /*  Notes that the relocation is relative to the location in the
      data section of the addend.  The relocation function will
      subtract from the relocation value the address of the location
      being relocated.  */
  bfd_boolean pc_relative;

  /*  The bit position of the reloc value in the destination.
      The relocated value is left shifted by this amount.  */
  unsigned int bitpos;

  /* What type of overflow error should be checked for when
     relocating.  */
  enum complain_overflow complain_on_overflow;

  /* If this field is non null, then the supplied function is
     called rather than the normal function.  This allows really
     strange relocation methods to be accommodated (e.g., i960 callj
     instructions).  */
  bfd_reloc_status_type (*special_function)
    (bfd *, arelent *, struct bfd_symbol *, void *, asection *,
     bfd *, char **);

  /* The textual name of the relocation type.  */
  char *name;

  /* Some formats record a relocation addend in the section contents
     rather than with the relocation.  For ELF formats this is the
     distinction between USE_REL and USE_RELA (though the code checks
     for USE_REL == 1/0).  The value of this field is TRUE if the
     addend is recorded with the section contents; when performing a
     partial link (ld -r) the section contents (the data) will be
     modified.  The value of this field is FALSE if addends are
     recorded with the relocation (in arelent.addend); when performing
     a partial link the relocation will be modified.
     All relocations for all ELF USE_RELA targets should set this field
     to FALSE (values of TRUE should be looked on with suspicion).
     However, the converse is not true: not all relocations of all ELF
     USE_REL targets set this field to TRUE.  Why this is so is peculiar
     to each particular target.  For relocs that aren't used in partial
     links (e.g. GOT stuff) it doesn't matter what this is set to.  */
  bfd_boolean partial_inplace;

  /* src_mask selects the part of the instruction (or data) to be used
     in the relocation sum.  If the target relocations don't have an
     addend in the reloc, eg. ELF USE_REL, src_mask will normally equal
     dst_mask to extract the addend from the section contents.  If
     relocations do have an addend in the reloc, eg. ELF USE_RELA, this
     field should be zero.  Non-zero values for ELF USE_RELA targets are
     bogus as in those cases the value in the dst_mask part of the
     section contents should be treated as garbage.  */
  bfd_vma src_mask;

  /* dst_mask selects which parts of the instruction (or data) are
     replaced with a relocated value.  */
  bfd_vma dst_mask;

  /* When some formats create PC relative instructions, they leave
     the value of the pc of the place being relocated in the offset
     slot of the instruction, so that a PC relative relocation can
     be made just by adding in an ordinary offset (e.g., sun3 a.out).
     Some formats leave the displacement part of an instruction
     empty (e.g., m88k bcs); this flag signals the fact.  */
  bfd_boolean pcrel_offset;
};

#define HOWTO(C, R, S, B, P, BI, O, SF, NAME, INPLACE, MASKSRC, MASKDST, PC) \
  { (unsigned) C, R, S, B, P, BI, O, SF, NAME, INPLACE, MASKSRC, MASKDST, PC }
#define NEWHOWTO(FUNCTION, NAME, SIZE, REL, IN) \
  HOWTO (0, 0, SIZE, 0, REL, 0, complain_overflow_dont, FUNCTION, \
         NAME, FALSE, 0, 0, IN)

#define EMPTY_HOWTO(C) \
  HOWTO ((C), 0, 0, 0, FALSE, 0, complain_overflow_dont, NULL, \
         NULL, FALSE, 0, 0, FALSE)

#define HOWTO_PREPARE(relocation, symbol)               \
  {                                                     \
    if (symbol != NULL)                                 \
      {                                                 \
        if (bfd_is_com_section (symbol->section))       \
          {                                             \
            relocation = 0;                             \
          }                                             \
        else                                            \
          {                                             \
            relocation = symbol->value;                 \
          }                                             \
      }                                                 \
  }

unsigned int bfd_get_reloc_size (reloc_howto_type *);

typedef struct relent_chain
{
  arelent relent;
  struct relent_chain *next;
}
arelent_chain;

bfd_reloc_status_type bfd_check_overflow
   (enum complain_overflow how,
    unsigned int bitsize,
    unsigned int rightshift,
    unsigned int addrsize,
    bfd_vma relocation);

bfd_reloc_status_type bfd_perform_relocation
   (bfd *abfd,
    arelent *reloc_entry,
    void *data,
    asection *input_section,
    bfd *output_bfd,
    char **error_message);

bfd_reloc_status_type bfd_install_relocation
   (bfd *abfd,
    arelent *reloc_entry,
    void *data, bfd_vma data_start,
    asection *input_section,
    char **error_message);

enum bfd_reloc_code_real {
  _dummy_first_bfd_reloc_code_real,


/* Basic absolute relocations of N bits.  */
  BFD_RELOC_64,
  BFD_RELOC_32,
  BFD_RELOC_26,
  BFD_RELOC_24,
  BFD_RELOC_16,
  BFD_RELOC_14,
  BFD_RELOC_8,

/* PC-relative relocations.  Sometimes these are relative to the address
of the relocation itself; sometimes they are relative to the start of
the section containing the relocation.  It depends on the specific target.

The 24-bit relocation is used in some Intel 960 configurations.  */
  BFD_RELOC_64_PCREL,
  BFD_RELOC_32_PCREL,
  BFD_RELOC_24_PCREL,
  BFD_RELOC_16_PCREL,
  BFD_RELOC_12_PCREL,
  BFD_RELOC_8_PCREL,

/* Section relative relocations.  Some targets need this for DWARF2.  */
  BFD_RELOC_32_SECREL,

/* For ELF.  */
  BFD_RELOC_32_GOT_PCREL,
  BFD_RELOC_16_GOT_PCREL,
  BFD_RELOC_8_GOT_PCREL,
  BFD_RELOC_32_GOTOFF,
  BFD_RELOC_16_GOTOFF,
  BFD_RELOC_LO16_GOTOFF,
  BFD_RELOC_HI16_GOTOFF,
  BFD_RELOC_HI16_S_GOTOFF,
  BFD_RELOC_8_GOTOFF,
  BFD_RELOC_64_PLT_PCREL,
  BFD_RELOC_32_PLT_PCREL,
  BFD_RELOC_24_PLT_PCREL,
  BFD_RELOC_16_PLT_PCREL,
  BFD_RELOC_8_PLT_PCREL,
  BFD_RELOC_64_PLTOFF,
  BFD_RELOC_32_PLTOFF,
  BFD_RELOC_16_PLTOFF,
  BFD_RELOC_LO16_PLTOFF,
  BFD_RELOC_HI16_PLTOFF,
  BFD_RELOC_HI16_S_PLTOFF,
  BFD_RELOC_8_PLTOFF,

/* Relocations used by 68K ELF.  */
  BFD_RELOC_68K_GLOB_DAT,
  BFD_RELOC_68K_JMP_SLOT,
  BFD_RELOC_68K_RELATIVE,
  BFD_RELOC_68K_TLS_GD32,
  BFD_RELOC_68K_TLS_GD16,
  BFD_RELOC_68K_TLS_GD8,
  BFD_RELOC_68K_TLS_LDM32,
  BFD_RELOC_68K_TLS_LDM16,
  BFD_RELOC_68K_TLS_LDM8,
  BFD_RELOC_68K_TLS_LDO32,
  BFD_RELOC_68K_TLS_LDO16,
  BFD_RELOC_68K_TLS_LDO8,
  BFD_RELOC_68K_TLS_IE32,
  BFD_RELOC_68K_TLS_IE16,
  BFD_RELOC_68K_TLS_IE8,
  BFD_RELOC_68K_TLS_LE32,
  BFD_RELOC_68K_TLS_LE16,
  BFD_RELOC_68K_TLS_LE8,

/* Linkage-table relative.  */
  BFD_RELOC_32_BASEREL,
  BFD_RELOC_16_BASEREL,
  BFD_RELOC_LO16_BASEREL,
  BFD_RELOC_HI16_BASEREL,
  BFD_RELOC_HI16_S_BASEREL,
  BFD_RELOC_8_BASEREL,
  BFD_RELOC_RVA,

/* Absolute 8-bit relocation, but used to form an address like 0xFFnn.  */
  BFD_RELOC_8_FFnn,

/* These PC-relative relocations are stored as word displacements --
i.e., byte displacements shifted right two bits.  The 30-bit word
displacement (<<32_PCREL_S2>> -- 32 bits, shifted 2) is used on the
SPARC.  (SPARC tools generally refer to this as <<WDISP30>>.)  The
signed 16-bit displacement is used on the MIPS, and the 23-bit
displacement is used on the Alpha.  */
  BFD_RELOC_32_PCREL_S2,
  BFD_RELOC_16_PCREL_S2,
  BFD_RELOC_23_PCREL_S2,

/* High 22 bits and low 10 bits of 32-bit value, placed into lower bits of
the target word.  These are used on the SPARC.  */
  BFD_RELOC_HI22,
  BFD_RELOC_LO10,

/* For systems that allocate a Global Pointer register, these are
displacements off that register.  These relocation types are
handled specially, because the value the register will have is
decided relatively late.  */
  BFD_RELOC_GPREL16,
  BFD_RELOC_GPREL32,

/* Reloc types used for i960/b.out.  */
  BFD_RELOC_I960_CALLJ,

/* SPARC ELF relocations.  There is probably some overlap with other
relocation types already defined.  */
  BFD_RELOC_NONE,
  BFD_RELOC_SPARC_WDISP22,
  BFD_RELOC_SPARC22,
  BFD_RELOC_SPARC13,
  BFD_RELOC_SPARC_GOT10,
  BFD_RELOC_SPARC_GOT13,
  BFD_RELOC_SPARC_GOT22,
  BFD_RELOC_SPARC_PC10,
  BFD_RELOC_SPARC_PC22,
  BFD_RELOC_SPARC_WPLT30,
  BFD_RELOC_SPARC_COPY,
  BFD_RELOC_SPARC_GLOB_DAT,
  BFD_RELOC_SPARC_JMP_SLOT,
  BFD_RELOC_SPARC_RELATIVE,
  BFD_RELOC_SPARC_UA16,
  BFD_RELOC_SPARC_UA32,
  BFD_RELOC_SPARC_UA64,
  BFD_RELOC_SPARC_GOTDATA_HIX22,
  BFD_RELOC_SPARC_GOTDATA_LOX10,
  BFD_RELOC_SPARC_GOTDATA_OP_HIX22,
  BFD_RELOC_SPARC_GOTDATA_OP_LOX10,
  BFD_RELOC_SPARC_GOTDATA_OP,

/* I think these are specific to SPARC a.out (e.g., Sun 4).  */
  BFD_RELOC_SPARC_BASE13,
  BFD_RELOC_SPARC_BASE22,

/* SPARC64 relocations  */
#define BFD_RELOC_SPARC_64 BFD_RELOC_64
  BFD_RELOC_SPARC_10,
  BFD_RELOC_SPARC_11,
  BFD_RELOC_SPARC_OLO10,
  BFD_RELOC_SPARC_HH22,
  BFD_RELOC_SPARC_HM10,
  BFD_RELOC_SPARC_LM22,
  BFD_RELOC_SPARC_PC_HH22,
  BFD_RELOC_SPARC_PC_HM10,
  BFD_RELOC_SPARC_PC_LM22,
  BFD_RELOC_SPARC_WDISP16,
  BFD_RELOC_SPARC_WDISP19,
  BFD_RELOC_SPARC_7,
  BFD_RELOC_SPARC_6,
  BFD_RELOC_SPARC_5,
#define BFD_RELOC_SPARC_DISP64 BFD_RELOC_64_PCREL
  BFD_RELOC_SPARC_PLT32,
  BFD_RELOC_SPARC_PLT64,
  BFD_RELOC_SPARC_HIX22,
  BFD_RELOC_SPARC_LOX10,
  BFD_RELOC_SPARC_H44,
  BFD_RELOC_SPARC_M44,
  BFD_RELOC_SPARC_L44,
  BFD_RELOC_SPARC_REGISTER,

/* SPARC little endian relocation  */
  BFD_RELOC_SPARC_REV32,

/* SPARC TLS relocations  */
  BFD_RELOC_SPARC_TLS_GD_HI22,
  BFD_RELOC_SPARC_TLS_GD_LO10,
  BFD_RELOC_SPARC_TLS_GD_ADD,
  BFD_RELOC_SPARC_TLS_GD_CALL,
  BFD_RELOC_SPARC_TLS_LDM_HI22,
  BFD_RELOC_SPARC_TLS_LDM_LO10,
  BFD_RELOC_SPARC_TLS_LDM_ADD,
  BFD_RELOC_SPARC_TLS_LDM_CALL,
  BFD_RELOC_SPARC_TLS_LDO_HIX22,
  BFD_RELOC_SPARC_TLS_LDO_LOX10,
  BFD_RELOC_SPARC_TLS_LDO_ADD,
  BFD_RELOC_SPARC_TLS_IE_HI22,
  BFD_RELOC_SPARC_TLS_IE_LO10,
  BFD_RELOC_SPARC_TLS_IE_LD,
  BFD_RELOC_SPARC_TLS_IE_LDX,
  BFD_RELOC_SPARC_TLS_IE_ADD,
  BFD_RELOC_SPARC_TLS_LE_HIX22,
  BFD_RELOC_SPARC_TLS_LE_LOX10,
  BFD_RELOC_SPARC_TLS_DTPMOD32,
  BFD_RELOC_SPARC_TLS_DTPMOD64,
  BFD_RELOC_SPARC_TLS_DTPOFF32,
  BFD_RELOC_SPARC_TLS_DTPOFF64,
  BFD_RELOC_SPARC_TLS_TPOFF32,
  BFD_RELOC_SPARC_TLS_TPOFF64,

/* SPU Relocations.  */
  BFD_RELOC_SPU_IMM7,
  BFD_RELOC_SPU_IMM8,
  BFD_RELOC_SPU_IMM10,
  BFD_RELOC_SPU_IMM10W,
  BFD_RELOC_SPU_IMM16,
  BFD_RELOC_SPU_IMM16W,
  BFD_RELOC_SPU_IMM18,
  BFD_RELOC_SPU_PCREL9a,
  BFD_RELOC_SPU_PCREL9b,
  BFD_RELOC_SPU_PCREL16,
  BFD_RELOC_SPU_LO16,
  BFD_RELOC_SPU_HI16,
  BFD_RELOC_SPU_PPU32,
  BFD_RELOC_SPU_PPU64,
  BFD_RELOC_SPU_ADD_PIC,

/* Alpha ECOFF and ELF relocations.  Some of these treat the symbol or
"addend" in some special way.
For GPDISP_HI16 ("gpdisp") relocations, the symbol is ignored when
writing; when reading, it will be the absolute section symbol.  The
addend is the displacement in bytes of the "lda" instruction from
the "ldah" instruction (which is at the address of this reloc).  */
  BFD_RELOC_ALPHA_GPDISP_HI16,

/* For GPDISP_LO16 ("ignore") relocations, the symbol is handled as
with GPDISP_HI16 relocs.  The addend is ignored when writing the
relocations out, and is filled in with the file's GP value on
reading, for convenience.  */
  BFD_RELOC_ALPHA_GPDISP_LO16,

/* The ELF GPDISP relocation is exactly the same as the GPDISP_HI16
relocation except that there is no accompanying GPDISP_LO16
relocation.  */
  BFD_RELOC_ALPHA_GPDISP,

/* The Alpha LITERAL/LITUSE relocs are produced by a symbol reference;
the assembler turns it into a LDQ instruction to load the address of
the symbol, and then fills in a register in the real instruction.

The LITERAL reloc, at the LDQ instruction, refers to the .lita
section symbol.  The addend is ignored when writing, but is filled
in with the file's GP value on reading, for convenience, as with the
GPDISP_LO16 reloc.

The ELF_LITERAL reloc is somewhere between 16_GOTOFF and GPDISP_LO16.
It should refer to the symbol to be referenced, as with 16_GOTOFF,
but it generates output not based on the position within the .got
section, but relative to the GP value chosen for the file during the
final link stage.

The LITUSE reloc, on the instruction using the loaded address, gives
information to the linker that it might be able to use to optimize
away some literal section references.  The symbol is ignored (read
as the absolute section symbol), and the "addend" indicates the type
of instruction using the register:
1 - "memory" fmt insn
2 - byte-manipulation (byte offset reg)
3 - jsr (target of branch)  */
  BFD_RELOC_ALPHA_LITERAL,
  BFD_RELOC_ALPHA_ELF_LITERAL,
  BFD_RELOC_ALPHA_LITUSE,

/* The HINT relocation indicates a value that should be filled into the
"hint" field of a jmp/jsr/ret instruction, for possible branch-
prediction logic which may be provided on some processors.  */
  BFD_RELOC_ALPHA_HINT,

/* The LINKAGE relocation outputs a linkage pair in the object file,
which is filled by the linker.  */
  BFD_RELOC_ALPHA_LINKAGE,

/* The CODEADDR relocation outputs a STO_CA in the object file,
which is filled by the linker.  */
  BFD_RELOC_ALPHA_CODEADDR,

/* The GPREL_HI/LO relocations together form a 32-bit offset from the
GP register.  */
  BFD_RELOC_ALPHA_GPREL_HI16,
  BFD_RELOC_ALPHA_GPREL_LO16,

/* Like BFD_RELOC_23_PCREL_S2, except that the source and target must
share a common GP, and the target address is adjusted for
STO_ALPHA_STD_GPLOAD.  */
  BFD_RELOC_ALPHA_BRSGP,

/* The NOP relocation outputs a NOP if the longword displacement
between two procedure entry points is < 2^21.  */
  BFD_RELOC_ALPHA_NOP,

/* The BSR relocation outputs a BSR if the longword displacement
between two procedure entry points is < 2^21.  */
  BFD_RELOC_ALPHA_BSR,

/* The LDA relocation outputs a LDA if the longword displacement
between two procedure entry points is < 2^16.  */
  BFD_RELOC_ALPHA_LDA,

/* The BOH relocation outputs a BSR if the longword displacement
between two procedure entry points is < 2^21, or else a hint.  */
  BFD_RELOC_ALPHA_BOH,

/* Alpha thread-local storage relocations.  */
  BFD_RELOC_ALPHA_TLSGD,
  BFD_RELOC_ALPHA_TLSLDM,
  BFD_RELOC_ALPHA_DTPMOD64,
  BFD_RELOC_ALPHA_GOTDTPREL16,
  BFD_RELOC_ALPHA_DTPREL64,
  BFD_RELOC_ALPHA_DTPREL_HI16,
  BFD_RELOC_ALPHA_DTPREL_LO16,
  BFD_RELOC_ALPHA_DTPREL16,
  BFD_RELOC_ALPHA_GOTTPREL16,
  BFD_RELOC_ALPHA_TPREL64,
  BFD_RELOC_ALPHA_TPREL_HI16,
  BFD_RELOC_ALPHA_TPREL_LO16,
  BFD_RELOC_ALPHA_TPREL16,

/* Bits 27..2 of the relocation address shifted right 2 bits;
simple reloc otherwise.  */
  BFD_RELOC_MIPS_JMP,

/* The MIPS16 jump instruction.  */
  BFD_RELOC_MIPS16_JMP,

/* MIPS16 GP relative reloc.  */
  BFD_RELOC_MIPS16_GPREL,

/* High 16 bits of 32-bit value; simple reloc.  */
  BFD_RELOC_HI16,

/* High 16 bits of 32-bit value but the low 16 bits will be sign
extended and added to form the final result.  If the low 16
bits form a negative number, we need to add one to the high value
to compensate for the borrow when the low bits are added.  */
  BFD_RELOC_HI16_S,

/* Low 16 bits.  */
  BFD_RELOC_LO16,

/* High 16 bits of 32-bit pc-relative value  */
  BFD_RELOC_HI16_PCREL,

/* High 16 bits of 32-bit pc-relative value, adjusted  */
  BFD_RELOC_HI16_S_PCREL,

/* Low 16 bits of pc-relative value  */
  BFD_RELOC_LO16_PCREL,

/* Equivalent of BFD_RELOC_MIPS_*, but with the MIPS16 layout of
16-bit immediate fields  */
  BFD_RELOC_MIPS16_GOT16,
  BFD_RELOC_MIPS16_CALL16,

/* MIPS16 high 16 bits of 32-bit value.  */
  BFD_RELOC_MIPS16_HI16,

/* MIPS16 high 16 bits of 32-bit value but the low 16 bits will be sign
extended and added to form the final result.  If the low 16
bits form a negative number, we need to add one to the high value
to compensate for the borrow when the low bits are added.  */
  BFD_RELOC_MIPS16_HI16_S,

/* MIPS16 low 16 bits.  */
  BFD_RELOC_MIPS16_LO16,

/* Relocation against a MIPS literal section.  */
  BFD_RELOC_MIPS_LITERAL,

/* MIPS ELF relocations.  */
  BFD_RELOC_MIPS_GOT16,
  BFD_RELOC_MIPS_CALL16,
  BFD_RELOC_MIPS_GOT_HI16,
  BFD_RELOC_MIPS_GOT_LO16,
  BFD_RELOC_MIPS_CALL_HI16,
  BFD_RELOC_MIPS_CALL_LO16,
  BFD_RELOC_MIPS_SUB,
  BFD_RELOC_MIPS_GOT_PAGE,
  BFD_RELOC_MIPS_GOT_OFST,
  BFD_RELOC_MIPS_GOT_DISP,
  BFD_RELOC_MIPS_SHIFT5,
  BFD_RELOC_MIPS_SHIFT6,
  BFD_RELOC_MIPS_INSERT_A,
  BFD_RELOC_MIPS_INSERT_B,
  BFD_RELOC_MIPS_DELETE,
  BFD_RELOC_MIPS_HIGHEST,
  BFD_RELOC_MIPS_HIGHER,
  BFD_RELOC_MIPS_SCN_DISP,
  BFD_RELOC_MIPS_REL16,
  BFD_RELOC_MIPS_RELGOT,
  BFD_RELOC_MIPS_JALR,
  BFD_RELOC_MIPS_TLS_DTPMOD32,
  BFD_RELOC_MIPS_TLS_DTPREL32,
  BFD_RELOC_MIPS_TLS_DTPMOD64,
  BFD_RELOC_MIPS_TLS_DTPREL64,
  BFD_RELOC_MIPS_TLS_GD,
  BFD_RELOC_MIPS_TLS_LDM,
  BFD_RELOC_MIPS_TLS_DTPREL_HI16,
  BFD_RELOC_MIPS_TLS_DTPREL_LO16,
  BFD_RELOC_MIPS_TLS_GOTTPREL,
  BFD_RELOC_MIPS_TLS_TPREL32,
  BFD_RELOC_MIPS_TLS_TPREL64,
  BFD_RELOC_MIPS_TLS_TPREL_HI16,
  BFD_RELOC_MIPS_TLS_TPREL_LO16,


/* MIPS ELF relocations (VxWorks and PLT extensions).  */
  BFD_RELOC_MIPS_COPY,
  BFD_RELOC_MIPS_JUMP_SLOT,


/* Moxie ELF relocations.  */
  BFD_RELOC_MOXIE_10_PCREL,


/* Fujitsu Frv Relocations.  */
  BFD_RELOC_FRV_LABEL16,
  BFD_RELOC_FRV_LABEL24,
  BFD_RELOC_FRV_LO16,
  BFD_RELOC_FRV_HI16,
  BFD_RELOC_FRV_GPREL12,
  BFD_RELOC_FRV_GPRELU12,
  BFD_RELOC_FRV_GPREL32,
  BFD_RELOC_FRV_GPRELHI,
  BFD_RELOC_FRV_GPRELLO,
  BFD_RELOC_FRV_GOT12,
  BFD_RELOC_FRV_GOTHI,
  BFD_RELOC_FRV_GOTLO,
  BFD_RELOC_FRV_FUNCDESC,
  BFD_RELOC_FRV_FUNCDESC_GOT12,
  BFD_RELOC_FRV_FUNCDESC_GOTHI,
  BFD_RELOC_FRV_FUNCDESC_GOTLO,
  BFD_RELOC_FRV_FUNCDESC_VALUE,
  BFD_RELOC_FRV_FUNCDESC_GOTOFF12,
  BFD_RELOC_FRV_FUNCDESC_GOTOFFHI,
  BFD_RELOC_FRV_FUNCDESC_GOTOFFLO,
  BFD_RELOC_FRV_GOTOFF12,
  BFD_RELOC_FRV_GOTOFFHI,
  BFD_RELOC_FRV_GOTOFFLO,
  BFD_RELOC_FRV_GETTLSOFF,
  BFD_RELOC_FRV_TLSDESC_VALUE,
  BFD_RELOC_FRV_GOTTLSDESC12,
  BFD_RELOC_FRV_GOTTLSDESCHI,
  BFD_RELOC_FRV_GOTTLSDESCLO,
  BFD_RELOC_FRV_TLSMOFF12,
  BFD_RELOC_FRV_TLSMOFFHI,
  BFD_RELOC_FRV_TLSMOFFLO,
  BFD_RELOC_FRV_GOTTLSOFF12,
  BFD_RELOC_FRV_GOTTLSOFFHI,
  BFD_RELOC_FRV_GOTTLSOFFLO,
  BFD_RELOC_FRV_TLSOFF,
  BFD_RELOC_FRV_TLSDESC_RELAX,
  BFD_RELOC_FRV_GETTLSOFF_RELAX,
  BFD_RELOC_FRV_TLSOFF_RELAX,
  BFD_RELOC_FRV_TLSMOFF,


/* This is a 24bit GOT-relative reloc for the mn10300.  */
  BFD_RELOC_MN10300_GOTOFF24,

/* This is a 32bit GOT-relative reloc for the mn10300, offset by two bytes
in the instruction.  */
  BFD_RELOC_MN10300_GOT32,

/* This is a 24bit GOT-relative reloc for the mn10300, offset by two bytes
in the instruction.  */
  BFD_RELOC_MN10300_GOT24,

/* This is a 16bit GOT-relative reloc for the mn10300, offset by two bytes
in the instruction.  */
  BFD_RELOC_MN10300_GOT16,

/* Copy symbol at runtime.  */
  BFD_RELOC_MN10300_COPY,

/* Create GOT entry.  */
  BFD_RELOC_MN10300_GLOB_DAT,

/* Create PLT entry.  */
  BFD_RELOC_MN10300_JMP_SLOT,

/* Adjust by program base.  */
  BFD_RELOC_MN10300_RELATIVE,

/* Together with another reloc targeted at the same location,
allows for a value that is the difference of two symbols
in the same section.  */
  BFD_RELOC_MN10300_SYM_DIFF,

/* The addend of this reloc is an alignment power that must
be honoured at the offset's location, regardless of linker
relaxation.  */
  BFD_RELOC_MN10300_ALIGN,


/* i386/elf relocations  */
  BFD_RELOC_386_GOT32,
  BFD_RELOC_386_PLT32,
  BFD_RELOC_386_COPY,
  BFD_RELOC_386_GLOB_DAT,
  BFD_RELOC_386_JUMP_SLOT,
  BFD_RELOC_386_RELATIVE,
  BFD_RELOC_386_GOTOFF,
  BFD_RELOC_386_GOTPC,
  BFD_RELOC_386_TLS_TPOFF,
  BFD_RELOC_386_TLS_IE,
  BFD_RELOC_386_TLS_GOTIE,
  BFD_RELOC_386_TLS_LE,
  BFD_RELOC_386_TLS_GD,
  BFD_RELOC_386_TLS_LDM,
  BFD_RELOC_386_TLS_LDO_32,
  BFD_RELOC_386_TLS_IE_32,
  BFD_RELOC_386_TLS_LE_32,
  BFD_RELOC_386_TLS_DTPMOD32,
  BFD_RELOC_386_TLS_DTPOFF32,
  BFD_RELOC_386_TLS_TPOFF32,
  BFD_RELOC_386_TLS_GOTDESC,
  BFD_RELOC_386_TLS_DESC_CALL,
  BFD_RELOC_386_TLS_DESC,
  BFD_RELOC_386_IRELATIVE,

/* x86-64/elf relocations  */
  BFD_RELOC_X86_64_GOT32,
  BFD_RELOC_X86_64_PLT32,
  BFD_RELOC_X86_64_COPY,
  BFD_RELOC_X86_64_GLOB_DAT,
  BFD_RELOC_X86_64_JUMP_SLOT,
  BFD_RELOC_X86_64_RELATIVE,
  BFD_RELOC_X86_64_GOTPCREL,
  BFD_RELOC_X86_64_32S,
  BFD_RELOC_X86_64_DTPMOD64,
  BFD_RELOC_X86_64_DTPOFF64,
  BFD_RELOC_X86_64_TPOFF64,
  BFD_RELOC_X86_64_TLSGD,
  BFD_RELOC_X86_64_TLSLD,
  BFD_RELOC_X86_64_DTPOFF32,
  BFD_RELOC_X86_64_GOTTPOFF,
  BFD_RELOC_X86_64_TPOFF32,
  BFD_RELOC_X86_64_GOTOFF64,
  BFD_RELOC_X86_64_GOTPC32,
  BFD_RELOC_X86_64_GOT64,
  BFD_RELOC_X86_64_GOTPCREL64,
  BFD_RELOC_X86_64_GOTPC64,
  BFD_RELOC_X86_64_GOTPLT64,
  BFD_RELOC_X86_64_PLTOFF64,
  BFD_RELOC_X86_64_GOTPC32_TLSDESC,
  BFD_RELOC_X86_64_TLSDESC_CALL,
  BFD_RELOC_X86_64_TLSDESC,
  BFD_RELOC_X86_64_IRELATIVE,

/* ns32k relocations  */
  BFD_RELOC_NS32K_IMM_8,
  BFD_RELOC_NS32K_IMM_16,
  BFD_RELOC_NS32K_IMM_32,
  BFD_RELOC_NS32K_IMM_8_PCREL,
  BFD_RELOC_NS32K_IMM_16_PCREL,
  BFD_RELOC_NS32K_IMM_32_PCREL,
  BFD_RELOC_NS32K_DISP_8,
  BFD_RELOC_NS32K_DISP_16,
  BFD_RELOC_NS32K_DISP_32,
  BFD_RELOC_NS32K_DISP_8_PCREL,
  BFD_RELOC_NS32K_DISP_16_PCREL,
  BFD_RELOC_NS32K_DISP_32_PCREL,

/* PDP11 relocations  */
  BFD_RELOC_PDP11_DISP_8_PCREL,
  BFD_RELOC_PDP11_DISP_6_PCREL,

/* Picojava relocs.  Not all of these appear in object files.  */
  BFD_RELOC_PJ_CODE_HI16,
  BFD_RELOC_PJ_CODE_LO16,
  BFD_RELOC_PJ_CODE_DIR16,
  BFD_RELOC_PJ_CODE_DIR32,
  BFD_RELOC_PJ_CODE_REL16,
  BFD_RELOC_PJ_CODE_REL32,

/* Power(rs6000) and PowerPC relocations.  */
  BFD_RELOC_PPC_B26,
  BFD_RELOC_PPC_BA26,
  BFD_RELOC_PPC_TOC16,
  BFD_RELOC_PPC_B16,
  BFD_RELOC_PPC_B16_BRTAKEN,
  BFD_RELOC_PPC_B16_BRNTAKEN,
  BFD_RELOC_PPC_BA16,
  BFD_RELOC_PPC_BA16_BRTAKEN,
  BFD_RELOC_PPC_BA16_BRNTAKEN,
  BFD_RELOC_PPC_COPY,
  BFD_RELOC_PPC_GLOB_DAT,
  BFD_RELOC_PPC_JMP_SLOT,
  BFD_RELOC_PPC_RELATIVE,
  BFD_RELOC_PPC_LOCAL24PC,
  BFD_RELOC_PPC_EMB_NADDR32,
  BFD_RELOC_PPC_EMB_NADDR16,
  BFD_RELOC_PPC_EMB_NADDR16_LO,
  BFD_RELOC_PPC_EMB_NADDR16_HI,
  BFD_RELOC_PPC_EMB_NADDR16_HA,
  BFD_RELOC_PPC_EMB_SDAI16,
  BFD_RELOC_PPC_EMB_SDA2I16,
  BFD_RELOC_PPC_EMB_SDA2REL,
  BFD_RELOC_PPC_EMB_SDA21,
  BFD_RELOC_PPC_EMB_MRKREF,
  BFD_RELOC_PPC_EMB_RELSEC16,
  BFD_RELOC_PPC_EMB_RELST_LO,
  BFD_RELOC_PPC_EMB_RELST_HI,
  BFD_RELOC_PPC_EMB_RELST_HA,
  BFD_RELOC_PPC_EMB_BIT_FLD,
  BFD_RELOC_PPC_EMB_RELSDA,
  BFD_RELOC_PPC64_HIGHER,
  BFD_RELOC_PPC64_HIGHER_S,
  BFD_RELOC_PPC64_HIGHEST,
  BFD_RELOC_PPC64_HIGHEST_S,
  BFD_RELOC_PPC64_TOC16_LO,
  BFD_RELOC_PPC64_TOC16_HI,
  BFD_RELOC_PPC64_TOC16_HA,
  BFD_RELOC_PPC64_TOC,
  BFD_RELOC_PPC64_PLTGOT16,
  BFD_RELOC_PPC64_PLTGOT16_LO,
  BFD_RELOC_PPC64_PLTGOT16_HI,
  BFD_RELOC_PPC64_PLTGOT16_HA,
  BFD_RELOC_PPC64_ADDR16_DS,
  BFD_RELOC_PPC64_ADDR16_LO_DS,
  BFD_RELOC_PPC64_GOT16_DS,
  BFD_RELOC_PPC64_GOT16_LO_DS,
  BFD_RELOC_PPC64_PLT16_LO_DS,
  BFD_RELOC_PPC64_SECTOFF_DS,
  BFD_RELOC_PPC64_SECTOFF_LO_DS,
  BFD_RELOC_PPC64_TOC16_DS,
  BFD_RELOC_PPC64_TOC16_LO_DS,
  BFD_RELOC_PPC64_PLTGOT16_DS,
  BFD_RELOC_PPC64_PLTGOT16_LO_DS,

/* PowerPC and PowerPC64 thread-local storage relocations.  */
  BFD_RELOC_PPC_TLS,
  BFD_RELOC_PPC_TLSGD,
  BFD_RELOC_PPC_TLSLD,
  BFD_RELOC_PPC_DTPMOD,
  BFD_RELOC_PPC_TPREL16,
  BFD_RELOC_PPC_TPREL16_LO,
  BFD_RELOC_PPC_TPREL16_HI,
  BFD_RELOC_PPC_TPREL16_HA,
  BFD_RELOC_PPC_TPREL,
  BFD_RELOC_PPC_DTPREL16,
  BFD_RELOC_PPC_DTPREL16_LO,
  BFD_RELOC_PPC_DTPREL16_HI,
  BFD_RELOC_PPC_DTPREL16_HA,
  BFD_RELOC_PPC_DTPREL,
  BFD_RELOC_PPC_GOT_TLSGD16,
  BFD_RELOC_PPC_GOT_TLSGD16_LO,
  BFD_RELOC_PPC_GOT_TLSGD16_HI,
  BFD_RELOC_PPC_GOT_TLSGD16_HA,
  BFD_RELOC_PPC_GOT_TLSLD16,
  BFD_RELOC_PPC_GOT_TLSLD16_LO,
  BFD_RELOC_PPC_GOT_TLSLD16_HI,
  BFD_RELOC_PPC_GOT_TLSLD16_HA,
  BFD_RELOC_PPC_GOT_TPREL16,
  BFD_RELOC_PPC_GOT_TPREL16_LO,
  BFD_RELOC_PPC_GOT_TPREL16_HI,
  BFD_RELOC_PPC_GOT_TPREL16_HA,
  BFD_RELOC_PPC_GOT_DTPREL16,
  BFD_RELOC_PPC_GOT_DTPREL16_LO,
  BFD_RELOC_PPC_GOT_DTPREL16_HI,
  BFD_RELOC_PPC_GOT_DTPREL16_HA,
  BFD_RELOC_PPC64_TPREL16_DS,
  BFD_RELOC_PPC64_TPREL16_LO_DS,
  BFD_RELOC_PPC64_TPREL16_HIGHER,
  BFD_RELOC_PPC64_TPREL16_HIGHERA,
  BFD_RELOC_PPC64_TPREL16_HIGHEST,
  BFD_RELOC_PPC64_TPREL16_HIGHESTA,
  BFD_RELOC_PPC64_DTPREL16_DS,
  BFD_RELOC_PPC64_DTPREL16_LO_DS,
  BFD_RELOC_PPC64_DTPREL16_HIGHER,
  BFD_RELOC_PPC64_DTPREL16_HIGHERA,
  BFD_RELOC_PPC64_DTPREL16_HIGHEST,
  BFD_RELOC_PPC64_DTPREL16_HIGHESTA,

/* IBM 370/390 relocations  */
  BFD_RELOC_I370_D12,

/* The type of reloc used to build a constructor table - at the moment
probably a 32 bit wide absolute relocation, but the target can choose.
It generally does map to one of the other relocation types.  */
  BFD_RELOC_CTOR,

/* ARM 26 bit pc-relative branch.  The lowest two bits must be zero and are
not stored in the instruction.  */
  BFD_RELOC_ARM_PCREL_BRANCH,

/* ARM 26 bit pc-relative branch.  The lowest bit must be zero and is
not stored in the instruction.  The 2nd lowest bit comes from a 1 bit
field in the instruction.  */
  BFD_RELOC_ARM_PCREL_BLX,

/* Thumb 22 bit pc-relative branch.  The lowest bit must be zero and is
not stored in the instruction.  The 2nd lowest bit comes from a 1 bit
field in the instruction.  */
  BFD_RELOC_THUMB_PCREL_BLX,

/* ARM 26-bit pc-relative branch for an unconditional BL or BLX instruction.  */
  BFD_RELOC_ARM_PCREL_CALL,

/* ARM 26-bit pc-relative branch for B or conditional BL instruction.  */
  BFD_RELOC_ARM_PCREL_JUMP,

/* Thumb 7-, 9-, 12-, 20-, 23-, and 25-bit pc-relative branches.
The lowest bit must be zero and is not stored in the instruction.
Note that the corresponding ELF R_ARM_THM_JUMPnn constant has an
"nn" one smaller in all cases.  Note further that BRANCH23
corresponds to R_ARM_THM_CALL.  */
  BFD_RELOC_THUMB_PCREL_BRANCH7,
  BFD_RELOC_THUMB_PCREL_BRANCH9,
  BFD_RELOC_THUMB_PCREL_BRANCH12,
  BFD_RELOC_THUMB_PCREL_BRANCH20,
  BFD_RELOC_THUMB_PCREL_BRANCH23,
  BFD_RELOC_THUMB_PCREL_BRANCH25,

/* 12-bit immediate offset, used in ARM-format ldr and str instructions.  */
  BFD_RELOC_ARM_OFFSET_IMM,

/* 5-bit immediate offset, used in Thumb-format ldr and str instructions.  */
  BFD_RELOC_ARM_THUMB_OFFSET,

/* Pc-relative or absolute relocation depending on target.  Used for
entries in .init_array sections.  */
  BFD_RELOC_ARM_TARGET1,

/* Read-only segment base relative address.  */
  BFD_RELOC_ARM_ROSEGREL32,

/* Data segment base relative address.  */
  BFD_RELOC_ARM_SBREL32,

/* This reloc is used for references to RTTI data from exception handling
tables.  The actual definition depends on the target.  It may be a
pc-relative or some form of GOT-indirect relocation.  */
  BFD_RELOC_ARM_TARGET2,

/* 31-bit PC relative address.  */
  BFD_RELOC_ARM_PREL31,

/* Low and High halfword relocations for MOVW and MOVT instructions.  */
  BFD_RELOC_ARM_MOVW,
  BFD_RELOC_ARM_MOVT,
  BFD_RELOC_ARM_MOVW_PCREL,
  BFD_RELOC_ARM_MOVT_PCREL,
  BFD_RELOC_ARM_THUMB_MOVW,
  BFD_RELOC_ARM_THUMB_MOVT,
  BFD_RELOC_ARM_THUMB_MOVW_PCREL,
  BFD_RELOC_ARM_THUMB_MOVT_PCREL,

/* Relocations for setting up GOTs and PLTs for shared libraries.  */
  BFD_RELOC_ARM_JUMP_SLOT,
  BFD_RELOC_ARM_GLOB_DAT,
  BFD_RELOC_ARM_GOT32,
  BFD_RELOC_ARM_PLT32,
  BFD_RELOC_ARM_RELATIVE,
  BFD_RELOC_ARM_GOTOFF,
  BFD_RELOC_ARM_GOTPC,

/* ARM thread-local storage relocations.  */
  BFD_RELOC_ARM_TLS_GD32,
  BFD_RELOC_ARM_TLS_LDO32,
  BFD_RELOC_ARM_TLS_LDM32,
  BFD_RELOC_ARM_TLS_DTPOFF32,
  BFD_RELOC_ARM_TLS_DTPMOD32,
  BFD_RELOC_ARM_TLS_TPOFF32,
  BFD_RELOC_ARM_TLS_IE32,
  BFD_RELOC_ARM_TLS_LE32,

/* ARM group relocations.  */
  BFD_RELOC_ARM_ALU_PC_G0_NC,
  BFD_RELOC_ARM_ALU_PC_G0,
  BFD_RELOC_ARM_ALU_PC_G1_NC,
  BFD_RELOC_ARM_ALU_PC_G1,
  BFD_RELOC_ARM_ALU_PC_G2,
  BFD_RELOC_ARM_LDR_PC_G0,
  BFD_RELOC_ARM_LDR_PC_G1,
  BFD_RELOC_ARM_LDR_PC_G2,
  BFD_RELOC_ARM_LDRS_PC_G0,
  BFD_RELOC_ARM_LDRS_PC_G1,
  BFD_RELOC_ARM_LDRS_PC_G2,
  BFD_RELOC_ARM_LDC_PC_G0,
  BFD_RELOC_ARM_LDC_PC_G1,
  BFD_RELOC_ARM_LDC_PC_G2,
  BFD_RELOC_ARM_ALU_SB_G0_NC,
  BFD_RELOC_ARM_ALU_SB_G0,
  BFD_RELOC_ARM_ALU_SB_G1_NC,
  BFD_RELOC_ARM_ALU_SB_G1,
  BFD_RELOC_ARM_ALU_SB_G2,
  BFD_RELOC_ARM_LDR_SB_G0,
  BFD_RELOC_ARM_LDR_SB_G1,
  BFD_RELOC_ARM_LDR_SB_G2,
  BFD_RELOC_ARM_LDRS_SB_G0,
  BFD_RELOC_ARM_LDRS_SB_G1,
  BFD_RELOC_ARM_LDRS_SB_G2,
  BFD_RELOC_ARM_LDC_SB_G0,
  BFD_RELOC_ARM_LDC_SB_G1,
  BFD_RELOC_ARM_LDC_SB_G2,

/* Annotation of BX instructions.  */
  BFD_RELOC_ARM_V4BX,

/* These relocs are only used within the ARM assembler.  They are not
(at present) written to any object files.  */
  BFD_RELOC_ARM_IMMEDIATE,
  BFD_RELOC_ARM_ADRL_IMMEDIATE,
  BFD_RELOC_ARM_T32_IMMEDIATE,
  BFD_RELOC_ARM_T32_ADD_IMM,
  BFD_RELOC_ARM_T32_IMM12,
  BFD_RELOC_ARM_T32_ADD_PC12,
  BFD_RELOC_ARM_SHIFT_IMM,
  BFD_RELOC_ARM_SMC,
  BFD_RELOC_ARM_SWI,
  BFD_RELOC_ARM_MULTI,
  BFD_RELOC_ARM_CP_OFF_IMM,
  BFD_RELOC_ARM_CP_OFF_IMM_S2,
  BFD_RELOC_ARM_T32_CP_OFF_IMM,
  BFD_RELOC_ARM_T32_CP_OFF_IMM_S2,
  BFD_RELOC_ARM_ADR_IMM,
  BFD_RELOC_ARM_LDR_IMM,
  BFD_RELOC_ARM_LITERAL,
  BFD_RELOC_ARM_IN_POOL,
  BFD_RELOC_ARM_OFFSET_IMM8,
  BFD_RELOC_ARM_T32_OFFSET_U8,
  BFD_RELOC_ARM_T32_OFFSET_IMM,
  BFD_RELOC_ARM_HWLITERAL,
  BFD_RELOC_ARM_THUMB_ADD,
  BFD_RELOC_ARM_THUMB_IMM,
  BFD_RELOC_ARM_THUMB_SHIFT,

/* Renesas / SuperH SH relocs.  Not all of these appear in object files.  */
  BFD_RELOC_SH_PCDISP8BY2,
  BFD_RELOC_SH_PCDISP12BY2,
  BFD_RELOC_SH_IMM3,
  BFD_RELOC_SH_IMM3U,
  BFD_RELOC_SH_DISP12,
  BFD_RELOC_SH_DISP12BY2,
  BFD_RELOC_SH_DISP12BY4,
  BFD_RELOC_SH_DISP12BY8,
  BFD_RELOC_SH_DISP20,
  BFD_RELOC_SH_DISP20BY8,
  BFD_RELOC_SH_IMM4,
  BFD_RELOC_SH_IMM4BY2,
  BFD_RELOC_SH_IMM4BY4,
  BFD_RELOC_SH_IMM8,
  BFD_RELOC_SH_IMM8BY2,
  BFD_RELOC_SH_IMM8BY4,
  BFD_RELOC_SH_PCRELIMM8BY2,
  BFD_RELOC_SH_PCRELIMM8BY4,
  BFD_RELOC_SH_SWITCH16,
  BFD_RELOC_SH_SWITCH32,
  BFD_RELOC_SH_USES,
  BFD_RELOC_SH_COUNT,
  BFD_RELOC_SH_ALIGN,
  BFD_RELOC_SH_CODE,
  BFD_RELOC_SH_DATA,
  BFD_RELOC_SH_LABEL,
  BFD_RELOC_SH_LOOP_START,
  BFD_RELOC_SH_LOOP_END,
  BFD_RELOC_SH_COPY,
  BFD_RELOC_SH_GLOB_DAT,
  BFD_RELOC_SH_JMP_SLOT,
  BFD_RELOC_SH_RELATIVE,
  BFD_RELOC_SH_GOTPC,
  BFD_RELOC_SH_GOT_LOW16,
  BFD_RELOC_SH_GOT_MEDLOW16,
  BFD_RELOC_SH_GOT_MEDHI16,
  BFD_RELOC_SH_GOT_HI16,
  BFD_RELOC_SH_GOTPLT_LOW16,
  BFD_RELOC_SH_GOTPLT_MEDLOW16,
  BFD_RELOC_SH_GOTPLT_MEDHI16,
  BFD_RELOC_SH_GOTPLT_HI16,
  BFD_RELOC_SH_PLT_LOW16,
  BFD_RELOC_SH_PLT_MEDLOW16,
  BFD_RELOC_SH_PLT_MEDHI16,
  BFD_RELOC_SH_PLT_HI16,
  BFD_RELOC_SH_GOTOFF_LOW16,
  BFD_RELOC_SH_GOTOFF_MEDLOW16,
  BFD_RELOC_SH_GOTOFF_MEDHI16,
  BFD_RELOC_SH_GOTOFF_HI16,
  BFD_RELOC_SH_GOTPC_LOW16,
  BFD_RELOC_SH_GOTPC_MEDLOW16,
  BFD_RELOC_SH_GOTPC_MEDHI16,
  BFD_RELOC_SH_GOTPC_HI16,
  BFD_RELOC_SH_COPY64,
  BFD_RELOC_SH_GLOB_DAT64,
  BFD_RELOC_SH_JMP_SLOT64,
  BFD_RELOC_SH_RELATIVE64,
  BFD_RELOC_SH_GOT10BY4,
  BFD_RELOC_SH_GOT10BY8,
  BFD_RELOC_SH_GOTPLT10BY4,
  BFD_RELOC_SH_GOTPLT10BY8,
  BFD_RELOC_SH_GOTPLT32,
  BFD_RELOC_SH_SHMEDIA_CODE,
  BFD_RELOC_SH_IMMU5,
  BFD_RELOC_SH_IMMS6,
  BFD_RELOC_SH_IMMS6BY32,
  BFD_RELOC_SH_IMMU6,
  BFD_RELOC_SH_IMMS10,
  BFD_RELOC_SH_IMMS10BY2,
  BFD_RELOC_SH_IMMS10BY4,
  BFD_RELOC_SH_IMMS10BY8,
  BFD_RELOC_SH_IMMS16,
  BFD_RELOC_SH_IMMU16,
  BFD_RELOC_SH_IMM_LOW16,
  BFD_RELOC_SH_IMM_LOW16_PCREL,
  BFD_RELOC_SH_IMM_MEDLOW16,
  BFD_RELOC_SH_IMM_MEDLOW16_PCREL,
  BFD_RELOC_SH_IMM_MEDHI16,
  BFD_RELOC_SH_IMM_MEDHI16_PCREL,
  BFD_RELOC_SH_IMM_HI16,
  BFD_RELOC_SH_IMM_HI16_PCREL,
  BFD_RELOC_SH_PT_16,
  BFD_RELOC_SH_TLS_GD_32,
  BFD_RELOC_SH_TLS_LD_32,
  BFD_RELOC_SH_TLS_LDO_32,
  BFD_RELOC_SH_TLS_IE_32,
  BFD_RELOC_SH_TLS_LE_32,
  BFD_RELOC_SH_TLS_DTPMOD32,
  BFD_RELOC_SH_TLS_DTPOFF32,
  BFD_RELOC_SH_TLS_TPOFF32,

/* ARC Cores relocs.
ARC 22 bit pc-relative branch.  The lowest two bits must be zero and are
not stored in the instruction.  The high 20 bits are installed in bits 26
through 7 of the instruction.  */
  BFD_RELOC_ARC_B22_PCREL,

/* ARC 26 bit absolute branch.  The lowest two bits must be zero and are not
stored in the instruction.  The high 24 bits are installed in bits 23
through 0.  */
  BFD_RELOC_ARC_B26,

/* ADI Blackfin 16 bit immediate absolute reloc.  */
  BFD_RELOC_BFIN_16_IMM,

/* ADI Blackfin 16 bit immediate absolute reloc higher 16 bits.  */
  BFD_RELOC_BFIN_16_HIGH,

/* ADI Blackfin 'a' part of LSETUP.  */
  BFD_RELOC_BFIN_4_PCREL,

/* ADI Blackfin.  */
  BFD_RELOC_BFIN_5_PCREL,

/* ADI Blackfin 16 bit immediate absolute reloc lower 16 bits.  */
  BFD_RELOC_BFIN_16_LOW,

/* ADI Blackfin.  */
  BFD_RELOC_BFIN_10_PCREL,

/* ADI Blackfin 'b' part of LSETUP.  */
  BFD_RELOC_BFIN_11_PCREL,

/* ADI Blackfin.  */
  BFD_RELOC_BFIN_12_PCREL_JUMP,

/* ADI Blackfin Short jump, pcrel.  */
  BFD_RELOC_BFIN_12_PCREL_JUMP_S,

/* ADI Blackfin Call.x not implemented.  */
  BFD_RELOC_BFIN_24_PCREL_CALL_X,

/* ADI Blackfin Long Jump pcrel.  */
  BFD_RELOC_BFIN_24_PCREL_JUMP_L,

/* ADI Blackfin FD-PIC relocations.  */
  BFD_RELOC_BFIN_GOT17M4,
  BFD_RELOC_BFIN_GOTHI,
  BFD_RELOC_BFIN_GOTLO,
  BFD_RELOC_BFIN_FUNCDESC,
  BFD_RELOC_BFIN_FUNCDESC_GOT17M4,
  BFD_RELOC_BFIN_FUNCDESC_GOTHI,
  BFD_RELOC_BFIN_FUNCDESC_GOTLO,
  BFD_RELOC_BFIN_FUNCDESC_VALUE,
  BFD_RELOC_BFIN_FUNCDESC_GOTOFF17M4,
  BFD_RELOC_BFIN_FUNCDESC_GOTOFFHI,
  BFD_RELOC_BFIN_FUNCDESC_GOTOFFLO,
  BFD_RELOC_BFIN_GOTOFF17M4,
  BFD_RELOC_BFIN_GOTOFFHI,
  BFD_RELOC_BFIN_GOTOFFLO,

/* ADI Blackfin GOT relocation.  */
  BFD_RELOC_BFIN_GOT,

/* ADI Blackfin PLTPC relocation.  */
  BFD_RELOC_BFIN_PLTPC,

/* ADI Blackfin arithmetic relocation.  */
  BFD_ARELOC_BFIN_PUSH,

/* ADI Blackfin arithmetic relocation.  */
  BFD_ARELOC_BFIN_CONST,

/* ADI Blackfin arithmetic relocation.  */
  BFD_ARELOC_BFIN_ADD,

/* ADI Blackfin arithmetic relocation.  */
  BFD_ARELOC_BFIN_SUB,

/* ADI Blackfin arithmetic relocation.  */
  BFD_ARELOC_BFIN_MULT,

/* ADI Blackfin arithmetic relocation.  */
  BFD_ARELOC_BFIN_DIV,

/* ADI Blackfin arithmetic relocation.  */
  BFD_ARELOC_BFIN_MOD,

/* ADI Blackfin arithmetic relocation.  */
  BFD_ARELOC_BFIN_LSHIFT,

/* ADI Blackfin arithmetic relocation.  */
  BFD_ARELOC_BFIN_RSHIFT,

/* ADI Blackfin arithmetic relocation.  */
  BFD_ARELOC_BFIN_AND,

/* ADI Blackfin arithmetic relocation.  */
  BFD_ARELOC_BFIN_OR,

/* ADI Blackfin arithmetic relocation.  */
  BFD_ARELOC_BFIN_XOR,

/* ADI Blackfin arithmetic relocation.  */
  BFD_ARELOC_BFIN_LAND,

/* ADI Blackfin arithmetic relocation.  */
  BFD_ARELOC_BFIN_LOR,

/* ADI Blackfin arithmetic relocation.  */
  BFD_ARELOC_BFIN_LEN,

/* ADI Blackfin arithmetic relocation.  */
  BFD_ARELOC_BFIN_NEG,

/* ADI Blackfin arithmetic relocation.  */
  BFD_ARELOC_BFIN_COMP,

/* ADI Blackfin arithmetic relocation.  */
  BFD_ARELOC_BFIN_PAGE,

/* ADI Blackfin arithmetic relocation.  */
  BFD_ARELOC_BFIN_HWPAGE,

/* ADI Blackfin arithmetic relocation.  */
  BFD_ARELOC_BFIN_ADDR,

/* Mitsubishi D10V relocs.
This is a 10-bit reloc with the right 2 bits
assumed to be 0.  */
  BFD_RELOC_D10V_10_PCREL_R,

/* Mitsubishi D10V relocs.
This is a 10-bit reloc with the right 2 bits
assumed to be 0.  This is the same as the previous reloc
except it is in the left container, i.e.,
shifted left 15 bits.  */
  BFD_RELOC_D10V_10_PCREL_L,

/* This is an 18-bit reloc with the right 2 bits
assumed to be 0.  */
  BFD_RELOC_D10V_18,

/* This is an 18-bit reloc with the right 2 bits
assumed to be 0.  */
  BFD_RELOC_D10V_18_PCREL,

/* Mitsubishi D30V relocs.
This is a 6-bit absolute reloc.  */
  BFD_RELOC_D30V_6,

/* This is a 6-bit pc-relative reloc with
the right 3 bits assumed to be 0.  */
  BFD_RELOC_D30V_9_PCREL,

/* This is a 6-bit pc-relative reloc with
the right 3 bits assumed to be 0. Same
as the previous reloc but on the right side
of the container.  */
  BFD_RELOC_D30V_9_PCREL_R,

/* This is a 12-bit absolute reloc with the
right 3 bitsassumed to be 0.  */
  BFD_RELOC_D30V_15,

/* This is a 12-bit pc-relative reloc with
the right 3 bits assumed to be 0.  */
  BFD_RELOC_D30V_15_PCREL,

/* This is a 12-bit pc-relative reloc with
the right 3 bits assumed to be 0. Same
as the previous reloc but on the right side
of the container.  */
  BFD_RELOC_D30V_15_PCREL_R,

/* This is an 18-bit absolute reloc with
the right 3 bits assumed to be 0.  */
  BFD_RELOC_D30V_21,

/* This is an 18-bit pc-relative reloc with
the right 3 bits assumed to be 0.  */
  BFD_RELOC_D30V_21_PCREL,

/* This is an 18-bit pc-relative reloc with
the right 3 bits assumed to be 0. Same
as the previous reloc but on the right side
of the container.  */
  BFD_RELOC_D30V_21_PCREL_R,

/* This is a 32-bit absolute reloc.  */
  BFD_RELOC_D30V_32,

/* This is a 32-bit pc-relative reloc.  */
  BFD_RELOC_D30V_32_PCREL,

/* DLX relocs  */
  BFD_RELOC_DLX_HI16_S,

/* DLX relocs  */
  BFD_RELOC_DLX_LO16,

/* DLX relocs  */
  BFD_RELOC_DLX_JMP26,

/* Renesas M16C/M32C Relocations.  */
  BFD_RELOC_M32C_HI8,
  BFD_RELOC_M32C_RL_JUMP,
  BFD_RELOC_M32C_RL_1ADDR,
  BFD_RELOC_M32C_RL_2ADDR,

/* Renesas M32R (formerly Mitsubishi M32R) relocs.
This is a 24 bit absolute address.  */
  BFD_RELOC_M32R_24,

/* This is a 10-bit pc-relative reloc with the right 2 bits assumed to be 0.  */
  BFD_RELOC_M32R_10_PCREL,

/* This is an 18-bit reloc with the right 2 bits assumed to be 0.  */
  BFD_RELOC_M32R_18_PCREL,

/* This is a 26-bit reloc with the right 2 bits assumed to be 0.  */
  BFD_RELOC_M32R_26_PCREL,

/* This is a 16-bit reloc containing the high 16 bits of an address
used when the lower 16 bits are treated as unsigned.  */
  BFD_RELOC_M32R_HI16_ULO,

/* This is a 16-bit reloc containing the high 16 bits of an address
used when the lower 16 bits are treated as signed.  */
  BFD_RELOC_M32R_HI16_SLO,

/* This is a 16-bit reloc containing the lower 16 bits of an address.  */
  BFD_RELOC_M32R_LO16,

/* This is a 16-bit reloc containing the small data area offset for use in
add3, load, and store instructions.  */
  BFD_RELOC_M32R_SDA16,

/* For PIC.  */
  BFD_RELOC_M32R_GOT24,
  BFD_RELOC_M32R_26_PLTREL,
  BFD_RELOC_M32R_COPY,
  BFD_RELOC_M32R_GLOB_DAT,
  BFD_RELOC_M32R_JMP_SLOT,
  BFD_RELOC_M32R_RELATIVE,
  BFD_RELOC_M32R_GOTOFF,
  BFD_RELOC_M32R_GOTOFF_HI_ULO,
  BFD_RELOC_M32R_GOTOFF_HI_SLO,
  BFD_RELOC_M32R_GOTOFF_LO,
  BFD_RELOC_M32R_GOTPC24,
  BFD_RELOC_M32R_GOT16_HI_ULO,
  BFD_RELOC_M32R_GOT16_HI_SLO,
  BFD_RELOC_M32R_GOT16_LO,
  BFD_RELOC_M32R_GOTPC_HI_ULO,
  BFD_RELOC_M32R_GOTPC_HI_SLO,
  BFD_RELOC_M32R_GOTPC_LO,

/* This is a 9-bit reloc  */
  BFD_RELOC_V850_9_PCREL,

/* This is a 22-bit reloc  */
  BFD_RELOC_V850_22_PCREL,

/* This is a 16 bit offset from the short data area pointer.  */
  BFD_RELOC_V850_SDA_16_16_OFFSET,

/* This is a 16 bit offset (of which only 15 bits are used) from the
short data area pointer.  */
  BFD_RELOC_V850_SDA_15_16_OFFSET,

/* This is a 16 bit offset from the zero data area pointer.  */
  BFD_RELOC_V850_ZDA_16_16_OFFSET,

/* This is a 16 bit offset (of which only 15 bits are used) from the
zero data area pointer.  */
  BFD_RELOC_V850_ZDA_15_16_OFFSET,

/* This is an 8 bit offset (of which only 6 bits are used) from the
tiny data area pointer.  */
  BFD_RELOC_V850_TDA_6_8_OFFSET,

/* This is an 8bit offset (of which only 7 bits are used) from the tiny
data area pointer.  */
  BFD_RELOC_V850_TDA_7_8_OFFSET,

/* This is a 7 bit offset from the tiny data area pointer.  */
  BFD_RELOC_V850_TDA_7_7_OFFSET,

/* This is a 16 bit offset from the tiny data area pointer.  */
  BFD_RELOC_V850_TDA_16_16_OFFSET,

/* This is a 5 bit offset (of which only 4 bits are used) from the tiny
data area pointer.  */
  BFD_RELOC_V850_TDA_4_5_OFFSET,

/* This is a 4 bit offset from the tiny data area pointer.  */
  BFD_RELOC_V850_TDA_4_4_OFFSET,

/* This is a 16 bit offset from the short data area pointer, with the
bits placed non-contiguously in the instruction.  */
  BFD_RELOC_V850_SDA_16_16_SPLIT_OFFSET,

/* This is a 16 bit offset from the zero data area pointer, with the
bits placed non-contiguously in the instruction.  */
  BFD_RELOC_V850_ZDA_16_16_SPLIT_OFFSET,

/* This is a 6 bit offset from the call table base pointer.  */
  BFD_RELOC_V850_CALLT_6_7_OFFSET,

/* This is a 16 bit offset from the call table base pointer.  */
  BFD_RELOC_V850_CALLT_16_16_OFFSET,

/* Used for relaxing indirect function calls.  */
  BFD_RELOC_V850_LONGCALL,

/* Used for relaxing indirect jumps.  */
  BFD_RELOC_V850_LONGJUMP,

/* Used to maintain alignment whilst relaxing.  */
  BFD_RELOC_V850_ALIGN,

/* This is a variation of BFD_RELOC_LO16 that can be used in v850e ld.bu
instructions.  */
  BFD_RELOC_V850_LO16_SPLIT_OFFSET,

/* This is a 32bit pcrel reloc for the mn10300, offset by two bytes in the
instruction.  */
  BFD_RELOC_MN10300_32_PCREL,

/* This is a 16bit pcrel reloc for the mn10300, offset by two bytes in the
instruction.  */
  BFD_RELOC_MN10300_16_PCREL,

/* This is a 8bit DP reloc for the tms320c30, where the most
significant 8 bits of a 24 bit word are placed into the least
significant 8 bits of the opcode.  */
  BFD_RELOC_TIC30_LDP,

/* This is a 7bit reloc for the tms320c54x, where the least
significant 7 bits of a 16 bit word are placed into the least
significant 7 bits of the opcode.  */
  BFD_RELOC_TIC54X_PARTLS7,

/* This is a 9bit DP reloc for the tms320c54x, where the most
significant 9 bits of a 16 bit word are placed into the least
significant 9 bits of the opcode.  */
  BFD_RELOC_TIC54X_PARTMS9,

/* This is an extended address 23-bit reloc for the tms320c54x.  */
  BFD_RELOC_TIC54X_23,

/* This is a 16-bit reloc for the tms320c54x, where the least
significant 16 bits of a 23-bit extended address are placed into
the opcode.  */
  BFD_RELOC_TIC54X_16_OF_23,

/* This is a reloc for the tms320c54x, where the most
significant 7 bits of a 23-bit extended address are placed into
the opcode.  */
  BFD_RELOC_TIC54X_MS7_OF_23,

/* This is a 48 bit reloc for the FR30 that stores 32 bits.  */
  BFD_RELOC_FR30_48,

/* This is a 32 bit reloc for the FR30 that stores 20 bits split up into
two sections.  */
  BFD_RELOC_FR30_20,

/* This is a 16 bit reloc for the FR30 that stores a 6 bit word offset in
4 bits.  */
  BFD_RELOC_FR30_6_IN_4,

/* This is a 16 bit reloc for the FR30 that stores an 8 bit byte offset
into 8 bits.  */
  BFD_RELOC_FR30_8_IN_8,

/* This is a 16 bit reloc for the FR30 that stores a 9 bit short offset
into 8 bits.  */
  BFD_RELOC_FR30_9_IN_8,

/* This is a 16 bit reloc for the FR30 that stores a 10 bit word offset
into 8 bits.  */
  BFD_RELOC_FR30_10_IN_8,

/* This is a 16 bit reloc for the FR30 that stores a 9 bit pc relative
short offset into 8 bits.  */
  BFD_RELOC_FR30_9_PCREL,

/* This is a 16 bit reloc for the FR30 that stores a 12 bit pc relative
short offset into 11 bits.  */
  BFD_RELOC_FR30_12_PCREL,

/* Motorola Mcore relocations.  */
  BFD_RELOC_MCORE_PCREL_IMM8BY4,
  BFD_RELOC_MCORE_PCREL_IMM11BY2,
  BFD_RELOC_MCORE_PCREL_IMM4BY2,
  BFD_RELOC_MCORE_PCREL_32,
  BFD_RELOC_MCORE_PCREL_JSR_IMM11BY2,
  BFD_RELOC_MCORE_RVA,

/* Toshiba Media Processor Relocations.  */
  BFD_RELOC_MEP_8,
  BFD_RELOC_MEP_16,
  BFD_RELOC_MEP_32,
  BFD_RELOC_MEP_PCREL8A2,
  BFD_RELOC_MEP_PCREL12A2,
  BFD_RELOC_MEP_PCREL17A2,
  BFD_RELOC_MEP_PCREL24A2,
  BFD_RELOC_MEP_PCABS24A2,
  BFD_RELOC_MEP_LOW16,
  BFD_RELOC_MEP_HI16U,
  BFD_RELOC_MEP_HI16S,
  BFD_RELOC_MEP_GPREL,
  BFD_RELOC_MEP_TPREL,
  BFD_RELOC_MEP_TPREL7,
  BFD_RELOC_MEP_TPREL7A2,
  BFD_RELOC_MEP_TPREL7A4,
  BFD_RELOC_MEP_UIMM24,
  BFD_RELOC_MEP_ADDR24A4,
  BFD_RELOC_MEP_GNU_VTINHERIT,
  BFD_RELOC_MEP_GNU_VTENTRY,


/* These are relocations for the GETA instruction.  */
  BFD_RELOC_MMIX_GETA,
  BFD_RELOC_MMIX_GETA_1,
  BFD_RELOC_MMIX_GETA_2,
  BFD_RELOC_MMIX_GETA_3,

/* These are relocations for a conditional branch instruction.  */
  BFD_RELOC_MMIX_CBRANCH,
  BFD_RELOC_MMIX_CBRANCH_J,
  BFD_RELOC_MMIX_CBRANCH_1,
  BFD_RELOC_MMIX_CBRANCH_2,
  BFD_RELOC_MMIX_CBRANCH_3,

/* These are relocations for the PUSHJ instruction.  */
  BFD_RELOC_MMIX_PUSHJ,
  BFD_RELOC_MMIX_PUSHJ_1,
  BFD_RELOC_MMIX_PUSHJ_2,
  BFD_RELOC_MMIX_PUSHJ_3,
  BFD_RELOC_MMIX_PUSHJ_STUBBABLE,

/* These are relocations for the JMP instruction.  */
  BFD_RELOC_MMIX_JMP,
  BFD_RELOC_MMIX_JMP_1,
  BFD_RELOC_MMIX_JMP_2,
  BFD_RELOC_MMIX_JMP_3,

/* This is a relocation for a relative address as in a GETA instruction or
a branch.  */
  BFD_RELOC_MMIX_ADDR19,

/* This is a relocation for a relative address as in a JMP instruction.  */
  BFD_RELOC_MMIX_ADDR27,

/* This is a relocation for an instruction field that may be a general
register or a value 0..255.  */
  BFD_RELOC_MMIX_REG_OR_BYTE,

/* This is a relocation for an instruction field that may be a general
register.  */
  BFD_RELOC_MMIX_REG,

/* This is a relocation for two instruction fields holding a register and
an offset, the equivalent of the relocation.  */
  BFD_RELOC_MMIX_BASE_PLUS_OFFSET,

/* This relocation is an assertion that the expression is not allocated as
a global register.  It does not modify contents.  */
  BFD_RELOC_MMIX_LOCAL,

/* This is a 16 bit reloc for the AVR that stores 8 bit pc relative
short offset into 7 bits.  */
  BFD_RELOC_AVR_7_PCREL,

/* This is a 16 bit reloc for the AVR that stores 13 bit pc relative
short offset into 12 bits.  */
  BFD_RELOC_AVR_13_PCREL,

/* This is a 16 bit reloc for the AVR that stores 17 bit value (usually
program memory address) into 16 bits.  */
  BFD_RELOC_AVR_16_PM,

/* This is a 16 bit reloc for the AVR that stores 8 bit value (usually
data memory address) into 8 bit immediate value of LDI insn.  */
  BFD_RELOC_AVR_LO8_LDI,

/* This is a 16 bit reloc for the AVR that stores 8 bit value (high 8 bit
of data memory address) into 8 bit immediate value of LDI insn.  */
  BFD_RELOC_AVR_HI8_LDI,

/* This is a 16 bit reloc for the AVR that stores 8 bit value (most high 8 bit
of program memory address) into 8 bit immediate value of LDI insn.  */
  BFD_RELOC_AVR_HH8_LDI,

/* This is a 16 bit reloc for the AVR that stores 8 bit value (most high 8 bit
of 32 bit value) into 8 bit immediate value of LDI insn.  */
  BFD_RELOC_AVR_MS8_LDI,

/* This is a 16 bit reloc for the AVR that stores negated 8 bit value
(usually data memory address) into 8 bit immediate value of SUBI insn.  */
  BFD_RELOC_AVR_LO8_LDI_NEG,

/* This is a 16 bit reloc for the AVR that stores negated 8 bit value
(high 8 bit of data memory address) into 8 bit immediate value of
SUBI insn.  */
  BFD_RELOC_AVR_HI8_LDI_NEG,

/* This is a 16 bit reloc for the AVR that stores negated 8 bit value
(most high 8 bit of program memory address) into 8 bit immediate value
of LDI or SUBI insn.  */
  BFD_RELOC_AVR_HH8_LDI_NEG,

/* This is a 16 bit reloc for the AVR that stores negated 8 bit value (msb
of 32 bit value) into 8 bit immediate value of LDI insn.  */
  BFD_RELOC_AVR_MS8_LDI_NEG,

/* This is a 16 bit reloc for the AVR that stores 8 bit value (usually
command address) into 8 bit immediate value of LDI insn.  */
  BFD_RELOC_AVR_LO8_LDI_PM,

/* This is a 16 bit reloc for the AVR that stores 8 bit value 
(command address) into 8 bit immediate value of LDI insn. If the address
is beyond the 128k boundary, the linker inserts a jump stub for this reloc
in the lower 128k.  */
  BFD_RELOC_AVR_LO8_LDI_GS,

/* This is a 16 bit reloc for the AVR that stores 8 bit value (high 8 bit
of command address) into 8 bit immediate value of LDI insn.  */
  BFD_RELOC_AVR_HI8_LDI_PM,

/* This is a 16 bit reloc for the AVR that stores 8 bit value (high 8 bit
of command address) into 8 bit immediate value of LDI insn.  If the address
is beyond the 128k boundary, the linker inserts a jump stub for this reloc
below 128k.  */
  BFD_RELOC_AVR_HI8_LDI_GS,

/* This is a 16 bit reloc for the AVR that stores 8 bit value (most high 8 bit
of command address) into 8 bit immediate value of LDI insn.  */
  BFD_RELOC_AVR_HH8_LDI_PM,

/* This is a 16 bit reloc for the AVR that stores negated 8 bit value
(usually command address) into 8 bit immediate value of SUBI insn.  */
  BFD_RELOC_AVR_LO8_LDI_PM_NEG,

/* This is a 16 bit reloc for the AVR that stores negated 8 bit value
(high 8 bit of 16 bit command address) into 8 bit immediate value
of SUBI insn.  */
  BFD_RELOC_AVR_HI8_LDI_PM_NEG,

/* This is a 16 bit reloc for the AVR that stores negated 8 bit value
(high 6 bit of 22 bit command address) into 8 bit immediate
value of SUBI insn.  */
  BFD_RELOC_AVR_HH8_LDI_PM_NEG,

/* This is a 32 bit reloc for the AVR that stores 23 bit value
into 22 bits.  */
  BFD_RELOC_AVR_CALL,

/* This is a 16 bit reloc for the AVR that stores all needed bits
for absolute addressing with ldi with overflow check to linktime  */
  BFD_RELOC_AVR_LDI,

/* This is a 6 bit reloc for the AVR that stores offset for ldd/std
instructions  */
  BFD_RELOC_AVR_6,

/* This is a 6 bit reloc for the AVR that stores offset for adiw/sbiw
instructions  */
  BFD_RELOC_AVR_6_ADIW,

/* Renesas RX Relocations.  */
  BFD_RELOC_RX_NEG8,
  BFD_RELOC_RX_NEG16,
  BFD_RELOC_RX_NEG24,
  BFD_RELOC_RX_NEG32,
  BFD_RELOC_RX_16_OP,
  BFD_RELOC_RX_24_OP,
  BFD_RELOC_RX_32_OP,
  BFD_RELOC_RX_8U,
  BFD_RELOC_RX_16U,
  BFD_RELOC_RX_24U,
  BFD_RELOC_RX_DIR3U_PCREL,
  BFD_RELOC_RX_DIFF,
  BFD_RELOC_RX_GPRELB,
  BFD_RELOC_RX_GPRELW,
  BFD_RELOC_RX_GPRELL,
  BFD_RELOC_RX_SYM,
  BFD_RELOC_RX_OP_SUBTRACT,
  BFD_RELOC_RX_ABS8,
  BFD_RELOC_RX_ABS16,
  BFD_RELOC_RX_ABS32,
  BFD_RELOC_RX_ABS16U,
  BFD_RELOC_RX_ABS16UW,
  BFD_RELOC_RX_ABS16UL,
  BFD_RELOC_RX_RELAX,

/* Direct 12 bit.  */
  BFD_RELOC_390_12,

/* 12 bit GOT offset.  */
  BFD_RELOC_390_GOT12,

/* 32 bit PC relative PLT address.  */
  BFD_RELOC_390_PLT32,

/* Copy symbol at runtime.  */
  BFD_RELOC_390_COPY,

/* Create GOT entry.  */
  BFD_RELOC_390_GLOB_DAT,

/* Create PLT entry.  */
  BFD_RELOC_390_JMP_SLOT,

/* Adjust by program base.  */
  BFD_RELOC_390_RELATIVE,

/* 32 bit PC relative offset to GOT.  */
  BFD_RELOC_390_GOTPC,

/* 16 bit GOT offset.  */
  BFD_RELOC_390_GOT16,

/* PC relative 16 bit shifted by 1.  */
  BFD_RELOC_390_PC16DBL,

/* 16 bit PC rel. PLT shifted by 1.  */
  BFD_RELOC_390_PLT16DBL,

/* PC relative 32 bit shifted by 1.  */
  BFD_RELOC_390_PC32DBL,

/* 32 bit PC rel. PLT shifted by 1.  */
  BFD_RELOC_390_PLT32DBL,

/* 32 bit PC rel. GOT shifted by 1.  */
  BFD_RELOC_390_GOTPCDBL,

/* 64 bit GOT offset.  */
  BFD_RELOC_390_GOT64,

/* 64 bit PC relative PLT address.  */
  BFD_RELOC_390_PLT64,

/* 32 bit rel. offset to GOT entry.  */
  BFD_RELOC_390_GOTENT,

/* 64 bit offset to GOT.  */
  BFD_RELOC_390_GOTOFF64,

/* 12-bit offset to symbol-entry within GOT, with PLT handling.  */
  BFD_RELOC_390_GOTPLT12,

/* 16-bit offset to symbol-entry within GOT, with PLT handling.  */
  BFD_RELOC_390_GOTPLT16,

/* 32-bit offset to symbol-entry within GOT, with PLT handling.  */
  BFD_RELOC_390_GOTPLT32,

/* 64-bit offset to symbol-entry within GOT, with PLT handling.  */
  BFD_RELOC_390_GOTPLT64,

/* 32-bit rel. offset to symbol-entry within GOT, with PLT handling.  */
  BFD_RELOC_390_GOTPLTENT,

/* 16-bit rel. offset from the GOT to a PLT entry.  */
  BFD_RELOC_390_PLTOFF16,

/* 32-bit rel. offset from the GOT to a PLT entry.  */
  BFD_RELOC_390_PLTOFF32,

/* 64-bit rel. offset from the GOT to a PLT entry.  */
  BFD_RELOC_390_PLTOFF64,

/* s390 tls relocations.  */
  BFD_RELOC_390_TLS_LOAD,
  BFD_RELOC_390_TLS_GDCALL,
  BFD_RELOC_390_TLS_LDCALL,
  BFD_RELOC_390_TLS_GD32,
  BFD_RELOC_390_TLS_GD64,
  BFD_RELOC_390_TLS_GOTIE12,
  BFD_RELOC_390_TLS_GOTIE32,
  BFD_RELOC_390_TLS_GOTIE64,
  BFD_RELOC_390_TLS_LDM32,
  BFD_RELOC_390_TLS_LDM64,
  BFD_RELOC_390_TLS_IE32,
  BFD_RELOC_390_TLS_IE64,
  BFD_RELOC_390_TLS_IEENT,
  BFD_RELOC_390_TLS_LE32,
  BFD_RELOC_390_TLS_LE64,
  BFD_RELOC_390_TLS_LDO32,
  BFD_RELOC_390_TLS_LDO64,
  BFD_RELOC_390_TLS_DTPMOD,
  BFD_RELOC_390_TLS_DTPOFF,
  BFD_RELOC_390_TLS_TPOFF,

/* Long displacement extension.  */
  BFD_RELOC_390_20,
  BFD_RELOC_390_GOT20,
  BFD_RELOC_390_GOTPLT20,
  BFD_RELOC_390_TLS_GOTIE20,

/* Score relocations
Low 16 bit for load/store  */
  BFD_RELOC_SCORE_GPREL15,

/* This is a 24-bit reloc with the right 1 bit assumed to be 0  */
  BFD_RELOC_SCORE_DUMMY2,
  BFD_RELOC_SCORE_JMP,

/* This is a 19-bit reloc with the right 1 bit assumed to be 0  */
  BFD_RELOC_SCORE_BRANCH,

/* This is a 32-bit reloc for 48-bit instructions.  */
  BFD_RELOC_SCORE_IMM30,

/* This is a 32-bit reloc for 48-bit instructions.  */
  BFD_RELOC_SCORE_IMM32,

/* This is a 11-bit reloc with the right 1 bit assumed to be 0  */
  BFD_RELOC_SCORE16_JMP,

/* This is a 8-bit reloc with the right 1 bit assumed to be 0  */
  BFD_RELOC_SCORE16_BRANCH,

/* This is a 9-bit reloc with the right 1 bit assumed to be 0  */
  BFD_RELOC_SCORE_BCMP,

/* Undocumented Score relocs  */
  BFD_RELOC_SCORE_GOT15,
  BFD_RELOC_SCORE_GOT_LO16,
  BFD_RELOC_SCORE_CALL15,
  BFD_RELOC_SCORE_DUMMY_HI16,

/* Scenix IP2K - 9-bit register number / data address  */
  BFD_RELOC_IP2K_FR9,

/* Scenix IP2K - 4-bit register/data bank number  */
  BFD_RELOC_IP2K_BANK,

/* Scenix IP2K - low 13 bits of instruction word address  */
  BFD_RELOC_IP2K_ADDR16CJP,

/* Scenix IP2K - high 3 bits of instruction word address  */
  BFD_RELOC_IP2K_PAGE3,

/* Scenix IP2K - ext/low/high 8 bits of data address  */
  BFD_RELOC_IP2K_LO8DATA,
  BFD_RELOC_IP2K_HI8DATA,
  BFD_RELOC_IP2K_EX8DATA,

/* Scenix IP2K - low/high 8 bits of instruction word address  */
  BFD_RELOC_IP2K_LO8INSN,
  BFD_RELOC_IP2K_HI8INSN,

/* Scenix IP2K - even/odd PC modifier to modify snb pcl.0  */
  BFD_RELOC_IP2K_PC_SKIP,

/* Scenix IP2K - 16 bit word address in text section.  */
  BFD_RELOC_IP2K_TEXT,

/* Scenix IP2K - 7-bit sp or dp offset  */
  BFD_RELOC_IP2K_FR_OFFSET,

/* Scenix VPE4K coprocessor - data/insn-space addressing  */
  BFD_RELOC_VPE4KMATH_DATA,
  BFD_RELOC_VPE4KMATH_INSN,

/* These two relocations are used by the linker to determine which of
the entries in a C++ virtual function table are actually used.  When
the --gc-sections option is given, the linker will zero out the entries
that are not used, so that the code for those functions need not be
included in the output.

VTABLE_INHERIT is a zero-space relocation used to describe to the
linker the inheritance tree of a C++ virtual function table.  The
relocation's symbol should be the parent class' vtable, and the
relocation should be located at the child vtable.

VTABLE_ENTRY is a zero-space relocation that describes the use of a
virtual function table entry.  The reloc's symbol should refer to the
table of the class mentioned in the code.  Off of that base, an offset
describes the entry that is being used.  For Rela hosts, this offset
is stored in the reloc's addend.  For Rel hosts, we are forced to put
this offset in the reloc's section offset.  */
  BFD_RELOC_VTABLE_INHERIT,
  BFD_RELOC_VTABLE_ENTRY,

/* Intel IA64 Relocations.  */
  BFD_RELOC_IA64_IMM14,
  BFD_RELOC_IA64_IMM22,
  BFD_RELOC_IA64_IMM64,
  BFD_RELOC_IA64_DIR32MSB,
  BFD_RELOC_IA64_DIR32LSB,
  BFD_RELOC_IA64_DIR64MSB,
  BFD_RELOC_IA64_DIR64LSB,
  BFD_RELOC_IA64_GPREL22,
  BFD_RELOC_IA64_GPREL64I,
  BFD_RELOC_IA64_GPREL32MSB,
  BFD_RELOC_IA64_GPREL32LSB,
  BFD_RELOC_IA64_GPREL64MSB,
  BFD_RELOC_IA64_GPREL64LSB,
  BFD_RELOC_IA64_LTOFF22,
  BFD_RELOC_IA64_LTOFF64I,
  BFD_RELOC_IA64_PLTOFF22,
  BFD_RELOC_IA64_PLTOFF64I,
  BFD_RELOC_IA64_PLTOFF64MSB,
  BFD_RELOC_IA64_PLTOFF64LSB,
  BFD_RELOC_IA64_FPTR64I,
  BFD_RELOC_IA64_FPTR32MSB,
  BFD_RELOC_IA64_FPTR32LSB,
  BFD_RELOC_IA64_FPTR64MSB,
  BFD_RELOC_IA64_FPTR64LSB,
  BFD_RELOC_IA64_PCREL21B,
  BFD_RELOC_IA64_PCREL21BI,
  BFD_RELOC_IA64_PCREL21M,
  BFD_RELOC_IA64_PCREL21F,
  BFD_RELOC_IA64_PCREL22,
  BFD_RELOC_IA64_PCREL60B,
  BFD_RELOC_IA64_PCREL64I,
  BFD_RELOC_IA64_PCREL32MSB,
  BFD_RELOC_IA64_PCREL32LSB,
  BFD_RELOC_IA64_PCREL64MSB,
  BFD_RELOC_IA64_PCREL64LSB,
  BFD_RELOC_IA64_LTOFF_FPTR22,
  BFD_RELOC_IA64_LTOFF_FPTR64I,
  BFD_RELOC_IA64_LTOFF_FPTR32MSB,
  BFD_RELOC_IA64_LTOFF_FPTR32LSB,
  BFD_RELOC_IA64_LTOFF_FPTR64MSB,
  BFD_RELOC_IA64_LTOFF_FPTR64LSB,
  BFD_RELOC_IA64_SEGREL32MSB,
  BFD_RELOC_IA64_SEGREL32LSB,
  BFD_RELOC_IA64_SEGREL64MSB,
  BFD_RELOC_IA64_SEGREL64LSB,
  BFD_RELOC_IA64_SECREL32MSB,
  BFD_RELOC_IA64_SECREL32LSB,
  BFD_RELOC_IA64_SECREL64MSB,
  BFD_RELOC_IA64_SECREL64LSB,
  BFD_RELOC_IA64_REL32MSB,
  BFD_RELOC_IA64_REL32LSB,
  BFD_RELOC_IA64_REL64MSB,
  BFD_RELOC_IA64_REL64LSB,
  BFD_RELOC_IA64_LTV32MSB,
  BFD_RELOC_IA64_LTV32LSB,
  BFD_RELOC_IA64_LTV64MSB,
  BFD_RELOC_IA64_LTV64LSB,
  BFD_RELOC_IA64_IPLTMSB,
  BFD_RELOC_IA64_IPLTLSB,
  BFD_RELOC_IA64_COPY,
  BFD_RELOC_IA64_LTOFF22X,
  BFD_RELOC_IA64_LDXMOV,
  BFD_RELOC_IA64_TPREL14,
  BFD_RELOC_IA64_TPREL22,
  BFD_RELOC_IA64_TPREL64I,
  BFD_RELOC_IA64_TPREL64MSB,
  BFD_RELOC_IA64_TPREL64LSB,
  BFD_RELOC_IA64_LTOFF_TPREL22,
  BFD_RELOC_IA64_DTPMOD64MSB,
  BFD_RELOC_IA64_DTPMOD64LSB,
  BFD_RELOC_IA64_LTOFF_DTPMOD22,
  BFD_RELOC_IA64_DTPREL14,
  BFD_RELOC_IA64_DTPREL22,
  BFD_RELOC_IA64_DTPREL64I,
  BFD_RELOC_IA64_DTPREL32MSB,
  BFD_RELOC_IA64_DTPREL32LSB,
  BFD_RELOC_IA64_DTPREL64MSB,
  BFD_RELOC_IA64_DTPREL64LSB,
  BFD_RELOC_IA64_LTOFF_DTPREL22,

/* Motorola 68HC11 reloc.
This is the 8 bit high part of an absolute address.  */
  BFD_RELOC_M68HC11_HI8,

/* Motorola 68HC11 reloc.
This is the 8 bit low part of an absolute address.  */
  BFD_RELOC_M68HC11_LO8,

/* Motorola 68HC11 reloc.
This is the 3 bit of a value.  */
  BFD_RELOC_M68HC11_3B,

/* Motorola 68HC11 reloc.
This reloc marks the beginning of a jump/call instruction.
It is used for linker relaxation to correctly identify beginning
of instruction and change some branches to use PC-relative
addressing mode.  */
  BFD_RELOC_M68HC11_RL_JUMP,

/* Motorola 68HC11 reloc.
This reloc marks a group of several instructions that gcc generates
and for which the linker relaxation pass can modify and/or remove
some of them.  */
  BFD_RELOC_M68HC11_RL_GROUP,

/* Motorola 68HC11 reloc.
This is the 16-bit lower part of an address.  It is used for 'call'
instruction to specify the symbol address without any special
transformation (due to memory bank window).  */
  BFD_RELOC_M68HC11_LO16,

/* Motorola 68HC11 reloc.
This is a 8-bit reloc that specifies the page number of an address.
It is used by 'call' instruction to specify the page number of
the symbol.  */
  BFD_RELOC_M68HC11_PAGE,

/* Motorola 68HC11 reloc.
This is a 24-bit reloc that represents the address with a 16-bit
value and a 8-bit page number.  The symbol address is transformed
to follow the 16K memory bank of 68HC12 (seen as mapped in the window).  */
  BFD_RELOC_M68HC11_24,

/* Motorola 68HC12 reloc.
This is the 5 bits of a value.  */
  BFD_RELOC_M68HC12_5B,

/* NS CR16C Relocations.  */
  BFD_RELOC_16C_NUM08,
  BFD_RELOC_16C_NUM08_C,
  BFD_RELOC_16C_NUM16,
  BFD_RELOC_16C_NUM16_C,
  BFD_RELOC_16C_NUM32,
  BFD_RELOC_16C_NUM32_C,
  BFD_RELOC_16C_DISP04,
  BFD_RELOC_16C_DISP04_C,
  BFD_RELOC_16C_DISP08,
  BFD_RELOC_16C_DISP08_C,
  BFD_RELOC_16C_DISP16,
  BFD_RELOC_16C_DISP16_C,
  BFD_RELOC_16C_DISP24,
  BFD_RELOC_16C_DISP24_C,
  BFD_RELOC_16C_DISP24a,
  BFD_RELOC_16C_DISP24a_C,
  BFD_RELOC_16C_REG04,
  BFD_RELOC_16C_REG04_C,
  BFD_RELOC_16C_REG04a,
  BFD_RELOC_16C_REG04a_C,
  BFD_RELOC_16C_REG14,
  BFD_RELOC_16C_REG14_C,
  BFD_RELOC_16C_REG16,
  BFD_RELOC_16C_REG16_C,
  BFD_RELOC_16C_REG20,
  BFD_RELOC_16C_REG20_C,
  BFD_RELOC_16C_ABS20,
  BFD_RELOC_16C_ABS20_C,
  BFD_RELOC_16C_ABS24,
  BFD_RELOC_16C_ABS24_C,
  BFD_RELOC_16C_IMM04,
  BFD_RELOC_16C_IMM04_C,
  BFD_RELOC_16C_IMM16,
  BFD_RELOC_16C_IMM16_C,
  BFD_RELOC_16C_IMM20,
  BFD_RELOC_16C_IMM20_C,
  BFD_RELOC_16C_IMM24,
  BFD_RELOC_16C_IMM24_C,
  BFD_RELOC_16C_IMM32,
  BFD_RELOC_16C_IMM32_C,

/* NS CR16 Relocations.  */
  BFD_RELOC_CR16_NUM8,
  BFD_RELOC_CR16_NUM16,
  BFD_RELOC_CR16_NUM32,
  BFD_RELOC_CR16_NUM32a,
  BFD_RELOC_CR16_REGREL0,
  BFD_RELOC_CR16_REGREL4,
  BFD_RELOC_CR16_REGREL4a,
  BFD_RELOC_CR16_REGREL14,
  BFD_RELOC_CR16_REGREL14a,
  BFD_RELOC_CR16_REGREL16,
  BFD_RELOC_CR16_REGREL20,
  BFD_RELOC_CR16_REGREL20a,
  BFD_RELOC_CR16_ABS20,
  BFD_RELOC_CR16_ABS24,
  BFD_RELOC_CR16_IMM4,
  BFD_RELOC_CR16_IMM8,
  BFD_RELOC_CR16_IMM16,
  BFD_RELOC_CR16_IMM20,
  BFD_RELOC_CR16_IMM24,
  BFD_RELOC_CR16_IMM32,
  BFD_RELOC_CR16_IMM32a,
  BFD_RELOC_CR16_DISP4,
  BFD_RELOC_CR16_DISP8,
  BFD_RELOC_CR16_DISP16,
  BFD_RELOC_CR16_DISP20,
  BFD_RELOC_CR16_DISP24,
  BFD_RELOC_CR16_DISP24a,
  BFD_RELOC_CR16_SWITCH8,
  BFD_RELOC_CR16_SWITCH16,
  BFD_RELOC_CR16_SWITCH32,
  BFD_RELOC_CR16_GOT_REGREL20,
  BFD_RELOC_CR16_GOTC_REGREL20,
  BFD_RELOC_CR16_GLOB_DAT,

/* NS CRX Relocations.  */
  BFD_RELOC_CRX_REL4,
  BFD_RELOC_CRX_REL8,
  BFD_RELOC_CRX_REL8_CMP,
  BFD_RELOC_CRX_REL16,
  BFD_RELOC_CRX_REL24,
  BFD_RELOC_CRX_REL32,
  BFD_RELOC_CRX_REGREL12,
  BFD_RELOC_CRX_REGREL22,
  BFD_RELOC_CRX_REGREL28,
  BFD_RELOC_CRX_REGREL32,
  BFD_RELOC_CRX_ABS16,
  BFD_RELOC_CRX_ABS32,
  BFD_RELOC_CRX_NUM8,
  BFD_RELOC_CRX_NUM16,
  BFD_RELOC_CRX_NUM32,
  BFD_RELOC_CRX_IMM16,
  BFD_RELOC_CRX_IMM32,
  BFD_RELOC_CRX_SWITCH8,
  BFD_RELOC_CRX_SWITCH16,
  BFD_RELOC_CRX_SWITCH32,

/* These relocs are only used within the CRIS assembler.  They are not
(at present) written to any object files.  */
  BFD_RELOC_CRIS_BDISP8,
  BFD_RELOC_CRIS_UNSIGNED_5,
  BFD_RELOC_CRIS_SIGNED_6,
  BFD_RELOC_CRIS_UNSIGNED_6,
  BFD_RELOC_CRIS_SIGNED_8,
  BFD_RELOC_CRIS_UNSIGNED_8,
  BFD_RELOC_CRIS_SIGNED_16,
  BFD_RELOC_CRIS_UNSIGNED_16,
  BFD_RELOC_CRIS_LAPCQ_OFFSET,
  BFD_RELOC_CRIS_UNSIGNED_4,

/* Relocs used in ELF shared libraries for CRIS.  */
  BFD_RELOC_CRIS_COPY,
  BFD_RELOC_CRIS_GLOB_DAT,
  BFD_RELOC_CRIS_JUMP_SLOT,
  BFD_RELOC_CRIS_RELATIVE,

/* 32-bit offset to symbol-entry within GOT.  */
  BFD_RELOC_CRIS_32_GOT,

/* 16-bit offset to symbol-entry within GOT.  */
  BFD_RELOC_CRIS_16_GOT,

/* 32-bit offset to symbol-entry within GOT, with PLT handling.  */
  BFD_RELOC_CRIS_32_GOTPLT,

/* 16-bit offset to symbol-entry within GOT, with PLT handling.  */
  BFD_RELOC_CRIS_16_GOTPLT,

/* 32-bit offset to symbol, relative to GOT.  */
  BFD_RELOC_CRIS_32_GOTREL,

/* 32-bit offset to symbol with PLT entry, relative to GOT.  */
  BFD_RELOC_CRIS_32_PLT_GOTREL,

/* 32-bit offset to symbol with PLT entry, relative to this relocation.  */
  BFD_RELOC_CRIS_32_PLT_PCREL,

/* Relocs used in TLS code for CRIS.  */
  BFD_RELOC_CRIS_32_GOT_GD,
  BFD_RELOC_CRIS_16_GOT_GD,
  BFD_RELOC_CRIS_32_GD,
  BFD_RELOC_CRIS_DTP,
  BFD_RELOC_CRIS_32_DTPREL,
  BFD_RELOC_CRIS_16_DTPREL,
  BFD_RELOC_CRIS_32_GOT_TPREL,
  BFD_RELOC_CRIS_16_GOT_TPREL,
  BFD_RELOC_CRIS_32_TPREL,
  BFD_RELOC_CRIS_16_TPREL,
  BFD_RELOC_CRIS_DTPMOD,
  BFD_RELOC_CRIS_32_IE,

/* Intel i860 Relocations.  */
  BFD_RELOC_860_COPY,
  BFD_RELOC_860_GLOB_DAT,
  BFD_RELOC_860_JUMP_SLOT,
  BFD_RELOC_860_RELATIVE,
  BFD_RELOC_860_PC26,
  BFD_RELOC_860_PLT26,
  BFD_RELOC_860_PC16,
  BFD_RELOC_860_LOW0,
  BFD_RELOC_860_SPLIT0,
  BFD_RELOC_860_LOW1,
  BFD_RELOC_860_SPLIT1,
  BFD_RELOC_860_LOW2,
  BFD_RELOC_860_SPLIT2,
  BFD_RELOC_860_LOW3,
  BFD_RELOC_860_LOGOT0,
  BFD_RELOC_860_SPGOT0,
  BFD_RELOC_860_LOGOT1,
  BFD_RELOC_860_SPGOT1,
  BFD_RELOC_860_LOGOTOFF0,
  BFD_RELOC_860_SPGOTOFF0,
  BFD_RELOC_860_LOGOTOFF1,
  BFD_RELOC_860_SPGOTOFF1,
  BFD_RELOC_860_LOGOTOFF2,
  BFD_RELOC_860_LOGOTOFF3,
  BFD_RELOC_860_LOPC,
  BFD_RELOC_860_HIGHADJ,
  BFD_RELOC_860_HAGOT,
  BFD_RELOC_860_HAGOTOFF,
  BFD_RELOC_860_HAPC,
  BFD_RELOC_860_HIGH,
  BFD_RELOC_860_HIGOT,
  BFD_RELOC_860_HIGOTOFF,

/* OpenRISC Relocations.  */
  BFD_RELOC_OPENRISC_ABS_26,
  BFD_RELOC_OPENRISC_REL_26,

/* H8 elf Relocations.  */
  BFD_RELOC_H8_DIR16A8,
  BFD_RELOC_H8_DIR16R8,
  BFD_RELOC_H8_DIR24A8,
  BFD_RELOC_H8_DIR24R8,
  BFD_RELOC_H8_DIR32A16,

/* Sony Xstormy16 Relocations.  */
  BFD_RELOC_XSTORMY16_REL_12,
  BFD_RELOC_XSTORMY16_12,
  BFD_RELOC_XSTORMY16_24,
  BFD_RELOC_XSTORMY16_FPTR16,

/* Self-describing complex relocations.  */
  BFD_RELOC_RELC,


/* Infineon Relocations.  */
  BFD_RELOC_XC16X_PAG,
  BFD_RELOC_XC16X_POF,
  BFD_RELOC_XC16X_SEG,
  BFD_RELOC_XC16X_SOF,

/* Relocations used by VAX ELF.  */
  BFD_RELOC_VAX_GLOB_DAT,
  BFD_RELOC_VAX_JMP_SLOT,
  BFD_RELOC_VAX_RELATIVE,

/* Morpho MT - 16 bit immediate relocation.  */
  BFD_RELOC_MT_PC16,

/* Morpho MT - Hi 16 bits of an address.  */
  BFD_RELOC_MT_HI16,

/* Morpho MT - Low 16 bits of an address.  */
  BFD_RELOC_MT_LO16,

/* Morpho MT - Used to tell the linker which vtable entries are used.  */
  BFD_RELOC_MT_GNU_VTINHERIT,

/* Morpho MT - Used to tell the linker which vtable entries are used.  */
  BFD_RELOC_MT_GNU_VTENTRY,

/* Morpho MT - 8 bit immediate relocation.  */
  BFD_RELOC_MT_PCINSN8,

/* msp430 specific relocation codes  */
  BFD_RELOC_MSP430_10_PCREL,
  BFD_RELOC_MSP430_16_PCREL,
  BFD_RELOC_MSP430_16,
  BFD_RELOC_MSP430_16_PCREL_BYTE,
  BFD_RELOC_MSP430_16_BYTE,
  BFD_RELOC_MSP430_2X_PCREL,
  BFD_RELOC_MSP430_RL_PCREL,

/* IQ2000 Relocations.  */
  BFD_RELOC_IQ2000_OFFSET_16,
  BFD_RELOC_IQ2000_OFFSET_21,
  BFD_RELOC_IQ2000_UHI16,

/* Special Xtensa relocation used only by PLT entries in ELF shared
objects to indicate that the runtime linker should set the value
to one of its own internal functions or data structures.  */
  BFD_RELOC_XTENSA_RTLD,

/* Xtensa relocations for ELF shared objects.  */
  BFD_RELOC_XTENSA_GLOB_DAT,
  BFD_RELOC_XTENSA_JMP_SLOT,
  BFD_RELOC_XTENSA_RELATIVE,

/* Xtensa relocation used in ELF object files for symbols that may require
PLT entries.  Otherwise, this is just a generic 32-bit relocation.  */
  BFD_RELOC_XTENSA_PLT,

/* Xtensa relocations to mark the difference of two local symbols.
These are only needed to support linker relaxation and can be ignored
when not relaxing.  The field is set to the value of the difference
assuming no relaxation.  The relocation encodes the position of the
first symbol so the linker can determine whether to adjust the field
value.  */
  BFD_RELOC_XTENSA_DIFF8,
  BFD_RELOC_XTENSA_DIFF16,
  BFD_RELOC_XTENSA_DIFF32,

/* Generic Xtensa relocations for instruction operands.  Only the slot
number is encoded in the relocation.  The relocation applies to the
last PC-relative immediate operand, or if there are no PC-relative
immediates, to the last immediate operand.  */
  BFD_RELOC_XTENSA_SLOT0_OP,
  BFD_RELOC_XTENSA_SLOT1_OP,
  BFD_RELOC_XTENSA_SLOT2_OP,
  BFD_RELOC_XTENSA_SLOT3_OP,
  BFD_RELOC_XTENSA_SLOT4_OP,
  BFD_RELOC_XTENSA_SLOT5_OP,
  BFD_RELOC_XTENSA_SLOT6_OP,
  BFD_RELOC_XTENSA_SLOT7_OP,
  BFD_RELOC_XTENSA_SLOT8_OP,
  BFD_RELOC_XTENSA_SLOT9_OP,
  BFD_RELOC_XTENSA_SLOT10_OP,
  BFD_RELOC_XTENSA_SLOT11_OP,
  BFD_RELOC_XTENSA_SLOT12_OP,
  BFD_RELOC_XTENSA_SLOT13_OP,
  BFD_RELOC_XTENSA_SLOT14_OP,

/* Alternate Xtensa relocations.  Only the slot is encoded in the
relocation.  The meaning of these relocations is opcode-specific.  */
  BFD_RELOC_XTENSA_SLOT0_ALT,
  BFD_RELOC_XTENSA_SLOT1_ALT,
  BFD_RELOC_XTENSA_SLOT2_ALT,
  BFD_RELOC_XTENSA_SLOT3_ALT,
  BFD_RELOC_XTENSA_SLOT4_ALT,
  BFD_RELOC_XTENSA_SLOT5_ALT,
  BFD_RELOC_XTENSA_SLOT6_ALT,
  BFD_RELOC_XTENSA_SLOT7_ALT,
  BFD_RELOC_XTENSA_SLOT8_ALT,
  BFD_RELOC_XTENSA_SLOT9_ALT,
  BFD_RELOC_XTENSA_SLOT10_ALT,
  BFD_RELOC_XTENSA_SLOT11_ALT,
  BFD_RELOC_XTENSA_SLOT12_ALT,
  BFD_RELOC_XTENSA_SLOT13_ALT,
  BFD_RELOC_XTENSA_SLOT14_ALT,

/* Xtensa relocations for backward compatibility.  These have all been
replaced by BFD_RELOC_XTENSA_SLOT0_OP.  */
  BFD_RELOC_XTENSA_OP0,
  BFD_RELOC_XTENSA_OP1,
  BFD_RELOC_XTENSA_OP2,

/* Xtensa relocation to mark that the assembler expanded the
instructions from an original target.  The expansion size is
encoded in the reloc size.  */
  BFD_RELOC_XTENSA_ASM_EXPAND,

/* Xtensa relocation to mark that the linker should simplify
assembler-expanded instructions.  This is commonly used
internally by the linker after analysis of a
BFD_RELOC_XTENSA_ASM_EXPAND.  */
  BFD_RELOC_XTENSA_ASM_SIMPLIFY,

/* Xtensa TLS relocations.  */
  BFD_RELOC_XTENSA_TLSDESC_FN,
  BFD_RELOC_XTENSA_TLSDESC_ARG,
  BFD_RELOC_XTENSA_TLS_DTPOFF,
  BFD_RELOC_XTENSA_TLS_TPOFF,
  BFD_RELOC_XTENSA_TLS_FUNC,
  BFD_RELOC_XTENSA_TLS_ARG,
  BFD_RELOC_XTENSA_TLS_CALL,

/* 8 bit signed offset in (ix+d) or (iy+d).  */
  BFD_RELOC_Z80_DISP8,

/* DJNZ offset.  */
  BFD_RELOC_Z8K_DISP7,

/* CALR offset.  */
  BFD_RELOC_Z8K_CALLR,

/* 4 bit value.  */
  BFD_RELOC_Z8K_IMM4L,

/* Lattice Mico32 relocations.  */
  BFD_RELOC_LM32_CALL,
  BFD_RELOC_LM32_BRANCH,
  BFD_RELOC_LM32_16_GOT,
  BFD_RELOC_LM32_GOTOFF_HI16,
  BFD_RELOC_LM32_GOTOFF_LO16,
  BFD_RELOC_LM32_COPY,
  BFD_RELOC_LM32_GLOB_DAT,
  BFD_RELOC_LM32_JMP_SLOT,
  BFD_RELOC_LM32_RELATIVE,

/* Difference between two section addreses.  Must be followed by a
BFD_RELOC_MACH_O_PAIR.  */
  BFD_RELOC_MACH_O_SECTDIFF,

/* Mach-O generic relocations.  */
  BFD_RELOC_MACH_O_PAIR,

/* This is a 32 bit reloc for the microblaze that stores the 
low 16 bits of a value  */
  BFD_RELOC_MICROBLAZE_32_LO,

/* This is a 32 bit pc-relative reloc for the microblaze that 
stores the low 16 bits of a value  */
  BFD_RELOC_MICROBLAZE_32_LO_PCREL,

/* This is a 32 bit reloc for the microblaze that stores a 
value relative to the read-only small data area anchor  */
  BFD_RELOC_MICROBLAZE_32_ROSDA,

/* This is a 32 bit reloc for the microblaze that stores a 
value relative to the read-write small data area anchor  */
  BFD_RELOC_MICROBLAZE_32_RWSDA,

/* This is a 32 bit reloc for the microblaze to handle 
expressions of the form "Symbol Op Symbol"  */
  BFD_RELOC_MICROBLAZE_32_SYM_OP_SYM,

/* This is a 64 bit reloc that stores the 32 bit pc relative 
value in two words (with an imm instruction).  No relocation is 
done here - only used for relaxing  */
  BFD_RELOC_MICROBLAZE_64_NONE,

/* This is a 64 bit reloc that stores the 32 bit pc relative 
value in two words (with an imm instruction).  The relocation is
PC-relative GOT offset  */
  BFD_RELOC_MICROBLAZE_64_GOTPC,

/* This is a 64 bit reloc that stores the 32 bit pc relative 
value in two words (with an imm instruction).  The relocation is
GOT offset  */
  BFD_RELOC_MICROBLAZE_64_GOT,

/* This is a 64 bit reloc that stores the 32 bit pc relative 
value in two words (with an imm instruction).  The relocation is
PC-relative offset into PLT  */
  BFD_RELOC_MICROBLAZE_64_PLT,

/* This is a 64 bit reloc that stores the 32 bit GOT relative 
value in two words (with an imm instruction).  The relocation is
relative offset from _GLOBAL_OFFSET_TABLE_  */
  BFD_RELOC_MICROBLAZE_64_GOTOFF,

/* This is a 32 bit reloc that stores the 32 bit GOT relative 
value in a word.  The relocation is relative offset from  */
  BFD_RELOC_MICROBLAZE_32_GOTOFF,

/* This is used to tell the dynamic linker to copy the value out of
the dynamic object into the runtime process image.  */
  BFD_RELOC_MICROBLAZE_COPY,
  BFD_RELOC_UNUSED };
typedef enum bfd_reloc_code_real bfd_reloc_code_real_type;
reloc_howto_type *bfd_reloc_type_lookup
   (bfd *abfd, bfd_reloc_code_real_type code);
reloc_howto_type *bfd_reloc_name_lookup
   (bfd *abfd, const char *reloc_name);

const char *bfd_get_reloc_code_name (bfd_reloc_code_real_type code);

/* Extracted from syms.c.  */

typedef struct bfd_symbol
{
  /* A pointer to the BFD which owns the symbol. This information
     is necessary so that a back end can work out what additional
     information (invisible to the application writer) is carried
     with the symbol.

     This field is *almost* redundant, since you can use section->owner
     instead, except that some symbols point to the global sections
     bfd_{abs,com,und}_section.  This could be fixed by making
     these globals be per-bfd (or per-target-flavor).  FIXME.  */
  struct bfd *the_bfd; /* Use bfd_asymbol_bfd(sym) to access this field.  */

  /* The text of the symbol. The name is left alone, and not copied; the
     application may not alter it.  */
  const char *name;

  /* The value of the symbol.  This really should be a union of a
     numeric value with a pointer, since some flags indicate that
     a pointer to another symbol is stored here.  */
  symvalue value;

  /* Attributes of a symbol.  */
#define BSF_NO_FLAGS           0x00

  /* The symbol has local scope; <<static>> in <<C>>. The value
     is the offset into the section of the data.  */
#define BSF_LOCAL              (1 << 0)

  /* The symbol has global scope; initialized data in <<C>>. The
     value is the offset into the section of the data.  */
#define BSF_GLOBAL             (1 << 1)

  /* The symbol has global scope and is exported. The value is
     the offset into the section of the data.  */
#define BSF_EXPORT     BSF_GLOBAL /* No real difference.  */

  /* A normal C symbol would be one of:
     <<BSF_LOCAL>>, <<BSF_COMMON>>,  <<BSF_UNDEFINED>> or
     <<BSF_GLOBAL>>.  */

  /* The symbol is a debugging record. The value has an arbitrary
     meaning, unless BSF_DEBUGGING_RELOC is also set.  */
#define BSF_DEBUGGING          (1 << 2)

  /* The symbol denotes a function entry point.  Used in ELF,
     perhaps others someday.  */
#define BSF_FUNCTION           (1 << 3)

  /* Used by the linker.  */
#define BSF_KEEP               (1 << 5)
#define BSF_KEEP_G             (1 << 6)

  /* A weak global symbol, overridable without warnings by
     a regular global symbol of the same name.  */
#define BSF_WEAK               (1 << 7)

  /* This symbol was created to point to a section, e.g. ELF's
     STT_SECTION symbols.  */
#define BSF_SECTION_SYM        (1 << 8)

  /* The symbol used to be a common symbol, but now it is
     allocated.  */
#define BSF_OLD_COMMON         (1 << 9)

  /* In some files the type of a symbol sometimes alters its
     location in an output file - ie in coff a <<ISFCN>> symbol
     which is also <<C_EXT>> symbol appears where it was
     declared and not at the end of a section.  This bit is set
     by the target BFD part to convey this information.  */
#define BSF_NOT_AT_END         (1 << 10)

  /* Signal that the symbol is the label of constructor section.  */
#define BSF_CONSTRUCTOR        (1 << 11)

  /* Signal that the symbol is a warning symbol.  The name is a
     warning.  The name of the next symbol is the one to warn about;
     if a reference is made to a symbol with the same name as the next
     symbol, a warning is issued by the linker.  */
#define BSF_WARNING            (1 << 12)

  /* Signal that the symbol is indirect.  This symbol is an indirect
     pointer to the symbol with the same name as the next symbol.  */
#define BSF_INDIRECT           (1 << 13)

  /* BSF_FILE marks symbols that contain a file name.  This is used
     for ELF STT_FILE symbols.  */
#define BSF_FILE               (1 << 14)

  /* Symbol is from dynamic linking information.  */
#define BSF_DYNAMIC            (1 << 15)

  /* The symbol denotes a data object.  Used in ELF, and perhaps
     others someday.  */
#define BSF_OBJECT             (1 << 16)

  /* This symbol is a debugging symbol.  The value is the offset
     into the section of the data.  BSF_DEBUGGING should be set
     as well.  */
#define BSF_DEBUGGING_RELOC    (1 << 17)

  /* This symbol is thread local.  Used in ELF.  */
#define BSF_THREAD_LOCAL       (1 << 18)

  /* This symbol represents a complex relocation expression,
     with the expression tree serialized in the symbol name.  */
#define BSF_RELC               (1 << 19)

  /* This symbol represents a signed complex relocation expression,
     with the expression tree serialized in the symbol name.  */
#define BSF_SRELC              (1 << 20)

  /* This symbol was created by bfd_get_synthetic_symtab.  */
#define BSF_SYNTHETIC          (1 << 21)

  /* This symbol is an indirect code object.  Unrelated to BSF_INDIRECT.
     The dynamic linker will compute the value of this symbol by
     calling the function that it points to.  BSF_FUNCTION must
     also be also set.  */
#define BSF_GNU_INDIRECT_FUNCTION (1 << 22)
  /* This symbol is a globally unique data object.  The dynamic linker
     will make sure that in the entire process there is just one symbol
     with this name and type in use.  BSF_OBJECT must also be set.  */
#define BSF_GNU_UNIQUE         (1 << 23)

  flagword flags;

  /* A pointer to the section to which this symbol is
     relative.  This will always be non NULL, there are special
     sections for undefined and absolute symbols.  */
  struct bfd_section *section;

  /* Back end special data.  */
  union
    {
      void *p;
      bfd_vma i;
    }
  udata;
}
asymbol;

#define bfd_get_symtab_upper_bound(abfd) \
     BFD_SEND (abfd, _bfd_get_symtab_upper_bound, (abfd))

bfd_boolean bfd_is_local_label (bfd *abfd, asymbol *sym);

bfd_boolean bfd_is_local_label_name (bfd *abfd, const char *name);

#define bfd_is_local_label_name(abfd, name) \
  BFD_SEND (abfd, _bfd_is_local_label_name, (abfd, name))

bfd_boolean bfd_is_target_special_symbol (bfd *abfd, asymbol *sym);

#define bfd_is_target_special_symbol(abfd, sym) \
  BFD_SEND (abfd, _bfd_is_target_special_symbol, (abfd, sym))

#define bfd_canonicalize_symtab(abfd, location) \
  BFD_SEND (abfd, _bfd_canonicalize_symtab, (abfd, location))

bfd_boolean bfd_set_symtab
   (bfd *abfd, asymbol **location, unsigned int count);

void bfd_print_symbol_vandf (bfd *abfd, void *file, asymbol *symbol);

#define bfd_make_empty_symbol(abfd) \
  BFD_SEND (abfd, _bfd_make_empty_symbol, (abfd))

asymbol *_bfd_generic_make_empty_symbol (bfd *);

#define bfd_make_debug_symbol(abfd,ptr,size) \
  BFD_SEND (abfd, _bfd_make_debug_symbol, (abfd, ptr, size))

int bfd_decode_symclass (asymbol *symbol);

bfd_boolean bfd_is_undefined_symclass (int symclass);

void bfd_symbol_info (asymbol *symbol, symbol_info *ret);

bfd_boolean bfd_copy_private_symbol_data
   (bfd *ibfd, asymbol *isym, bfd *obfd, asymbol *osym);

#define bfd_copy_private_symbol_data(ibfd, isymbol, obfd, osymbol) \
  BFD_SEND (obfd, _bfd_copy_private_symbol_data, \
            (ibfd, isymbol, obfd, osymbol))

/* Extracted from bfd.c.  */
enum bfd_direction
  {
    no_direction = 0,
    read_direction = 1,
    write_direction = 2,
    both_direction = 3
  };

struct bfd
{
  /* A unique identifier of the BFD  */
  unsigned int id;

  /* The filename the application opened the BFD with.  */
  const char *filename;

  /* A pointer to the target jump table.  */
  const struct bfd_target *xvec;

  /* The IOSTREAM, and corresponding IO vector that provide access
     to the file backing the BFD.  */
  void *iostream;
  const struct bfd_iovec *iovec;

  /* The caching routines use these to maintain a
     least-recently-used list of BFDs.  */
  struct bfd *lru_prev, *lru_next;

  /* When a file is closed by the caching routines, BFD retains
     state information on the file here...  */
  ufile_ptr where;

  /* File modified time, if mtime_set is TRUE.  */
  long mtime;

  /* Reserved for an unimplemented file locking extension.  */
  int ifd;

  /* The format which belongs to the BFD. (object, core, etc.)  */
  bfd_format format;

  /* The direction with which the BFD was opened.  */
  enum bfd_direction direction;

  /* Format_specific flags.  */
  flagword flags;

  /* Values that may appear in the flags field of a BFD.  These also
     appear in the object_flags field of the bfd_target structure, where
     they indicate the set of flags used by that backend (not all flags
     are meaningful for all object file formats) (FIXME: at the moment,
     the object_flags values have mostly just been copied from backend
     to another, and are not necessarily correct).  */

#define BFD_NO_FLAGS   0x00

  /* BFD contains relocation entries.  */
#define HAS_RELOC      0x01

  /* BFD is directly executable.  */
#define EXEC_P         0x02

  /* BFD has line number information (basically used for F_LNNO in a
     COFF header).  */
#define HAS_LINENO     0x04

  /* BFD has debugging information.  */
#define HAS_DEBUG      0x08

  /* BFD has symbols.  */
#define HAS_SYMS       0x10

  /* BFD has local symbols (basically used for F_LSYMS in a COFF
     header).  */
#define HAS_LOCALS     0x20

  /* BFD is a dynamic object.  */
#define DYNAMIC        0x40

  /* Text section is write protected (if D_PAGED is not set, this is
     like an a.out NMAGIC file) (the linker sets this by default, but
     clears it for -r or -N).  */
#define WP_TEXT        0x80

  /* BFD is dynamically paged (this is like an a.out ZMAGIC file) (the
     linker sets this by default, but clears it for -r or -n or -N).  */
#define D_PAGED        0x100

  /* BFD is relaxable (this means that bfd_relax_section may be able to
     do something) (sometimes bfd_relax_section can do something even if
     this is not set).  */
#define BFD_IS_RELAXABLE 0x200

  /* This may be set before writing out a BFD to request using a
     traditional format.  For example, this is used to request that when
     writing out an a.out object the symbols not be hashed to eliminate
     duplicates.  */
#define BFD_TRADITIONAL_FORMAT 0x400

  /* This flag indicates that the BFD contents are actually cached
     in memory.  If this is set, iostream points to a bfd_in_memory
     struct.  */
#define BFD_IN_MEMORY 0x800

  /* The sections in this BFD specify a memory page.  */
#define HAS_LOAD_PAGE 0x1000

  /* This BFD has been created by the linker and doesn't correspond
     to any input file.  */
#define BFD_LINKER_CREATED 0x2000

  /* This may be set before writing out a BFD to request that it
     be written using values for UIDs, GIDs, timestamps, etc. that
     will be consistent from run to run.  */
#define BFD_DETERMINISTIC_OUTPUT 0x4000

  /* Currently my_archive is tested before adding origin to
     anything. I believe that this can become always an add of
     origin, with origin set to 0 for non archive files.  */
  ufile_ptr origin;

  /* The origin in the archive of the proxy entry.  This will
     normally be the same as origin, except for thin archives,
     when it will contain the current offset of the proxy in the
     thin archive rather than the offset of the bfd in its actual
     container.  */
  ufile_ptr proxy_origin;

  /* A hash table for section names.  */
  struct bfd_hash_table section_htab;

  /* Pointer to linked list of sections.  */
  struct bfd_section *sections;

  /* The last section on the section list.  */
  struct bfd_section *section_last;

  /* The number of sections.  */
  unsigned int section_count;

  /* Stuff only useful for object files:
     The start address.  */
  bfd_vma start_address;

  /* Used for input and output.  */
  unsigned int symcount;

  /* Symbol table for output BFD (with symcount entries).
     Also used by the linker to cache input BFD symbols.  */
  struct bfd_symbol  **outsymbols;

  /* Used for slurped dynamic symbol tables.  */
  unsigned int dynsymcount;

  /* Pointer to structure which contains architecture information.  */
  const struct bfd_arch_info *arch_info;

  /* Stuff only useful for archives.  */
  void *arelt_data;
  struct bfd *my_archive;      /* The containing archive BFD.  */
  struct bfd *archive_next;    /* The next BFD in the archive.  */
  struct bfd *archive_head;    /* The first BFD in the archive.  */
  struct bfd *nested_archives; /* List of nested archive in a flattened
                                  thin archive.  */

  /* A chain of BFD structures involved in a link.  */
  struct bfd *link_next;

  /* A field used by _bfd_generic_link_add_archive_symbols.  This will
     be used only for archive elements.  */
  int archive_pass;

  /* Used by the back end to hold private data.  */
  union
    {
      struct aout_data_struct *aout_data;
      struct artdata *aout_ar_data;
      struct _oasys_data *oasys_obj_data;
      struct _oasys_ar_data *oasys_ar_data;
      struct coff_tdata *coff_obj_data;
      struct pe_tdata *pe_obj_data;
      struct xcoff_tdata *xcoff_obj_data;
      struct ecoff_tdata *ecoff_obj_data;
      struct ieee_data_struct *ieee_data;
      struct ieee_ar_data_struct *ieee_ar_data;
      struct srec_data_struct *srec_data;
      struct verilog_data_struct *verilog_data;
      struct ihex_data_struct *ihex_data;
      struct tekhex_data_struct *tekhex_data;
      struct elf_obj_tdata *elf_obj_data;
      struct nlm_obj_tdata *nlm_obj_data;
      struct bout_data_struct *bout_data;
      struct mmo_data_struct *mmo_data;
      struct sun_core_struct *sun_core_data;
      struct sco5_core_struct *sco5_core_data;
      struct trad_core_struct *trad_core_data;
      struct som_data_struct *som_data;
      struct hpux_core_struct *hpux_core_data;
      struct hppabsd_core_struct *hppabsd_core_data;
      struct sgi_core_struct *sgi_core_data;
      struct lynx_core_struct *lynx_core_data;
      struct osf_core_struct *osf_core_data;
      struct cisco_core_struct *cisco_core_data;
      struct versados_data_struct *versados_data;
      struct netbsd_core_struct *netbsd_core_data;
      struct mach_o_data_struct *mach_o_data;
      struct mach_o_fat_data_struct *mach_o_fat_data;
      struct plugin_data_struct *plugin_data;
      struct bfd_pef_data_struct *pef_data;
      struct bfd_pef_xlib_data_struct *pef_xlib_data;
      struct bfd_sym_data_struct *sym_data;
      void *any;
    }
  tdata;

  /* Used by the application to hold private data.  */
  void *usrdata;

  /* Where all the allocated stuff under this BFD goes.  This is a
     struct objalloc *, but we use void * to avoid requiring the inclusion
     of objalloc.h.  */
  void *memory;

  /* Is the file descriptor being cached?  That is, can it be closed as
     needed, and re-opened when accessed later?  */
  unsigned int cacheable : 1;

  /* Marks whether there was a default target specified when the
     BFD was opened. This is used to select which matching algorithm
     to use to choose the back end.  */
  unsigned int target_defaulted : 1;

  /* ... and here: (``once'' means at least once).  */
  unsigned int opened_once : 1;

  /* Set if we have a locally maintained mtime value, rather than
     getting it from the file each time.  */
  unsigned int mtime_set : 1;

  /* Flag set if symbols from this BFD should not be exported.  */
  unsigned int no_export : 1;

  /* Remember when output has begun, to stop strange things
     from happening.  */
  unsigned int output_has_begun : 1;

  /* Have archive map.  */
  unsigned int has_armap : 1;

  /* Set if this is a thin archive.  */
  unsigned int is_thin_archive : 1;
};

typedef enum bfd_error
{
  bfd_error_no_error = 0,
  bfd_error_system_call,
  bfd_error_invalid_target,
  bfd_error_wrong_format,
  bfd_error_wrong_object_format,
  bfd_error_invalid_operation,
  bfd_error_no_memory,
  bfd_error_no_symbols,
  bfd_error_no_armap,
  bfd_error_no_more_archived_files,
  bfd_error_malformed_archive,
  bfd_error_file_not_recognized,
  bfd_error_file_ambiguously_recognized,
  bfd_error_no_contents,
  bfd_error_nonrepresentable_section,
  bfd_error_no_debug_section,
  bfd_error_bad_value,
  bfd_error_file_truncated,
  bfd_error_file_too_big,
  bfd_error_on_input,
  bfd_error_invalid_error_code
}
bfd_error_type;

bfd_error_type bfd_get_error (void);

void bfd_set_error (bfd_error_type error_tag, ...);

const char *bfd_errmsg (bfd_error_type error_tag);

void bfd_perror (const char *message);

typedef void (*bfd_error_handler_type) (const char *, ...);

bfd_error_handler_type bfd_set_error_handler (bfd_error_handler_type);

void bfd_set_error_program_name (const char *);

bfd_error_handler_type bfd_get_error_handler (void);

long bfd_get_reloc_upper_bound (bfd *abfd, asection *sect);

long bfd_canonicalize_reloc
   (bfd *abfd, asection *sec, arelent **loc, asymbol **syms);

void bfd_set_reloc
   (bfd *abfd, asection *sec, arelent **rel, unsigned int count);

bfd_boolean bfd_set_file_flags (bfd *abfd, flagword flags);

int bfd_get_arch_size (bfd *abfd);

int bfd_get_sign_extend_vma (bfd *abfd);

bfd_boolean bfd_set_start_address (bfd *abfd, bfd_vma vma);

unsigned int bfd_get_gp_size (bfd *abfd);

void bfd_set_gp_size (bfd *abfd, unsigned int i);

bfd_vma bfd_scan_vma (const char *string, const char **end, int base);

bfd_boolean bfd_copy_private_header_data (bfd *ibfd, bfd *obfd);

#define bfd_copy_private_header_data(ibfd, obfd) \
     BFD_SEND (obfd, _bfd_copy_private_header_data, \
               (ibfd, obfd))
bfd_boolean bfd_copy_private_bfd_data (bfd *ibfd, bfd *obfd);

#define bfd_copy_private_bfd_data(ibfd, obfd) \
     BFD_SEND (obfd, _bfd_copy_private_bfd_data, \
               (ibfd, obfd))
bfd_boolean bfd_merge_private_bfd_data (bfd *ibfd, bfd *obfd);

#define bfd_merge_private_bfd_data(ibfd, obfd) \
     BFD_SEND (obfd, _bfd_merge_private_bfd_data, \
               (ibfd, obfd))
bfd_boolean bfd_set_private_flags (bfd *abfd, flagword flags);

#define bfd_set_private_flags(abfd, flags) \
     BFD_SEND (abfd, _bfd_set_private_flags, (abfd, flags))
#define bfd_sizeof_headers(abfd, info) \
       BFD_SEND (abfd, _bfd_sizeof_headers, (abfd, info))

#define bfd_find_nearest_line(abfd, sec, syms, off, file, func, line) \
       BFD_SEND (abfd, _bfd_find_nearest_line, \
                 (abfd, sec, syms, off, file, func, line))

#define bfd_find_line(abfd, syms, sym, file, line) \
       BFD_SEND (abfd, _bfd_find_line, \
                 (abfd, syms, sym, file, line))

#define bfd_find_inliner_info(abfd, file, func, line) \
       BFD_SEND (abfd, _bfd_find_inliner_info, \
                 (abfd, file, func, line))

#define bfd_debug_info_start(abfd) \
       BFD_SEND (abfd, _bfd_debug_info_start, (abfd))

#define bfd_debug_info_end(abfd) \
       BFD_SEND (abfd, _bfd_debug_info_end, (abfd))

#define bfd_debug_info_accumulate(abfd, section) \
       BFD_SEND (abfd, _bfd_debug_info_accumulate, (abfd, section))

#define bfd_stat_arch_elt(abfd, stat) \
       BFD_SEND (abfd, _bfd_stat_arch_elt,(abfd, stat))

#define bfd_update_armap_timestamp(abfd) \
       BFD_SEND (abfd, _bfd_update_armap_timestamp, (abfd))

#define bfd_set_arch_mach(abfd, arch, mach)\
       BFD_SEND ( abfd, _bfd_set_arch_mach, (abfd, arch, mach))

#define bfd_relax_section(abfd, section, link_info, again) \
       BFD_SEND (abfd, _bfd_relax_section, (abfd, section, link_info, again))

#define bfd_gc_sections(abfd, link_info) \
       BFD_SEND (abfd, _bfd_gc_sections, (abfd, link_info))

#define bfd_merge_sections(abfd, link_info) \
       BFD_SEND (abfd, _bfd_merge_sections, (abfd, link_info))

#define bfd_is_group_section(abfd, sec) \
       BFD_SEND (abfd, _bfd_is_group_section, (abfd, sec))

#define bfd_discard_group(abfd, sec) \
       BFD_SEND (abfd, _bfd_discard_group, (abfd, sec))

#define bfd_link_hash_table_create(abfd) \
       BFD_SEND (abfd, _bfd_link_hash_table_create, (abfd))

#define bfd_link_hash_table_free(abfd, hash) \
       BFD_SEND (abfd, _bfd_link_hash_table_free, (hash))

#define bfd_link_add_symbols(abfd, info) \
       BFD_SEND (abfd, _bfd_link_add_symbols, (abfd, info))

#define bfd_link_just_syms(abfd, sec, info) \
       BFD_SEND (abfd, _bfd_link_just_syms, (sec, info))

#define bfd_final_link(abfd, info) \
       BFD_SEND (abfd, _bfd_final_link, (abfd, info))

#define bfd_free_cached_info(abfd) \
       BFD_SEND (abfd, _bfd_free_cached_info, (abfd))

#define bfd_get_dynamic_symtab_upper_bound(abfd) \
       BFD_SEND (abfd, _bfd_get_dynamic_symtab_upper_bound, (abfd))

#define bfd_print_private_bfd_data(abfd, file)\
       BFD_SEND (abfd, _bfd_print_private_bfd_data, (abfd, file))

#define bfd_canonicalize_dynamic_symtab(abfd, asymbols) \
       BFD_SEND (abfd, _bfd_canonicalize_dynamic_symtab, (abfd, asymbols))

#define bfd_get_synthetic_symtab(abfd, count, syms, dyncount, dynsyms, ret) \
       BFD_SEND (abfd, _bfd_get_synthetic_symtab, (abfd, count, syms, \
                                                   dyncount, dynsyms, ret))

#define bfd_get_dynamic_reloc_upper_bound(abfd) \
       BFD_SEND (abfd, _bfd_get_dynamic_reloc_upper_bound, (abfd))

#define bfd_canonicalize_dynamic_reloc(abfd, arels, asyms) \
       BFD_SEND (abfd, _bfd_canonicalize_dynamic_reloc, (abfd, arels, asyms))

extern bfd_byte *bfd_get_relocated_section_contents
  (bfd *, struct bfd_link_info *, struct bfd_link_order *, bfd_byte *,
   bfd_boolean, asymbol **);

bfd_boolean bfd_alt_mach_code (bfd *abfd, int alternative);

struct bfd_preserve
{
  void *marker;
  void *tdata;
  flagword flags;
  const struct bfd_arch_info *arch_info;
  struct bfd_section *sections;
  struct bfd_section *section_last;
  unsigned int section_count;
  struct bfd_hash_table section_htab;
};

bfd_boolean bfd_preserve_save (bfd *, struct bfd_preserve *);

void bfd_preserve_restore (bfd *, struct bfd_preserve *);

void bfd_preserve_finish (bfd *, struct bfd_preserve *);

bfd_vma bfd_emul_get_maxpagesize (const char *);

void bfd_emul_set_maxpagesize (const char *, bfd_vma);

bfd_vma bfd_emul_get_commonpagesize (const char *);

void bfd_emul_set_commonpagesize (const char *, bfd_vma);

char *bfd_demangle (bfd *, const char *, int);

/* Extracted from archive.c.  */
symindex bfd_get_next_mapent
   (bfd *abfd, symindex previous, carsym **sym);

bfd_boolean bfd_set_archive_head (bfd *output, bfd *new_head);

bfd *bfd_openr_next_archived_file (bfd *archive, bfd *previous);

/* Extracted from corefile.c.  */
const char *bfd_core_file_failing_command (bfd *abfd);

int bfd_core_file_failing_signal (bfd *abfd);

bfd_boolean core_file_matches_executable_p
   (bfd *core_bfd, bfd *exec_bfd);

bfd_boolean generic_core_file_matches_executable_p
   (bfd *core_bfd, bfd *exec_bfd);

/* Extracted from targets.c.  */
#define BFD_SEND(bfd, message, arglist) \
  ((*((bfd)->xvec->message)) arglist)

#ifdef DEBUG_BFD_SEND
#undef BFD_SEND
#define BFD_SEND(bfd, message, arglist) \
  (((bfd) && (bfd)->xvec && (bfd)->xvec->message) ? \
    ((*((bfd)->xvec->message)) arglist) : \
    (bfd_assert (__FILE__,__LINE__), NULL))
#endif
#define BFD_SEND_FMT(bfd, message, arglist) \
  (((bfd)->xvec->message[(int) ((bfd)->format)]) arglist)

#ifdef DEBUG_BFD_SEND
#undef BFD_SEND_FMT
#define BFD_SEND_FMT(bfd, message, arglist) \
  (((bfd) && (bfd)->xvec && (bfd)->xvec->message) ? \
   (((bfd)->xvec->message[(int) ((bfd)->format)]) arglist) : \
   (bfd_assert (__FILE__,__LINE__), NULL))
#endif

enum bfd_flavour
{
  bfd_target_unknown_flavour,
  bfd_target_aout_flavour,
  bfd_target_coff_flavour,
  bfd_target_ecoff_flavour,
  bfd_target_xcoff_flavour,
  bfd_target_elf_flavour,
  bfd_target_ieee_flavour,
  bfd_target_nlm_flavour,
  bfd_target_oasys_flavour,
  bfd_target_tekhex_flavour,
  bfd_target_srec_flavour,
  bfd_target_verilog_flavour,
  bfd_target_ihex_flavour,
  bfd_target_som_flavour,
  bfd_target_os9k_flavour,
  bfd_target_versados_flavour,
  bfd_target_msdos_flavour,
  bfd_target_ovax_flavour,
  bfd_target_evax_flavour,
  bfd_target_mmo_flavour,
  bfd_target_mach_o_flavour,
  bfd_target_pef_flavour,
  bfd_target_pef_xlib_flavour,
  bfd_target_sym_flavour
};

enum bfd_endian { BFD_ENDIAN_BIG, BFD_ENDIAN_LITTLE, BFD_ENDIAN_UNKNOWN };

/* Forward declaration.  */
typedef struct bfd_link_info _bfd_link_info;

typedef struct bfd_target
{
  /* Identifies the kind of target, e.g., SunOS4, Ultrix, etc.  */
  char *name;

 /* The "flavour" of a back end is a general indication about
    the contents of a file.  */
  enum bfd_flavour flavour;

  /* The order of bytes within the data area of a file.  */
  enum bfd_endian byteorder;

 /* The order of bytes within the header parts of a file.  */
  enum bfd_endian header_byteorder;

  /* A mask of all the flags which an executable may have set -
     from the set <<BFD_NO_FLAGS>>, <<HAS_RELOC>>, ...<<D_PAGED>>.  */
  flagword object_flags;

 /* A mask of all the flags which a section may have set - from
    the set <<SEC_NO_FLAGS>>, <<SEC_ALLOC>>, ...<<SET_NEVER_LOAD>>.  */
  flagword section_flags;

 /* The character normally found at the front of a symbol.
    (if any), perhaps `_'.  */
  char symbol_leading_char;

 /* The pad character for file names within an archive header.  */
  char ar_pad_char;

  /* The maximum number of characters in an archive header.  */
  unsigned short ar_max_namelen;

  /* Entries for byte swapping for data. These are different from the
     other entry points, since they don't take a BFD as the first argument.
     Certain other handlers could do the same.  */
  bfd_uint64_t   (*bfd_getx64) (const void *);
  bfd_int64_t    (*bfd_getx_signed_64) (const void *);
  void           (*bfd_putx64) (bfd_uint64_t, void *);
  bfd_vma        (*bfd_getx32) (const void *);
  bfd_signed_vma (*bfd_getx_signed_32) (const void *);
  void           (*bfd_putx32) (bfd_vma, void *);
  bfd_vma        (*bfd_getx16) (const void *);
  bfd_signed_vma (*bfd_getx_signed_16) (const void *);
  void           (*bfd_putx16) (bfd_vma, void *);

  /* Byte swapping for the headers.  */
  bfd_uint64_t   (*bfd_h_getx64) (const void *);
  bfd_int64_t    (*bfd_h_getx_signed_64) (const void *);
  void           (*bfd_h_putx64) (bfd_uint64_t, void *);
  bfd_vma        (*bfd_h_getx32) (const void *);
  bfd_signed_vma (*bfd_h_getx_signed_32) (const void *);
  void           (*bfd_h_putx32) (bfd_vma, void *);
  bfd_vma        (*bfd_h_getx16) (const void *);
  bfd_signed_vma (*bfd_h_getx_signed_16) (const void *);
  void           (*bfd_h_putx16) (bfd_vma, void *);

  /* Format dependent routines: these are vectors of entry points
     within the target vector structure, one for each format to check.  */

  /* Check the format of a file being read.  Return a <<bfd_target *>> or zero.  */
  const struct bfd_target *(*_bfd_check_format[bfd_type_end]) (bfd *);

  /* Set the format of a file being written.  */
  bfd_boolean (*_bfd_set_format[bfd_type_end]) (bfd *);

  /* Write cached information into a file being written, at <<bfd_close>>.  */
  bfd_boolean (*_bfd_write_contents[bfd_type_end]) (bfd *);


  /* Generic entry points.  */
#define BFD_JUMP_TABLE_GENERIC(NAME) \
  NAME##_close_and_cleanup, \
  NAME##_bfd_free_cached_info, \
  NAME##_new_section_hook, \
  NAME##_get_section_contents, \
  NAME##_get_section_contents_in_window

  /* Called when the BFD is being closed to do any necessary cleanup.  */
  bfd_boolean (*_close_and_cleanup) (bfd *);
  /* Ask the BFD to free all cached information.  */
  bfd_boolean (*_bfd_free_cached_info) (bfd *);
  /* Called when a new section is created.  */
  bfd_boolean (*_new_section_hook) (bfd *, sec_ptr);
  /* Read the contents of a section.  */
  bfd_boolean (*_bfd_get_section_contents)
    (bfd *, sec_ptr, void *, file_ptr, bfd_size_type);
  bfd_boolean (*_bfd_get_section_contents_in_window)
    (bfd *, sec_ptr, bfd_window *, file_ptr, bfd_size_type);

  /* Entry points to copy private data.  */
#define BFD_JUMP_TABLE_COPY(NAME) \
  NAME##_bfd_copy_private_bfd_data, \
  NAME##_bfd_merge_private_bfd_data, \
  _bfd_generic_init_private_section_data, \
  NAME##_bfd_copy_private_section_data, \
  NAME##_bfd_copy_private_symbol_data, \
  NAME##_bfd_copy_private_header_data, \
  NAME##_bfd_set_private_flags, \
  NAME##_bfd_print_private_bfd_data

  /* Called to copy BFD general private data from one object file
     to another.  */
  bfd_boolean (*_bfd_copy_private_bfd_data) (bfd *, bfd *);
  /* Called to merge BFD general private data from one object file
     to a common output file when linking.  */
  bfd_boolean (*_bfd_merge_private_bfd_data) (bfd *, bfd *);
  /* Called to initialize BFD private section data from one object file
     to another.  */
#define bfd_init_private_section_data(ibfd, isec, obfd, osec, link_info) \
  BFD_SEND (obfd, _bfd_init_private_section_data, (ibfd, isec, obfd, osec, link_info))
  bfd_boolean (*_bfd_init_private_section_data)
    (bfd *, sec_ptr, bfd *, sec_ptr, struct bfd_link_info *);
  /* Called to copy BFD private section data from one object file
     to another.  */
  bfd_boolean (*_bfd_copy_private_section_data)
    (bfd *, sec_ptr, bfd *, sec_ptr);
  /* Called to copy BFD private symbol data from one symbol
     to another.  */
  bfd_boolean (*_bfd_copy_private_symbol_data)
    (bfd *, asymbol *, bfd *, asymbol *);
  /* Called to copy BFD private header data from one object file
     to another.  */
  bfd_boolean (*_bfd_copy_private_header_data)
    (bfd *, bfd *);
  /* Called to set private backend flags.  */
  bfd_boolean (*_bfd_set_private_flags) (bfd *, flagword);

  /* Called to print private BFD data.  */
  bfd_boolean (*_bfd_print_private_bfd_data) (bfd *, void *);

  /* Core file entry points.  */
#define BFD_JUMP_TABLE_CORE(NAME) \
  NAME##_core_file_failing_command, \
  NAME##_core_file_failing_signal, \
  NAME##_core_file_matches_executable_p

  char *      (*_core_file_failing_command) (bfd *);
  int         (*_core_file_failing_signal) (bfd *);
  bfd_boolean (*_core_file_matches_executable_p) (bfd *, bfd *);

  /* Archive entry points.  */
#define BFD_JUMP_TABLE_ARCHIVE(NAME) \
  NAME##_slurp_armap, \
  NAME##_slurp_extended_name_table, \
  NAME##_construct_extended_name_table, \
  NAME##_truncate_arname, \
  NAME##_write_armap, \
  NAME##_read_ar_hdr, \
  NAME##_openr_next_archived_file, \
  NAME##_get_elt_at_index, \
  NAME##_generic_stat_arch_elt, \
  NAME##_update_armap_timestamp

  bfd_boolean (*_bfd_slurp_armap) (bfd *);
  bfd_boolean (*_bfd_slurp_extended_name_table) (bfd *);
  bfd_boolean (*_bfd_construct_extended_name_table)
    (bfd *, char **, bfd_size_type *, const char **);
  void        (*_bfd_truncate_arname) (bfd *, const char *, char *);
  bfd_boolean (*write_armap)
    (bfd *, unsigned int, struct orl *, unsigned int, int);
  void *      (*_bfd_read_ar_hdr_fn) (bfd *);
  bfd *       (*openr_next_archived_file) (bfd *, bfd *);
#define bfd_get_elt_at_index(b,i) BFD_SEND (b, _bfd_get_elt_at_index, (b,i))
  bfd *       (*_bfd_get_elt_at_index) (bfd *, symindex);
  int         (*_bfd_stat_arch_elt) (bfd *, struct stat *);
  bfd_boolean (*_bfd_update_armap_timestamp) (bfd *);

  /* Entry points used for symbols.  */
#define BFD_JUMP_TABLE_SYMBOLS(NAME) \
  NAME##_get_symtab_upper_bound, \
  NAME##_canonicalize_symtab, \
  NAME##_make_empty_symbol, \
  NAME##_print_symbol, \
  NAME##_get_symbol_info, \
  NAME##_bfd_is_local_label_name, \
  NAME##_bfd_is_target_special_symbol, \
  NAME##_get_lineno, \
  NAME##_find_nearest_line, \
  _bfd_generic_find_line, \
  NAME##_find_inliner_info, \
  NAME##_bfd_make_debug_symbol, \
  NAME##_read_minisymbols, \
  NAME##_minisymbol_to_symbol

  long        (*_bfd_get_symtab_upper_bound) (bfd *);
  long        (*_bfd_canonicalize_symtab)
    (bfd *, struct bfd_symbol **);
  struct bfd_symbol *
              (*_bfd_make_empty_symbol) (bfd *);
  void        (*_bfd_print_symbol)
    (bfd *, void *, struct bfd_symbol *, bfd_print_symbol_type);
#define bfd_print_symbol(b,p,s,e) BFD_SEND (b, _bfd_print_symbol, (b,p,s,e))
  void        (*_bfd_get_symbol_info)
    (bfd *, struct bfd_symbol *, symbol_info *);
#define bfd_get_symbol_info(b,p,e) BFD_SEND (b, _bfd_get_symbol_info, (b,p,e))
  bfd_boolean (*_bfd_is_local_label_name) (bfd *, const char *);
  bfd_boolean (*_bfd_is_target_special_symbol) (bfd *, asymbol *);
  alent *     (*_get_lineno) (bfd *, struct bfd_symbol *);
  bfd_boolean (*_bfd_find_nearest_line)
    (bfd *, struct bfd_section *, struct bfd_symbol **, bfd_vma,
     const char **, const char **, unsigned int *);
  bfd_boolean (*_bfd_find_line)
    (bfd *, struct bfd_symbol **, struct bfd_symbol *,
     const char **, unsigned int *);
  bfd_boolean (*_bfd_find_inliner_info)
    (bfd *, const char **, const char **, unsigned int *);
 /* Back-door to allow format-aware applications to create debug symbols
    while using BFD for everything else.  Currently used by the assembler
    when creating COFF files.  */
  asymbol *   (*_bfd_make_debug_symbol)
    (bfd *, void *, unsigned long size);
#define bfd_read_minisymbols(b, d, m, s) \
  BFD_SEND (b, _read_minisymbols, (b, d, m, s))
  long        (*_read_minisymbols)
    (bfd *, bfd_boolean, void **, unsigned int *);
#define bfd_minisymbol_to_symbol(b, d, m, f) \
  BFD_SEND (b, _minisymbol_to_symbol, (b, d, m, f))
  asymbol *   (*_minisymbol_to_symbol)
    (bfd *, bfd_boolean, const void *, asymbol *);

  /* Routines for relocs.  */
#define BFD_JUMP_TABLE_RELOCS(NAME) \
  NAME##_get_reloc_upper_bound, \
  NAME##_canonicalize_reloc, \
  NAME##_bfd_reloc_type_lookup, \
  NAME##_bfd_reloc_name_lookup

  long        (*_get_reloc_upper_bound) (bfd *, sec_ptr);
  long        (*_bfd_canonicalize_reloc)
    (bfd *, sec_ptr, arelent **, struct bfd_symbol **);
  /* See documentation on reloc types.  */
  reloc_howto_type *
              (*reloc_type_lookup) (bfd *, bfd_reloc_code_real_type);
  reloc_howto_type *
              (*reloc_name_lookup) (bfd *, const char *);


  /* Routines used when writing an object file.  */
#define BFD_JUMP_TABLE_WRITE(NAME) \
  NAME##_set_arch_mach, \
  NAME##_set_section_contents

  bfd_boolean (*_bfd_set_arch_mach)
    (bfd *, enum bfd_architecture, unsigned long);
  bfd_boolean (*_bfd_set_section_contents)
    (bfd *, sec_ptr, const void *, file_ptr, bfd_size_type);

  /* Routines used by the linker.  */
#define BFD_JUMP_TABLE_LINK(NAME) \
  NAME##_sizeof_headers, \
  NAME##_bfd_get_relocated_section_contents, \
  NAME##_bfd_relax_section, \
  NAME##_bfd_link_hash_table_create, \
  NAME##_bfd_link_hash_table_free, \
  NAME##_bfd_link_add_symbols, \
  NAME##_bfd_link_just_syms, \
  NAME##_bfd_final_link, \
  NAME##_bfd_link_split_section, \
  NAME##_bfd_gc_sections, \
  NAME##_bfd_merge_sections, \
  NAME##_bfd_is_group_section, \
  NAME##_bfd_discard_group, \
  NAME##_section_already_linked, \
  NAME##_bfd_define_common_symbol

  int         (*_bfd_sizeof_headers) (bfd *, struct bfd_link_info *);
  bfd_byte *  (*_bfd_get_relocated_section_contents)
    (bfd *, struct bfd_link_info *, struct bfd_link_order *,
     bfd_byte *, bfd_boolean, struct bfd_symbol **);

  bfd_boolean (*_bfd_relax_section)
    (bfd *, struct bfd_section *, struct bfd_link_info *, bfd_boolean *);

  /* Create a hash table for the linker.  Different backends store
     different information in this table.  */
  struct bfd_link_hash_table *
              (*_bfd_link_hash_table_create) (bfd *);

  /* Release the memory associated with the linker hash table.  */
  void        (*_bfd_link_hash_table_free) (struct bfd_link_hash_table *);

  /* Add symbols from this object file into the hash table.  */
  bfd_boolean (*_bfd_link_add_symbols) (bfd *, struct bfd_link_info *);

  /* Indicate that we are only retrieving symbol values from this section.  */
  void        (*_bfd_link_just_syms) (asection *, struct bfd_link_info *);

  /* Do a link based on the link_order structures attached to each
     section of the BFD.  */
  bfd_boolean (*_bfd_final_link) (bfd *, struct bfd_link_info *);

  /* Should this section be split up into smaller pieces during linking.  */
  bfd_boolean (*_bfd_link_split_section) (bfd *, struct bfd_section *);

  /* Remove sections that are not referenced from the output.  */
  bfd_boolean (*_bfd_gc_sections) (bfd *, struct bfd_link_info *);

  /* Attempt to merge SEC_MERGE sections.  */
  bfd_boolean (*_bfd_merge_sections) (bfd *, struct bfd_link_info *);

  /* Is this section a member of a group?  */
  bfd_boolean (*_bfd_is_group_section) (bfd *, const struct bfd_section *);

  /* Discard members of a group.  */
  bfd_boolean (*_bfd_discard_group) (bfd *, struct bfd_section *);

  /* Check if SEC has been already linked during a reloceatable or
     final link.  */
  void (*_section_already_linked) (bfd *, struct bfd_section *,
                                   struct bfd_link_info *);

  /* Define a common symbol.  */
  bfd_boolean (*_bfd_define_common_symbol) (bfd *, struct bfd_link_info *,
                                            struct bfd_link_hash_entry *);

  /* Routines to handle dynamic symbols and relocs.  */
#define BFD_JUMP_TABLE_DYNAMIC(NAME) \
  NAME##_get_dynamic_symtab_upper_bound, \
  NAME##_canonicalize_dynamic_symtab, \
  NAME##_get_synthetic_symtab, \
  NAME##_get_dynamic_reloc_upper_bound, \
  NAME##_canonicalize_dynamic_reloc

  /* Get the amount of memory required to hold the dynamic symbols.  */
  long        (*_bfd_get_dynamic_symtab_upper_bound) (bfd *);
  /* Read in the dynamic symbols.  */
  long        (*_bfd_canonicalize_dynamic_symtab)
    (bfd *, struct bfd_symbol **);
  /* Create synthetized symbols.  */
  long        (*_bfd_get_synthetic_symtab)
    (bfd *, long, struct bfd_symbol **, long, struct bfd_symbol **,
     struct bfd_symbol **);
  /* Get the amount of memory required to hold the dynamic relocs.  */
  long        (*_bfd_get_dynamic_reloc_upper_bound) (bfd *);
  /* Read in the dynamic relocs.  */
  long        (*_bfd_canonicalize_dynamic_reloc)
    (bfd *, arelent **, struct bfd_symbol **);

  /* Opposite endian version of this target.  */
  const struct bfd_target * alternative_target;

  /* Data for use by back-end routines, which isn't
     generic enough to belong in this structure.  */
  const void *backend_data;

} bfd_target;

bfd_boolean bfd_set_default_target (const char *name);

const bfd_target *bfd_find_target (const char *target_name, bfd *abfd);

const char ** bfd_target_list (void);

const bfd_target *bfd_search_for_target
   (int (*search_func) (const bfd_target *, void *),
    void *);

/* Extracted from format.c.  */
bfd_boolean bfd_check_format (bfd *abfd, bfd_format format);

bfd_boolean bfd_check_format_matches
   (bfd *abfd, bfd_format format, char ***matching);

bfd_boolean bfd_set_format (bfd *abfd, bfd_format format);

const char *bfd_format_string (bfd_format format);

/* Extracted from linker.c.  */
bfd_boolean bfd_link_split_section (bfd *abfd, asection *sec);

#define bfd_link_split_section(abfd, sec) \
       BFD_SEND (abfd, _bfd_link_split_section, (abfd, sec))

void bfd_section_already_linked (bfd *abfd, asection *sec,
    struct bfd_link_info *info);

#define bfd_section_already_linked(abfd, sec, info) \
       BFD_SEND (abfd, _section_already_linked, (abfd, sec, info))

bfd_boolean bfd_generic_define_common_symbol
   (bfd *output_bfd, struct bfd_link_info *info,
    struct bfd_link_hash_entry *h);

#define bfd_define_common_symbol(output_bfd, info, h) \
       BFD_SEND (output_bfd, _bfd_define_common_symbol, (output_bfd, info, h))

struct bfd_elf_version_tree * bfd_find_version_for_sym
   (struct bfd_elf_version_tree *verdefs,
    const char *sym_name, bfd_boolean *hide);

/* Extracted from simple.c.  */
bfd_byte *bfd_simple_get_relocated_section_contents
   (bfd *abfd, asection *sec, bfd_byte *outbuf, asymbol **symbol_table);

/* Extracted from compress.c.  */
bfd_boolean bfd_uncompress_section_contents
   (bfd_byte **buffer, bfd_size_type *size);

#ifdef __cplusplus
}
#endif
#endif<|MERGE_RESOLUTION|>--- conflicted
+++ resolved
@@ -2054,11 +2054,7 @@
 #define bfd_mach_cris_v0_v10   255
 #define bfd_mach_cris_v32      32
 #define bfd_mach_cris_v10_v32  1032
-<<<<<<< HEAD
-  bfd_arch_rx,     /* Renesas RX.  */
-=======
   bfd_arch_rx,        /* Renesas RX.  */
->>>>>>> 48314948
 #define bfd_mach_rx            0x75
   bfd_arch_s390,      /* IBM s390 */
 #define bfd_mach_s390_31       31
