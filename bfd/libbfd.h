--- conflicted
+++ resolved
@@ -2072,11 +2072,8 @@
   "BFD_RELOC_LM32_GLOB_DAT",
   "BFD_RELOC_LM32_JMP_SLOT",
   "BFD_RELOC_LM32_RELATIVE",
-<<<<<<< HEAD
-=======
   "BFD_RELOC_MACH_O_SECTDIFF",
   "BFD_RELOC_MACH_O_PAIR",
->>>>>>> b2f2d10e
  "@@overflow: BFD_RELOC_UNUSED@@",
 };
 #endif
