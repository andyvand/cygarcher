--- conflicted
+++ resolved
@@ -1005,11 +1005,7 @@
 	     to 32byte.  We assume linker will always insert 32byte
 	     between the .plt and .text sections after the the first
 	     relaxation pass.  */
-<<<<<<< HEAD
-	  if (tsec == ia64_info->plt_sec)
-=======
 	  if (tsec == ia64_info->root.splt)
->>>>>>> b2f2d10e
 	    offset = -0x1000000 + 32;
 	  else
 	    offset = -0x1000000;
