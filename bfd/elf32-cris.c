/* CRIS-specific support for 32-bit ELF.
   Copyright 2000, 2001, 2002, 2003, 2004, 2005, 2006, 2007, 2008, 2009
   Free Software Foundation, Inc.
   Contributed by Axis Communications AB.
   Written by Hans-Peter Nilsson, based on elf32-fr30.c
   PIC and shlib bits based primarily on elf32-m68k.c and elf32-i386.c.

   This file is part of BFD, the Binary File Descriptor library.

   This program is free software; you can redistribute it and/or modify
   it under the terms of the GNU General Public License as published by
   the Free Software Foundation; either version 3 of the License, or
   (at your option) any later version.

   This program is distributed in the hope that it will be useful,
   but WITHOUT ANY WARRANTY; without even the implied warranty of
   MERCHANTABILITY or FITNESS FOR A PARTICULAR PURPOSE.  See the
   GNU General Public License for more details.

   You should have received a copy of the GNU General Public License
   along with this program; if not, write to the Free Software
   Foundation, Inc., 51 Franklin Street - Fifth Floor, Boston,
   MA 02110-1301, USA.  */

#include "sysdep.h"
#include "bfd.h"
#include "libbfd.h"
#include "elf-bfd.h"
#include "elf/cris.h"
#include <limits.h>

/* Forward declarations.  */
static reloc_howto_type * cris_reloc_type_lookup
  PARAMS ((bfd *abfd, bfd_reloc_code_real_type code));

static void cris_info_to_howto_rela
  PARAMS ((bfd *, arelent *, Elf_Internal_Rela *));

static bfd_reloc_status_type cris_elf_pcrel_reloc
  PARAMS ((bfd *, arelent *, asymbol *, PTR, asection *, bfd *, char **));

static bfd_boolean cris_elf_grok_prstatus
  PARAMS ((bfd *abfd, Elf_Internal_Note *note));

static bfd_boolean cris_elf_grok_psinfo
  PARAMS ((bfd *abfd, Elf_Internal_Note *note));

static bfd_boolean cris_elf_relocate_section
  PARAMS ((bfd *, struct bfd_link_info *, bfd *, asection *, bfd_byte *,
	   Elf_Internal_Rela *, Elf_Internal_Sym *, asection **));

static bfd_reloc_status_type cris_final_link_relocate
  PARAMS ((reloc_howto_type *, bfd *, asection *, bfd_byte *,
	   Elf_Internal_Rela *, bfd_vma));

static bfd_boolean cris_elf_object_p PARAMS ((bfd *));

static void cris_elf_final_write_processing PARAMS ((bfd *, bfd_boolean));

static bfd_boolean cris_elf_set_mach_from_flags
  PARAMS ((bfd *, unsigned long int));

static bfd_boolean cris_elf_print_private_bfd_data PARAMS ((bfd *, PTR));

static bfd_boolean cris_elf_merge_private_bfd_data PARAMS ((bfd *, bfd *));
static bfd_boolean cris_elf_copy_private_bfd_data PARAMS ((bfd *, bfd *));

struct elf_cris_link_hash_entry;
static bfd_boolean elf_cris_discard_excess_dso_dynamics
  PARAMS ((struct elf_cris_link_hash_entry *, PTR));
static bfd_boolean elf_cris_discard_excess_program_dynamics
  PARAMS ((struct elf_cris_link_hash_entry *, PTR));
static bfd_boolean elf_cris_adjust_gotplt_to_got
  PARAMS ((struct elf_cris_link_hash_entry *, PTR));
static bfd_boolean elf_cris_try_fold_plt_to_got
  PARAMS ((struct elf_cris_link_hash_entry *, PTR));
static struct bfd_hash_entry *elf_cris_link_hash_newfunc
  PARAMS ((struct bfd_hash_entry *, struct bfd_hash_table *, const char *));
static struct bfd_link_hash_table *elf_cris_link_hash_table_create
  PARAMS ((bfd *));
static bfd_boolean elf_cris_adjust_dynamic_symbol
  PARAMS ((struct bfd_link_info *, struct elf_link_hash_entry *));
static bfd_boolean cris_elf_check_relocs
  PARAMS ((bfd *, struct bfd_link_info *, asection *,
	   const Elf_Internal_Rela *));

static bfd_boolean elf_cris_size_dynamic_sections
  PARAMS ((bfd *, struct bfd_link_info *));
static bfd_boolean elf_cris_finish_dynamic_symbol
  PARAMS ((bfd *, struct bfd_link_info *, struct elf_link_hash_entry *,
	   Elf_Internal_Sym *));
static bfd_boolean elf_cris_finish_dynamic_sections
  PARAMS ((bfd *, struct bfd_link_info *));
static void elf_cris_hide_symbol
  PARAMS ((struct bfd_link_info *, struct elf_link_hash_entry *, bfd_boolean));
static enum elf_reloc_type_class elf_cris_reloc_type_class
  PARAMS ((const Elf_Internal_Rela *));

static reloc_howto_type cris_elf_howto_table [] =
{
  /* This reloc does nothing.  */
  HOWTO (R_CRIS_NONE,		/* type */
	 0,			/* rightshift */
	 2,			/* size (0 = byte, 1 = short, 2 = long) */
	 32,			/* bitsize */
	 FALSE,			/* pc_relative */
	 0,			/* bitpos */
	 complain_overflow_bitfield, /* complain_on_overflow */
	 bfd_elf_generic_reloc,	/* special_function */
	 "R_CRIS_NONE",		/* name */
	 FALSE,			/* partial_inplace */
	 0,			/* src_mask */
	 0,			/* dst_mask */
	 FALSE),		/* pcrel_offset */

  /* An 8 bit absolute relocation.  */
  HOWTO (R_CRIS_8,		/* type */
	 0,			/* rightshift */
	 0,			/* size (0 = byte, 1 = short, 2 = long) */
	 8,			/* bitsize */
	 FALSE,			/* pc_relative */
	 0,			/* bitpos */
	 complain_overflow_bitfield, /* complain_on_overflow */
	 bfd_elf_generic_reloc,	/* special_function */
	 "R_CRIS_8",		/* name */
	 FALSE,			/* partial_inplace */
	 0x0000,		/* src_mask */
	 0x00ff,		/* dst_mask */
	 FALSE),		/* pcrel_offset */

  /* A 16 bit absolute relocation.  */
  HOWTO (R_CRIS_16,		/* type */
	 0,			/* rightshift */
	 1,			/* size (0 = byte, 1 = short, 2 = long) */
	 16,			/* bitsize */
	 FALSE,			/* pc_relative */
	 0,			/* bitpos */
	 complain_overflow_bitfield, /* complain_on_overflow */
	 bfd_elf_generic_reloc,	/* special_function */
	 "R_CRIS_16",		/* name */
	 FALSE,			/* partial_inplace */
	 0x00000000,		/* src_mask */
	 0x0000ffff,		/* dst_mask */
	 FALSE),		/* pcrel_offset */

  /* A 32 bit absolute relocation.  */
  HOWTO (R_CRIS_32,		/* type */
	 0,			/* rightshift */
	 2,			/* size (0 = byte, 1 = short, 2 = long) */
	 32,			/* bitsize */
	 FALSE,			/* pc_relative */
	 0,			/* bitpos */
	 /* We don't want overflow complaints for 64-bit vma builds
	    for e.g. sym+0x40000000 (or actually sym-0xc0000000 in
	    32-bit ELF) where sym=0xc0001234.
	    Don't do this for the PIC relocs, as we don't expect to
	    see them with large offsets.  */
	 complain_overflow_dont, /* complain_on_overflow */
	 bfd_elf_generic_reloc,	/* special_function */
	 "R_CRIS_32",		/* name */
	 FALSE,			/* partial_inplace */
	 0x00000000,		/* src_mask */
	 0xffffffff,		/* dst_mask */
	 FALSE),		/* pcrel_offset */

  /* An 8 bit PC-relative relocation.  */
  HOWTO (R_CRIS_8_PCREL,	/* type */
	 0,			/* rightshift */
	 0,			/* size (0 = byte, 1 = short, 2 = long) */
	 8,			/* bitsize */
	 TRUE,			/* pc_relative */
	 0,			/* bitpos */
	 complain_overflow_bitfield, /* complain_on_overflow */
	 cris_elf_pcrel_reloc,	/* special_function */
	 "R_CRIS_8_PCREL",	/* name */
	 FALSE,			/* partial_inplace */
	 0x0000,		/* src_mask */
	 0x00ff,		/* dst_mask */
	 TRUE),			/* pcrel_offset */

  /* A 16 bit PC-relative relocation.  */
  HOWTO (R_CRIS_16_PCREL,	/* type */
	 0,			/* rightshift */
	 1,			/* size (0 = byte, 1 = short, 2 = long) */
	 16,			/* bitsize */
	 TRUE,			/* pc_relative */
	 0,			/* bitpos */
	 complain_overflow_bitfield, /* complain_on_overflow */
	 cris_elf_pcrel_reloc,	/* special_function */
	 "R_CRIS_16_PCREL",	/* name */
	 FALSE,			/* partial_inplace */
	 0x00000000,		/* src_mask */
	 0x0000ffff,		/* dst_mask */
	 TRUE),			/* pcrel_offset */

  /* A 32 bit PC-relative relocation.  */
  HOWTO (R_CRIS_32_PCREL,	/* type */
	 0,			/* rightshift */
	 2,			/* size (0 = byte, 1 = short, 2 = long) */
	 32,			/* bitsize */
	 TRUE,			/* pc_relative */
	 0,			/* bitpos */
	 complain_overflow_bitfield, /* complain_on_overflow */
	 cris_elf_pcrel_reloc,	/* special_function */
	 "R_CRIS_32_PCREL",	/* name */
	 FALSE,			/* partial_inplace */
	 0x00000000,		/* src_mask */
	 0xffffffff,		/* dst_mask */
	 TRUE),			/* pcrel_offset */

  /* GNU extension to record C++ vtable hierarchy.  */
  HOWTO (R_CRIS_GNU_VTINHERIT,	/* type */
	 0,			/* rightshift */
	 2,			/* size (0 = byte, 1 = short, 2 = long) */
	 0,			/* bitsize */
	 FALSE,			/* pc_relative */
	 0,			/* bitpos */
	 complain_overflow_dont, /* complain_on_overflow */
	 NULL,			/* special_function */
	 "R_CRIS_GNU_VTINHERIT", /* name */
	 FALSE,			/* partial_inplace */
	 0,			/* src_mask */
	 0,			/* dst_mask */
	 FALSE),		/* pcrel_offset */

  /* GNU extension to record C++ vtable member usage.  */
  HOWTO (R_CRIS_GNU_VTENTRY,	/* type */
	 0,			/* rightshift */
	 2,			/* size (0 = byte, 1 = short, 2 = long) */
	 0,			/* bitsize */
	 FALSE,			/* pc_relative */
	 0,			/* bitpos */
	 complain_overflow_dont, /* complain_on_overflow */
	 _bfd_elf_rel_vtable_reloc_fn,	/* special_function */
	 "R_CRIS_GNU_VTENTRY",	 /* name */
	 FALSE,			/* partial_inplace */
	 0,			/* src_mask */
	 0,			/* dst_mask */
	 FALSE),		/* pcrel_offset */

  /* This is used only by the dynamic linker.  The symbol should exist
     both in the object being run and in some shared library.  The
     dynamic linker copies the data addressed by the symbol from the
     shared library into the object, because the object being
     run has to have the data at some particular address.  */
  HOWTO (R_CRIS_COPY,		/* type */
	 0,			/* rightshift */
	 2,			/* size (0 = byte, 1 = short, 2 = long) */
	 32,			/* bitsize */
	 FALSE,			/* pc_relative */
	 0,			/* bitpos */
	 complain_overflow_bitfield, /* complain_on_overflow */
	 bfd_elf_generic_reloc,	/* special_function */
	 "R_CRIS_COPY",		/* name */
	 FALSE,			/* partial_inplace */
	 0,			/* src_mask */
	 0,			/* dst_mask */
	 FALSE),		/* pcrel_offset */

  /* Like R_CRIS_32, but used when setting global offset table entries.  */
  HOWTO (R_CRIS_GLOB_DAT,	/* type */
	 0,			/* rightshift */
	 2,			/* size (0 = byte, 1 = short, 2 = long) */
	 32,			/* bitsize */
	 FALSE,			/* pc_relative */
	 0,			/* bitpos */
	 complain_overflow_bitfield, /* complain_on_overflow */
	 bfd_elf_generic_reloc,	/* special_function */
	 "R_CRIS_GLOB_DAT",	/* name */
	 FALSE,			/* partial_inplace */
	 0,			/* src_mask */
	 0xffffffff,		/* dst_mask */
	 FALSE),		/* pcrel_offset */

  /* Marks a procedure linkage table entry for a symbol.  */
  HOWTO (R_CRIS_JUMP_SLOT,	/* type */
	 0,			/* rightshift */
	 2,			/* size (0 = byte, 1 = short, 2 = long) */
	 32,			/* bitsize */
	 FALSE,			/* pc_relative */
	 0,			/* bitpos */
	 complain_overflow_bitfield, /* complain_on_overflow */
	 bfd_elf_generic_reloc,	/* special_function */
	 "R_CRIS_JUMP_SLOT",	/* name */
	 FALSE,			/* partial_inplace */
	 0,			/* src_mask */
	 0,			/* dst_mask */
	 FALSE),		/* pcrel_offset */

  /* Used only by the dynamic linker.  When the object is run, this
     longword is set to the load address of the object, plus the
     addend.  */
  HOWTO (R_CRIS_RELATIVE,	/* type */
	 0,			/* rightshift */
	 2,			/* size (0 = byte, 1 = short, 2 = long) */
	 32,			/* bitsize */
	 FALSE,			/* pc_relative */
	 0,			/* bitpos */
	 complain_overflow_bitfield, /* complain_on_overflow */
	 bfd_elf_generic_reloc,	/* special_function */
	 "R_CRIS_RELATIVE",	/* name */
	 FALSE,			/* partial_inplace */
	 0,			/* src_mask */
	 0xffffffff,		/* dst_mask */
	 FALSE),		/* pcrel_offset */

  /* Like R_CRIS_32, but referring to the GOT table entry for the symbol.  */
  HOWTO (R_CRIS_16_GOT,		/* type */
	 0,			/* rightshift */
	 1,			/* size (0 = byte, 1 = short, 2 = long) */
	 16,			/* bitsize */
	 FALSE,			/* pc_relative */
	 0,			/* bitpos */
	 complain_overflow_bitfield, /* complain_on_overflow */
	 bfd_elf_generic_reloc,	/* special_function */
	 "R_CRIS_16_GOT",	/* name */
	 FALSE,			/* partial_inplace */
	 0,			/* src_mask */
	 0xffff,		/* dst_mask */
	 FALSE),		/* pcrel_offset */

  HOWTO (R_CRIS_32_GOT,		/* type */
	 0,			/* rightshift */
	 2,			/* size (0 = byte, 1 = short, 2 = long) */
	 32,			/* bitsize */
	 FALSE,			/* pc_relative */
	 0,			/* bitpos */
	 complain_overflow_bitfield, /* complain_on_overflow */
	 bfd_elf_generic_reloc,	/* special_function */
	 "R_CRIS_32_GOT",	/* name */
	 FALSE,			/* partial_inplace */
	 0,			/* src_mask */
	 0xffffffff,		/* dst_mask */
	 FALSE),		/* pcrel_offset */

  /* Like R_CRIS_32_GOT, but referring to (and requesting a) PLT part of
     the GOT table for the symbol.  */
  HOWTO (R_CRIS_16_GOTPLT,	/* type */
	 0,			/* rightshift */
	 1,			/* size (0 = byte, 1 = short, 2 = long) */
	 16,			/* bitsize */
	 FALSE,			/* pc_relative */
	 0,			/* bitpos */
	 complain_overflow_bitfield, /* complain_on_overflow */
	 bfd_elf_generic_reloc,	/* special_function */
	 "R_CRIS_16_GOTPLT",	/* name */
	 FALSE,			/* partial_inplace */
	 0,			/* src_mask */
	 0xffff,		/* dst_mask */
	 FALSE),		/* pcrel_offset */

  HOWTO (R_CRIS_32_GOTPLT,	/* type */
	 0,			/* rightshift */
	 2,			/* size (0 = byte, 1 = short, 2 = long) */
	 32,			/* bitsize */
	 FALSE,			/* pc_relative */
	 0,			/* bitpos */
	 complain_overflow_bitfield, /* complain_on_overflow */
	 bfd_elf_generic_reloc,	/* special_function */
	 "R_CRIS_32_GOTPLT",	/* name */
	 FALSE,			/* partial_inplace */
	 0,			/* src_mask */
	 0xffffffff,		/* dst_mask */
	 FALSE),		/* pcrel_offset */

  /* A 32-bit offset from GOT to (local const) symbol: no GOT entry should
     be necessary.  */
  HOWTO (R_CRIS_32_GOTREL,	/* type */
	 0,			/* rightshift */
	 2,			/* size (0 = byte, 1 = short, 2 = long) */
	 32,			/* bitsize */
	 FALSE,			/* pc_relative */
	 0,			/* bitpos */
	 complain_overflow_bitfield, /* complain_on_overflow */
	 bfd_elf_generic_reloc,	/* special_function */
	 "R_CRIS_32_GOTREL",	/* name */
	 FALSE,			/* partial_inplace */
	 0,			/* src_mask */
	 0xffffffff,		/* dst_mask */
	 FALSE),		/* pcrel_offset */

  /* A 32-bit offset from GOT to entry for this symbol in PLT and request
     to create PLT entry for symbol.  */
  HOWTO (R_CRIS_32_PLT_GOTREL,	/* type */
	 0,			/* rightshift */
	 2,			/* size (0 = byte, 1 = short, 2 = long) */
	 32,			/* bitsize */
	 FALSE,			/* pc_relative */
	 0,			/* bitpos */
	 complain_overflow_bitfield, /* complain_on_overflow */
	 bfd_elf_generic_reloc,	/* special_function */
	 "R_CRIS_32_PLT_GOTREL", /* name */
	 FALSE,			/* partial_inplace */
	 0,			/* src_mask */
	 0xffffffff,		/* dst_mask */
	 FALSE),		/* pcrel_offset */

  /* A 32-bit offset from PC (location after the relocation) + addend to
     entry for this symbol in PLT and request to create PLT entry for
     symbol.  */
  HOWTO (R_CRIS_32_PLT_PCREL,	/* type */
	 0,			/* rightshift */
	 2,			/* size (0 = byte, 1 = short, 2 = long) */
	 32,			/* bitsize */
	 TRUE,			/* pc_relative */
	 0,			/* bitpos */
	 complain_overflow_bitfield, /* complain_on_overflow */
	 cris_elf_pcrel_reloc,	/* special_function */
	 "R_CRIS_32_PLT_PCREL",	/* name */
	 FALSE,			/* partial_inplace */
	 0,			/* src_mask */
	 0xffffffff,		/* dst_mask */
	 TRUE),			/* pcrel_offset */

  /* We don't handle these in any special manner and cross-format
     linking is not supported; just recognize them enough to pass them
     around.  FIXME: do the same for most PIC relocs and add sanity
     tests to actually refuse gracefully to handle these and PIC
     relocs for cross-format linking.  */
#define TLSHOWTO32(name) \
 HOWTO (name, 0, 2, 32, FALSE, 0, complain_overflow_bitfield, \
        bfd_elf_generic_reloc, #name, FALSE, 0, 0xffffffff, FALSE)
#define TLSHOWTO16X(name, X)	     \
 HOWTO (name, 0, 1, 16, FALSE, 0, complain_overflow_ ## X, \
        bfd_elf_generic_reloc, #name, FALSE, 0, 0xffff, FALSE)
#define TLSHOWTO16(name) TLSHOWTO16X(name, unsigned)
#define TLSHOWTO16S(name) TLSHOWTO16X(name, signed)

  TLSHOWTO32 (R_CRIS_32_GOT_GD),
  TLSHOWTO16 (R_CRIS_16_GOT_GD),
  TLSHOWTO32 (R_CRIS_32_GD),
  TLSHOWTO32 (R_CRIS_DTP),
  TLSHOWTO32 (R_CRIS_32_DTPREL),
  TLSHOWTO16S (R_CRIS_16_DTPREL),
  TLSHOWTO32 (R_CRIS_32_GOT_TPREL),
  TLSHOWTO16S (R_CRIS_16_GOT_TPREL),
  TLSHOWTO32 (R_CRIS_32_TPREL),
  TLSHOWTO16S (R_CRIS_16_TPREL),
  TLSHOWTO32 (R_CRIS_DTPMOD),
  TLSHOWTO32 (R_CRIS_32_IE)
};

/* Map BFD reloc types to CRIS ELF reloc types.  */

struct cris_reloc_map
{
  bfd_reloc_code_real_type bfd_reloc_val;
  unsigned int cris_reloc_val;
};

static const struct cris_reloc_map cris_reloc_map [] =
{
  { BFD_RELOC_NONE,		R_CRIS_NONE },
  { BFD_RELOC_8,		R_CRIS_8 },
  { BFD_RELOC_16,		R_CRIS_16 },
  { BFD_RELOC_32,		R_CRIS_32 },
  { BFD_RELOC_8_PCREL,		R_CRIS_8_PCREL },
  { BFD_RELOC_16_PCREL,		R_CRIS_16_PCREL },
  { BFD_RELOC_32_PCREL,		R_CRIS_32_PCREL },
  { BFD_RELOC_VTABLE_INHERIT,	R_CRIS_GNU_VTINHERIT },
  { BFD_RELOC_VTABLE_ENTRY,	R_CRIS_GNU_VTENTRY },
  { BFD_RELOC_CRIS_COPY,	R_CRIS_COPY },
  { BFD_RELOC_CRIS_GLOB_DAT,	R_CRIS_GLOB_DAT },
  { BFD_RELOC_CRIS_JUMP_SLOT,	R_CRIS_JUMP_SLOT },
  { BFD_RELOC_CRIS_RELATIVE,	R_CRIS_RELATIVE },
  { BFD_RELOC_CRIS_16_GOT,	R_CRIS_16_GOT },
  { BFD_RELOC_CRIS_32_GOT,	R_CRIS_32_GOT },
  { BFD_RELOC_CRIS_16_GOTPLT,	R_CRIS_16_GOTPLT },
  { BFD_RELOC_CRIS_32_GOTPLT,	R_CRIS_32_GOTPLT },
  { BFD_RELOC_CRIS_32_GOTREL,	R_CRIS_32_GOTREL },
  { BFD_RELOC_CRIS_32_PLT_GOTREL, R_CRIS_32_PLT_GOTREL },
  { BFD_RELOC_CRIS_32_PLT_PCREL, R_CRIS_32_PLT_PCREL },
  { BFD_RELOC_CRIS_32_GOT_GD,	R_CRIS_32_GOT_GD },
  { BFD_RELOC_CRIS_16_GOT_GD,	R_CRIS_16_GOT_GD },
  { BFD_RELOC_CRIS_32_GD,	R_CRIS_32_GD },
  { BFD_RELOC_CRIS_DTP,	R_CRIS_DTP },
  { BFD_RELOC_CRIS_32_DTPREL,	R_CRIS_32_DTPREL },
  { BFD_RELOC_CRIS_16_DTPREL,	R_CRIS_16_DTPREL },
  { BFD_RELOC_CRIS_32_GOT_TPREL, R_CRIS_32_GOT_TPREL },
  { BFD_RELOC_CRIS_16_GOT_TPREL, R_CRIS_16_GOT_TPREL },
  { BFD_RELOC_CRIS_32_TPREL,	R_CRIS_32_TPREL },
  { BFD_RELOC_CRIS_16_TPREL,	R_CRIS_16_TPREL },
  { BFD_RELOC_CRIS_DTPMOD,	R_CRIS_DTPMOD },
  { BFD_RELOC_CRIS_32_IE,	R_CRIS_32_IE }
};

static reloc_howto_type *
cris_reloc_type_lookup (abfd, code)
     bfd * abfd ATTRIBUTE_UNUSED;
     bfd_reloc_code_real_type code;
{
  unsigned int i;

  for (i = 0; i < sizeof (cris_reloc_map) / sizeof (cris_reloc_map[0]); i++)
    if (cris_reloc_map [i].bfd_reloc_val == code)
      return & cris_elf_howto_table [cris_reloc_map[i].cris_reloc_val];

  return NULL;
}

static reloc_howto_type *
cris_reloc_name_lookup (bfd *abfd ATTRIBUTE_UNUSED, const char *r_name)
{
  unsigned int i;

  for (i = 0;
       i < sizeof (cris_elf_howto_table) / sizeof (cris_elf_howto_table[0]);
       i++)
    if (cris_elf_howto_table[i].name != NULL
	&& strcasecmp (cris_elf_howto_table[i].name, r_name) == 0)
      return &cris_elf_howto_table[i];

  return NULL;
}

/* Set the howto pointer for an CRIS ELF reloc.  */

static void
cris_info_to_howto_rela (abfd, cache_ptr, dst)
     bfd * abfd ATTRIBUTE_UNUSED;
     arelent * cache_ptr;
     Elf_Internal_Rela * dst;
{
  enum elf_cris_reloc_type r_type;

  r_type = ELF32_R_TYPE (dst->r_info);
  BFD_ASSERT (r_type < (unsigned int) R_CRIS_max);
  cache_ptr->howto = & cris_elf_howto_table [r_type];
}

bfd_reloc_status_type
cris_elf_pcrel_reloc (abfd, reloc_entry, symbol, data, input_section,
		      output_bfd, error_message)
     bfd *abfd ATTRIBUTE_UNUSED;
     arelent *reloc_entry;
     asymbol *symbol;
     PTR data ATTRIBUTE_UNUSED;
     asection *input_section;
     bfd *output_bfd;
     char **error_message ATTRIBUTE_UNUSED;
{
  /* By default (using only bfd_elf_generic_reloc when linking to
     non-ELF formats) PC-relative relocs are relative to the beginning
     of the reloc.  CRIS PC-relative relocs are relative to the position
     *after* the reloc because that's what pre-CRISv32 PC points to
     after reading an insn field with that reloc.  (For CRISv32, PC is
     actually relative to the start of the insn, but we keep the old
     definition.)  Still, we use as much generic machinery as we can.

     Only adjust when doing a final link.  */
  if (output_bfd == (bfd *) NULL)
    reloc_entry->addend -= 1 << reloc_entry->howto->size;

  return
    bfd_elf_generic_reloc (abfd, reloc_entry, symbol, data,
			   input_section, output_bfd, error_message);
}

/* Support for core dump NOTE sections.
   The slightly unintuitive code layout is an attempt to keep at least
   some similarities with other ports, hoping to simplify general
   changes, while still keeping Linux/CRIS and Linux/CRISv32 code apart.  */

static bfd_boolean
cris_elf_grok_prstatus (abfd, note)
     bfd *abfd;
     Elf_Internal_Note *note;
{
  int offset;
  size_t size;

  if (bfd_get_mach (abfd) == bfd_mach_cris_v32)
    switch (note->descsz)
      {
      default:
	return FALSE;

      case 202:		/* Linux/CRISv32 */
	/* pr_cursig */
	elf_tdata (abfd)->core_signal = bfd_get_16 (abfd, note->descdata + 12);

	/* pr_pid */
	elf_tdata (abfd)->core_pid = bfd_get_32 (abfd, note->descdata + 22);

	/* pr_reg */
	offset = 70;
	size = 128;

	break;
      }
  else
    switch (note->descsz)
      {
      default:
	return FALSE;

      case 214:		/* Linux/CRIS */
	/* pr_cursig */
	elf_tdata (abfd)->core_signal = bfd_get_16 (abfd, note->descdata + 12);

	/* pr_pid */
	elf_tdata (abfd)->core_pid = bfd_get_32 (abfd, note->descdata + 22);

	/* pr_reg */
	offset = 70;
	size = 140;

	break;
      }

  /* Make a ".reg/999" section.  */
  return _bfd_elfcore_make_pseudosection (abfd, ".reg",
					  size, note->descpos + offset);
}

static bfd_boolean
cris_elf_grok_psinfo (abfd, note)
     bfd *abfd;
     Elf_Internal_Note *note;
{
  if (bfd_get_mach (abfd) == bfd_mach_cris_v32)
    switch (note->descsz)
      {
      default:
	return FALSE;

      case 124:		/* Linux/CRISv32 elf_prpsinfo */
	elf_tdata (abfd)->core_program
	  = _bfd_elfcore_strndup (abfd, note->descdata + 28, 16);
	elf_tdata (abfd)->core_command
	  = _bfd_elfcore_strndup (abfd, note->descdata + 44, 80);
      }
  else
    switch (note->descsz)
      {
      default:
	return FALSE;

      case 124:		/* Linux/CRIS elf_prpsinfo */
	elf_tdata (abfd)->core_program
	  = _bfd_elfcore_strndup (abfd, note->descdata + 28, 16);
	elf_tdata (abfd)->core_command
	  = _bfd_elfcore_strndup (abfd, note->descdata + 44, 80);
      }

  /* Note that for some reason, a spurious space is tacked
     onto the end of the args in some (at least one anyway)
     implementations, so strip it off if it exists.  */

  {
    char *command = elf_tdata (abfd)->core_command;
    int n = strlen (command);

    if (0 < n && command[n - 1] == ' ')
      command[n - 1] = '\0';
  }

  return TRUE;
}

/* The name of the dynamic interpreter.  This is put in the .interp
   section.  */

#define ELF_DYNAMIC_INTERPRETER "/lib/ld.so.1"

/* The size in bytes of an entry in the procedure linkage table.  */

#define PLT_ENTRY_SIZE 20
#define PLT_ENTRY_SIZE_V32 26

/* The first entry in an absolute procedure linkage table looks like this.  */

static const bfd_byte elf_cris_plt0_entry[PLT_ENTRY_SIZE] =
{
  0xfc, 0xe1,
  0x7e, 0x7e,	/* push mof.  */
  0x7f, 0x0d,   /*  (dip [pc+]) */
  0, 0, 0, 0,	/*  Replaced with address of .got + 4.  */
  0x30, 0x7a,	/* move [...],mof */
  0x7f, 0x0d,   /*  (dip [pc+]) */
  0, 0, 0, 0,	/*  Replaced with address of .got + 8.  */
  0x30, 0x09	/* jump [...] */
};

static const bfd_byte elf_cris_plt0_entry_v32[PLT_ENTRY_SIZE_V32] =
{
  0x84, 0xe2,	/* subq 4,$sp */
  0x6f, 0xfe,	/* move.d 0,$acr */
  0, 0, 0, 0,	/*  Replaced by address of .got + 4.  */
  0x7e, 0x7a,	/* move $mof,[$sp] */
  0x3f, 0x7a,	/* move [$acr],$mof */
  0x04, 0xf2,	/* addq 4,acr */
  0x6f, 0xfa,	/* move.d [$acr],$acr */
  0xbf, 0x09,	/* jump $acr */
  0xb0, 0x05,	/* nop */
  0, 0		/*  Pad out to 26 bytes.  */
};

/* Subsequent entries in an absolute procedure linkage table look like
   this.  */

static const bfd_byte elf_cris_plt_entry[PLT_ENTRY_SIZE] =
{
  0x7f, 0x0d,   /*  (dip [pc+]) */
  0, 0, 0, 0,	/*  Replaced with address of this symbol in .got.  */
  0x30, 0x09,	/* jump [...] */
  0x3f,	 0x7e,	/* move [pc+],mof */
  0, 0, 0, 0,	/*  Replaced with offset into relocation table.  */
  0x2f, 0xfe,	/* add.d [pc+],pc */
  0xec, 0xff,
  0xff, 0xff	/*  Replaced with offset to start of .plt.  */
};

static const bfd_byte elf_cris_plt_entry_v32[PLT_ENTRY_SIZE_V32] =
{
  0x6f, 0xfe,	/* move.d 0,$acr */
  0, 0, 0, 0,	/*  Replaced with address of this symbol in .got.  */
  0x6f, 0xfa,   /* move.d [$acr],$acr */
  0xbf, 0x09,   /* jump $acr */
  0xb0, 0x05,	/* nop */
  0x3f, 0x7e,	/* move 0,mof */
  0, 0, 0, 0,	/*  Replaced with offset into relocation table. */
  0xbf, 0x0e,	/* ba start_of_plt0_entry */
  0, 0, 0, 0,	/*  Replaced with offset to plt0 entry.  */
  0xb0, 0x05	/* nop */
};

/* The first entry in a PIC procedure linkage table looks like this.  */

static const bfd_byte elf_cris_pic_plt0_entry[PLT_ENTRY_SIZE] =
{
  0xfc, 0xe1, 0x7e, 0x7e,	/* push mof */
  0x04, 0x01, 0x30, 0x7a,	/* move [r0+4],mof */
  0x08, 0x01, 0x30, 0x09,	/* jump [r0+8] */
  0, 0, 0, 0, 0, 0, 0, 0,	/*  Pad out to 20 bytes.  */
};

static const bfd_byte elf_cris_pic_plt0_entry_v32[PLT_ENTRY_SIZE_V32] =
{
  0x84, 0xe2,	/* subq 4,$sp */
  0x04, 0x01,	/* addoq 4,$r0,$acr */
  0x7e, 0x7a,	/* move $mof,[$sp] */
  0x3f, 0x7a,	/* move [$acr],$mof */
  0x04, 0xf2,	/* addq 4,$acr */
  0x6f, 0xfa,	/* move.d [$acr],$acr */
  0xbf, 0x09,	/* jump $acr */
  0xb0, 0x05,	/* nop */
  0, 0,		/*  Pad out to 26 bytes.  */
  0, 0, 0, 0,
  0, 0, 0, 0
};

/* Subsequent entries in a PIC procedure linkage table look like this.  */

static const bfd_byte elf_cris_pic_plt_entry[PLT_ENTRY_SIZE] =
{
  0x6f, 0x0d,   /*  (bdap [pc+].d,r0) */
  0, 0, 0, 0,	/*  Replaced with offset of this symbol in .got.  */
  0x30, 0x09,	/* jump [...] */
  0x3f, 0x7e,	/* move [pc+],mof */
  0, 0, 0, 0,	/*  Replaced with offset into relocation table.  */
  0x2f, 0xfe,	/* add.d [pc+],pc */
  0xec, 0xff,	/*  Replaced with offset to start of .plt.  */
  0xff, 0xff
};

static const bfd_byte elf_cris_pic_plt_entry_v32[PLT_ENTRY_SIZE_V32] =
{
  0x6f, 0x0d,	/* addo.d 0,$r0,$acr */
  0, 0, 0, 0,	/*  Replaced with offset of this symbol in .got.  */
  0x6f, 0xfa,	/* move.d [$acr],$acr */
  0xbf, 0x09,	/* jump $acr */
  0xb0, 0x05,	/* nop */
  0x3f, 0x7e,	/* move relocoffs,$mof */
  0, 0, 0, 0,	/*  Replaced with offset into relocation table.  */
  0xbf, 0x0e,	/* ba start_of_plt */
  0, 0, 0, 0,	/*  Replaced with offset to start of .plt.  */
  0xb0, 0x05	/* nop */
};

/* We copy elf32-m68k.c and elf32-i386.c for the basic linker hash bits
   (and most other PIC/shlib stuff).  Check that we don't drift away
   without reason.

   The CRIS linker, like the m68k and i386 linkers (and probably the rest
   too) needs to keep track of the number of relocs that it decides to
   copy in check_relocs for each symbol.  This is so that it can discard
   PC relative relocs if it doesn't need them when linking with
   -Bsymbolic.  We store the information in a field extending the regular
   ELF linker hash table.  */

/* This structure keeps track of the number of PC relative relocs we have
   copied for a given symbol.  */

struct elf_cris_pcrel_relocs_copied
{
  /* Next section.  */
  struct elf_cris_pcrel_relocs_copied *next;

  /* A section in dynobj.  */
  asection *section;

  /* Number of relocs copied in this section.  */
  bfd_size_type count;

  /* Example of reloc being copied, for message.  */
  enum elf_cris_reloc_type r_type;
};

/* CRIS ELF linker hash entry.  */

struct elf_cris_link_hash_entry
{
  struct elf_link_hash_entry root;

  /* Number of PC relative relocs copied for this symbol.  */
  struct elf_cris_pcrel_relocs_copied *pcrel_relocs_copied;

  /* The GOTPLT references are CRIS-specific; the goal is to avoid having
     both a general GOT and a PLT-specific GOT entry for the same symbol,
     when it is referenced both as a function and as a function pointer.

     Number of GOTPLT references for a function.  */
  bfd_signed_vma gotplt_refcount;

  /* Actual GOTPLT index for this symbol, if applicable, or zero if not
     (zero is never used as an index).  FIXME: We should be able to fold
     this with gotplt_refcount in a union, like the got and plt unions in
     elf_link_hash_entry.  */
  bfd_size_type gotplt_offset;

  /* The root.got.refcount is the sum of the regular reference counts
     (this) and those members below.  We have to keep a separate count
     to track when we've found the first (or last) reference to a
     regular got entry.  The offset is in root.got.offset.  */
  bfd_signed_vma reg_got_refcount;

  /* Similar to the above, the number of reloc references to this
     symbols that need a R_CRIS_32_TPREL slot.  The offset is in
     root.got.offset, because this and .dtp_refcount can't validly
     happen when there's also a regular GOT entry; that's invalid
     input for which an error is emitted.  */
  bfd_signed_vma tprel_refcount;

  /* Similar to the above, the number of reloc references to this
     symbols that need a R_CRIS_DTP slot.  The offset is in
     root.got.offset; plus 4 if .tprel_refcount > 0.  */
  bfd_signed_vma dtp_refcount;
};

/* The local_got_refcounts and local_got_offsets are a multiple of
   LSNUM in size, namely LGOT_ALLOC_NELTS_FOR(LSNUM) (plus one for the
   refcount for GOT itself, see code), with the summary / group offset
   for local symbols located at offset N, reference counts for
   ordinary (address) relocs at offset N + LSNUM, for R_CRIS_DTP
   relocs at offset N + 2*LSNUM, and for R_CRIS_32_TPREL relocs at N +
   3*LSNUM.  */

#define LGOT_REG_NDX(x) ((x) + symtab_hdr->sh_info)
#define LGOT_DTP_NDX(x) ((x) + 2 * symtab_hdr->sh_info)
#define LGOT_TPREL_NDX(x) ((x) + 3 * symtab_hdr->sh_info)
#define LGOT_ALLOC_NELTS_FOR(x) ((x) * 4)

/* CRIS ELF linker hash table.  */

struct elf_cris_link_hash_table
{
  struct elf_link_hash_table root;

  /* We can't use the PLT offset and calculate to get the GOTPLT offset,
     since we try and avoid creating GOTPLT:s when there's already a GOT.
     Instead, we keep and update the next available index here.  */
  bfd_size_type next_gotplt_entry;

  /* The number of R_CRIS_32_DTPREL and R_CRIS_16_DTPREL that have
     been seen for any input; if != 0, then the constant-offset
     R_CRIS_DTPMOD is needed for this DSO/executable.  This turns
     negative at relocation, so that we don't need an extra flag for
     when the reloc is output.  */
  bfd_signed_vma dtpmod_refcount;
};

/* Traverse a CRIS ELF linker hash table.  */

#define elf_cris_link_hash_traverse(table, func, info)			\
  (elf_link_hash_traverse						\
   (&(table)->root,							\
    (bfd_boolean (*) PARAMS ((struct elf_link_hash_entry *, PTR))) (func), \
    (info)))

/* Get the CRIS ELF linker hash table from a link_info structure.  */

#define elf_cris_hash_table(p) \
  ((struct elf_cris_link_hash_table *) (p)->hash)

/* Get the CRIS ELF linker hash entry from a regular hash entry (the
   "parent class").  The .root reference is just a simple type
   check on the argument.  */

#define elf_cris_hash_entry(p) \
 ((struct elf_cris_link_hash_entry *) (&(p)->root))

/* Create an entry in a CRIS ELF linker hash table.  */

static struct bfd_hash_entry *
elf_cris_link_hash_newfunc (entry, table, string)
     struct bfd_hash_entry *entry;
     struct bfd_hash_table *table;
     const char *string;
{
  struct elf_cris_link_hash_entry *ret =
    (struct elf_cris_link_hash_entry *) entry;

  /* Allocate the structure if it has not already been allocated by a
     subclass.  */
  if (ret == (struct elf_cris_link_hash_entry *) NULL)
    ret = ((struct elf_cris_link_hash_entry *)
	   bfd_hash_allocate (table,
			      sizeof (struct elf_cris_link_hash_entry)));
  if (ret == (struct elf_cris_link_hash_entry *) NULL)
    return (struct bfd_hash_entry *) ret;

  /* Call the allocation method of the superclass.  */
  ret = ((struct elf_cris_link_hash_entry *)
	 _bfd_elf_link_hash_newfunc ((struct bfd_hash_entry *) ret,
				     table, string));
  if (ret != (struct elf_cris_link_hash_entry *) NULL)
    {
      ret->pcrel_relocs_copied = NULL;
      ret->gotplt_refcount = 0;
      ret->gotplt_offset = 0;
      ret->dtp_refcount = 0;
      ret->tprel_refcount = 0;
      ret->reg_got_refcount = 0;
    }

  return (struct bfd_hash_entry *) ret;
}

/* Create a CRIS ELF linker hash table.  */

static struct bfd_link_hash_table *
elf_cris_link_hash_table_create (abfd)
     bfd *abfd;
{
  struct elf_cris_link_hash_table *ret;
  bfd_size_type amt = sizeof (struct elf_cris_link_hash_table);

  ret = ((struct elf_cris_link_hash_table *) bfd_malloc (amt));
  if (ret == (struct elf_cris_link_hash_table *) NULL)
    return NULL;

  if (!_bfd_elf_link_hash_table_init (&ret->root, abfd,
				      elf_cris_link_hash_newfunc,
				      sizeof (struct elf_cris_link_hash_entry)))
    {
      free (ret);
      return NULL;
    }

  /* Initialize to skip over the first three entries in the gotplt; they
     are used for run-time symbol evaluation.  */
  ret->next_gotplt_entry = 12;

  /* We haven't seen any R_CRIS_nn_GOT_TPREL initially.  */
  ret->dtpmod_refcount = 0;

  return &ret->root.root;
}

/* Perform a single relocation.  By default we use the standard BFD
   routines, with a few tweaks.  */

static bfd_reloc_status_type
cris_final_link_relocate (howto, input_bfd, input_section, contents, rel,
			  relocation)
     reloc_howto_type *  howto;
     bfd *               input_bfd;
     asection *          input_section;
     bfd_byte *          contents;
     Elf_Internal_Rela * rel;
     bfd_vma             relocation;
{
  bfd_reloc_status_type r;
  enum elf_cris_reloc_type r_type = ELF32_R_TYPE (rel->r_info);

  /* PC-relative relocations are relative to the position *after*
     the reloc.  Note that for R_CRIS_8_PCREL the adjustment is
     not a single byte, since PC must be 16-bit-aligned.  */
  switch (r_type)
    {
      /* Check that the 16-bit GOT relocs are positive.  */
    case R_CRIS_16_GOTPLT:
    case R_CRIS_16_GOT:
      if ((bfd_signed_vma) relocation < 0)
	return bfd_reloc_overflow;
      break;

    case R_CRIS_32_PLT_PCREL:
    case R_CRIS_32_PCREL:
      relocation -= 2;
      /* Fall through.  */
    case R_CRIS_8_PCREL:
    case R_CRIS_16_PCREL:
      relocation -= 2;
      break;

    default:
      break;
    }

  r = _bfd_final_link_relocate (howto, input_bfd, input_section,
				contents, rel->r_offset,
				relocation, rel->r_addend);
  return r;
}


/* The number of errors left before we stop outputting reloc-specific
   explanatory messages.  By coincidence, this works nicely together
   with the default number of messages you'll get from LD about
   "relocation truncated to fit" messages before you get an
   "additional relocation overflows omitted from the output".  */
static int additional_relocation_error_msg_count = 10;

/* Relocate an CRIS ELF section.  See elf32-fr30.c, from where this was
   copied, for further comments.  */

static bfd_boolean
cris_elf_relocate_section (output_bfd, info, input_bfd, input_section,
			   contents, relocs, local_syms, local_sections)
     bfd *output_bfd ATTRIBUTE_UNUSED;
     struct bfd_link_info *info;
     bfd *input_bfd;
     asection *input_section;
     bfd_byte *contents;
     Elf_Internal_Rela *relocs;
     Elf_Internal_Sym *local_syms;
     asection **local_sections;
{
  bfd *dynobj;
  Elf_Internal_Shdr *symtab_hdr;
  struct elf_link_hash_entry **sym_hashes;
  bfd_vma *local_got_offsets;
  asection *sgot;
  asection *splt;
  asection *sreloc;
  Elf_Internal_Rela *rel;
  Elf_Internal_Rela *relend;
  asection *srelgot;

  dynobj = elf_hash_table (info)->dynobj;
  local_got_offsets = elf_local_got_offsets (input_bfd);
  symtab_hdr = & elf_tdata (input_bfd)->symtab_hdr;
  sym_hashes = elf_sym_hashes (input_bfd);
  relend     = relocs + input_section->reloc_count;

  sgot = NULL;
  splt = NULL;
  sreloc = NULL;
  srelgot = NULL;

  if (dynobj != NULL)
    {
      splt = bfd_get_section_by_name (dynobj, ".plt");
      sgot = bfd_get_section_by_name (dynobj, ".got");
    }

  for (rel = relocs; rel < relend; rel ++)
    {
      reloc_howto_type *howto;
      unsigned long r_symndx;
      Elf_Internal_Sym *sym;
      asection *sec;
      struct elf_link_hash_entry *h;
      bfd_vma relocation;
      bfd_reloc_status_type r;
      const char *symname = NULL;
      enum elf_cris_reloc_type r_type;

      r_type = ELF32_R_TYPE (rel->r_info);

      if (   r_type == R_CRIS_GNU_VTINHERIT
	  || r_type == R_CRIS_GNU_VTENTRY)
	continue;

      r_symndx = ELF32_R_SYM (rel->r_info);
      howto  = cris_elf_howto_table + r_type;
      h      = NULL;
      sym    = NULL;
      sec    = NULL;

      if (r_symndx < symtab_hdr->sh_info)
	{
	  sym = local_syms + r_symndx;
	  sec = local_sections [r_symndx];
	  relocation = _bfd_elf_rela_local_sym (output_bfd, sym, &sec, rel);

	  symname = (bfd_elf_string_from_elf_section
		     (input_bfd, symtab_hdr->sh_link, sym->st_name));
	  if (symname == NULL)
	    symname = bfd_section_name (input_bfd, sec);
	}
      else
	{
	  bfd_boolean warned;
	  bfd_boolean unresolved_reloc;

	  RELOC_FOR_GLOBAL_SYMBOL (info, input_bfd, input_section, rel,
				   r_symndx, symtab_hdr, sym_hashes,
				   h, sec, relocation,
				   unresolved_reloc, warned);

	  symname = h->root.root.string;

	  if (unresolved_reloc
	      /* Perhaps we should detect the cases that
		 sec->output_section is expected to be NULL like i386 and
		 m68k, but apparently (and according to elfxx-ia64.c) all
		 valid cases are where the symbol is defined in a shared
		 object which we link dynamically against.  This includes
		 PLT relocs for which we've created a PLT entry and other
		 relocs for which we're prepared to create dynamic
		 relocations.

		 For now, new situations cause us to just err when
		 sec->output_offset is NULL but the object with the symbol
		 is *not* dynamically linked against.  Thus this will
		 automatically remind us so we can see if there are other
		 valid cases we need to revisit.  */
	      && (sec->owner->flags & DYNAMIC) != 0)
	    relocation = 0;

	  else if (h->root.type == bfd_link_hash_defined
		   || h->root.type == bfd_link_hash_defweak)
	    {
	      /* Here follow the cases where the relocation value must
		 be zero (or when further handling is simplified when
		 zero).  I can't claim to understand the various
		 conditions and they weren't described in the files
		 where I copied them from (elf32-m68k.c and
		 elf32-i386.c), but let's mention examples of where
		 they happen.  FIXME: Perhaps define and use a
		 dynamic_symbol_p function like ia64.

		 - When creating a shared library, we can have an
		 ordinary relocation for a symbol defined in a shared
		 library (perhaps the one we create).  We then make
		 the relocation value zero, as the value seen now will
		 be added into the relocation addend in this shared
		 library, but must be handled only at dynamic-link
		 time.  FIXME: Not sure this example covers the
		 h->elf_link_hash_flags test, though it's there in
		 other targets.  */
	      if (info->shared
		  && ((! info->symbolic && h->dynindx != -1)
		      || !h->def_regular)
		  && (input_section->flags & SEC_ALLOC) != 0
		  && (r_type == R_CRIS_8
		      || r_type == R_CRIS_16
		      || r_type == R_CRIS_32
		      || r_type == R_CRIS_8_PCREL
		      || r_type == R_CRIS_16_PCREL
		      || r_type == R_CRIS_32_PCREL))
		relocation = 0;
	      else if (!info->relocatable && unresolved_reloc)
		{
		  _bfd_error_handler
		    (_("%B, section %A: unresolvable relocation %s against symbol `%s'"),
		     input_bfd,
		     input_section,
		     cris_elf_howto_table[r_type].name,
		     symname);
		  bfd_set_error (bfd_error_bad_value);
		  return FALSE;
		}
	    }
	}

      if (sec != NULL && elf_discarded_section (sec))
	{
	  /* For relocs against symbols from removed linkonce sections,
	     or sections discarded by a linker script, we just want the
	     section contents zeroed.  Avoid any special processing.  */
	  _bfd_clear_contents (howto, input_bfd, contents + rel->r_offset);
	  rel->r_info = 0;
	  rel->r_addend = 0;
	  continue;
	}

      if (info->relocatable)
	continue;

      switch (r_type)
	{
	case R_CRIS_16_GOTPLT:
	case R_CRIS_32_GOTPLT:
	  /* This is like the case for R_CRIS_32_GOT and R_CRIS_16_GOT,
	     but we require a PLT, and the PLT handling will take care of
	     filling in the PLT-specific GOT entry.  For the GOT offset,
	     calculate it as we do when filling it in for the .got.plt
	     section.  If we don't have a PLT, punt to GOT handling.  */
	  if (h != NULL
	      && ((struct elf_cris_link_hash_entry *) h)->gotplt_offset != 0)
	    {
	      asection *sgotplt
		= bfd_get_section_by_name (dynobj, ".got.plt");
	      bfd_vma got_offset;

	      BFD_ASSERT (h->dynindx != -1);
	      BFD_ASSERT (sgotplt != NULL);

	      got_offset
		= ((struct elf_cris_link_hash_entry *) h)->gotplt_offset;

	      relocation = got_offset;
	      break;
	    }

	  /* We didn't make a PLT entry for this symbol.  Maybe everything is
	     folded into the GOT.  Other than folding, this happens when
	     statically linking PIC code, or when using -Bsymbolic.  Check
	     that we instead have a GOT entry as done for us by
	     elf_cris_adjust_dynamic_symbol, and drop through into the
	     ordinary GOT cases.  This must not happen for the
	     executable, because any reference it does to a function
	     that is satisfied by a DSO must generate a PLT.  We assume
	     these call-specific relocs don't address non-functions.  */
	  if (h != NULL
	      && (h->got.offset == (bfd_vma) -1
		  || (!info->shared
		      && !(h->def_regular
			   || (!h->def_dynamic
			       && h->root.type == bfd_link_hash_undefweak)))))
	    {
	      (*_bfd_error_handler)
		((h->got.offset == (bfd_vma) -1)
		 ? _("%B, section %A: No PLT nor GOT for relocation %s"
		     " against symbol `%s'")
		 : _("%B, section %A: No PLT for relocation %s"
		     " against symbol `%s'"),
		 input_bfd,
		 input_section,
		 cris_elf_howto_table[r_type].name,
		 (symname != NULL && symname[0] != '\0'
		  ? symname : _("[whose name is lost]")));

	      /* FIXME: Perhaps blaming input is not the right thing to
		 do; this is probably an internal error.  But it is true
		 that we didn't like that particular input.  */
	      bfd_set_error (bfd_error_bad_value);
	      return FALSE;
	    }
	  /* Fall through.  */

	  /* The size of the actual relocation is not used here; we only
	     fill in the GOT table here.  */
	case R_CRIS_16_GOT:
	case R_CRIS_32_GOT:
	  {
	    bfd_vma off;

	    /* Note that despite using RELA relocations, the .got contents
	       is always filled in with the link-relative relocation
	       value; the addend.  */

	    if (h != NULL)
	      {
		off = h->got.offset;
		BFD_ASSERT (off != (bfd_vma) -1);

		if (!elf_hash_table (info)->dynamic_sections_created
		    || (! info->shared
			&& (h->def_regular
			    || h->type == STT_FUNC
			    || h->needs_plt))
		    || (info->shared
			&& (info->symbolic || h->dynindx == -1)
			&& h->def_regular))
		  {
		    /* This wasn't checked above for ! info->shared, but
		       must hold there if we get here; the symbol must
		       be defined in the regular program or be undefweak
		       or be a function or otherwise need a PLT.  */
		    BFD_ASSERT (!elf_hash_table (info)->dynamic_sections_created
				|| info->shared
				|| h->def_regular
				|| h->type == STT_FUNC
				|| h->needs_plt
				|| h->root.type == bfd_link_hash_undefweak);

		    /* This is actually a static link, or it is a
		       -Bsymbolic link and the symbol is defined locally,
		       or is undefweak, or the symbol was forced to be
		       local because of a version file, or we're not
		       creating a dynamic object.  We must initialize this
		       entry in the global offset table.  Since the offset
		       must always be a multiple of 4, we use the least
		       significant bit to record whether we have
		       initialized it already.

		       If this GOT entry should be runtime-initialized, we
		       will create a .rela.got relocation entry to
		       initialize the value.  This is done in the
		       finish_dynamic_symbol routine.  */
		    if ((off & 1) != 0)
		      off &= ~1;
		    else
		      {
			bfd_put_32 (output_bfd, relocation,
				    sgot->contents + off);
			h->got.offset |= 1;
		      }
		  }
	      }
	    else
	      {
		BFD_ASSERT (local_got_offsets != NULL
			    && local_got_offsets[r_symndx] != (bfd_vma) -1);

		off = local_got_offsets[r_symndx];

		/* The offset must always be a multiple of 4.  We use
		   the least significant bit to record whether we have
		   already generated the necessary reloc.  */
		if ((off & 1) != 0)
		  off &= ~1;
		else
		  {
		    bfd_put_32 (output_bfd, relocation, sgot->contents + off);

		    if (info->shared)
		      {
			Elf_Internal_Rela outrel;
			bfd_byte *loc;

			if (srelgot == NULL)
			  srelgot
			    = bfd_get_section_by_name (dynobj, ".rela.got");
			BFD_ASSERT (srelgot != NULL);

			outrel.r_offset = (sgot->output_section->vma
					   + sgot->output_offset
					   + off);
			outrel.r_info = ELF32_R_INFO (0, R_CRIS_RELATIVE);
			outrel.r_addend = relocation;
			loc = srelgot->contents;
			loc += srelgot->reloc_count++ * sizeof (Elf32_External_Rela);
			bfd_elf32_swap_reloca_out (output_bfd, &outrel, loc);
		      }

		    local_got_offsets[r_symndx] |= 1;
		  }
	      }

	    relocation = sgot->output_offset + off;
	    if (rel->r_addend != 0)
	      {
		/* We can't do anything for a relocation which is against
		   a symbol *plus offset*.  GOT holds relocations for
		   symbols.  Make this an error; the compiler isn't
		   allowed to pass us these kinds of things.  */
		if (h == NULL)
		  (*_bfd_error_handler)
		    (_("%B, section %A: relocation %s with non-zero addend %d"
		       " against local symbol"),
		     input_bfd,
		     input_section,
		     cris_elf_howto_table[r_type].name,
		     rel->r_addend);
		else
		  (*_bfd_error_handler)
		    (_("%B, section %A: relocation %s with non-zero addend %d"
		       " against symbol `%s'"),
		     input_bfd,
		     input_section,
		     cris_elf_howto_table[r_type].name,
		     rel->r_addend,
		     symname[0] != '\0' ? symname : _("[whose name is lost]"));

		bfd_set_error (bfd_error_bad_value);
		return FALSE;
	      }
	  }
	  break;

	case R_CRIS_32_GOTREL:
	  /* This relocation must only be performed against local symbols.
	     It's also ok when we link a program and the symbol is either
	     defined in an ordinary (non-DSO) object or is undefined weak.  */
	  if (h != NULL
	      && ELF_ST_VISIBILITY (h->other) == STV_DEFAULT
	      && !(!info->shared
		   && (h->def_regular
		       || (!h->def_dynamic
			   && h->root.type == bfd_link_hash_undefweak))))
	    {
	      (*_bfd_error_handler)
		(_("%B, section %A: relocation %s is"
		   " not allowed for global symbol: `%s'"),
		 input_bfd,
		 input_section,
		 cris_elf_howto_table[r_type].name,
		 symname);
	      bfd_set_error (bfd_error_bad_value);
	      return FALSE;
	    }

	  /* This can happen if we get a link error with the input ELF
	     variant mismatching the output variant.  Emit an error so
	     it's noticed if it happens elsewhere.  */
	  if (sgot == NULL)
	    {
	      (*_bfd_error_handler)
		(_("%B, section %A: relocation %s with no GOT created"),
		 input_bfd,
		 input_section,
		 cris_elf_howto_table[r_type].name);
	      bfd_set_error (bfd_error_bad_value);
	      return FALSE;
	    }

	  /* This relocation is like a PC-relative one, except the
	     reference point is the location of GOT.  Note that
	     sgot->output_offset is not involved in this calculation.  We
	     always want the start of entire .got section, not the
	     position after the reserved header.  */
	  relocation -= sgot->output_section->vma;
	  break;

	case R_CRIS_32_PLT_PCREL:
	  /* Relocation is to the entry for this symbol in the
	     procedure linkage table.  */

	  /* Resolve a PLT_PCREL reloc against a local symbol directly,
	     without using the procedure linkage table.  */
	  if (h == NULL || ELF_ST_VISIBILITY (h->other) != STV_DEFAULT)
	    break;

	  if (h->plt.offset == (bfd_vma) -1
	      || splt == NULL)
	    {
	      /* We didn't make a PLT entry for this symbol.  This
		 happens when statically linking PIC code, or when
		 using -Bsymbolic.  */
	      break;
	    }

	  relocation = (splt->output_section->vma
			+ splt->output_offset
			+ h->plt.offset);
	  break;

	case R_CRIS_32_PLT_GOTREL:
	  /* Like R_CRIS_32_PLT_PCREL, but the reference point is the
	     start of the .got section.  See also comment at
	     R_CRIS_32_GOT.  */
	  relocation -= sgot->output_section->vma;

	  /* Resolve a PLT_GOTREL reloc against a local symbol directly,
	     without using the procedure linkage table.  */
	  if (h == NULL || ELF_ST_VISIBILITY (h->other) != STV_DEFAULT)
	    break;

	  if (h->plt.offset == (bfd_vma) -1
	      || splt == NULL)
	    {
	      /* We didn't make a PLT entry for this symbol.  This
		 happens when statically linking PIC code, or when
		 using -Bsymbolic.  */
	      break;
	    }

	  relocation = (splt->output_section->vma
			+ splt->output_offset
			+ h->plt.offset
			- sgot->output_section->vma);
	  break;

	case R_CRIS_8_PCREL:
	case R_CRIS_16_PCREL:
	case R_CRIS_32_PCREL:
	  /* If the symbol was local, we need no shlib-specific handling.  */
	  if (h == NULL || ELF_ST_VISIBILITY (h->other) != STV_DEFAULT
	      || h->dynindx == -1)
	    break;

	  /* Fall through.  */
	case R_CRIS_8:
	case R_CRIS_16:
	case R_CRIS_32:
	  if (info->shared
	      && r_symndx != 0
	      && (input_section->flags & SEC_ALLOC) != 0
	      && ((r_type != R_CRIS_8_PCREL
		   && r_type != R_CRIS_16_PCREL
		   && r_type != R_CRIS_32_PCREL)
		  || (!info->symbolic
		      || (h != NULL && !h->def_regular))))
	    {
	      Elf_Internal_Rela outrel;
	      bfd_byte *loc;
	      bfd_boolean skip, relocate;

	      /* When generating a shared object, these relocations
		 are copied into the output file to be resolved at run
		 time.  */

	      if (sreloc == NULL)
		{
		  sreloc = _bfd_elf_get_dynamic_reloc_section
		    (input_bfd, input_section, /*rela?*/ TRUE);
		  /* The section should have been created in cris_elf_check_relocs,
		     but that function will not be called for objects which fail in
		     cris_elf_merge_private_bfd_data.  */
		  if (sreloc == NULL)
		    {
		      bfd_set_error (bfd_error_bad_value);
		      return FALSE;
		    }
		}

	      skip = FALSE;
	      relocate = FALSE;

	      outrel.r_offset =
		_bfd_elf_section_offset (output_bfd, info, input_section,
					 rel->r_offset);
	      if (outrel.r_offset == (bfd_vma) -1)
		skip = TRUE;
	      else if (outrel.r_offset == (bfd_vma) -2
		       /* For now, undefined weak symbols with non-default
			  visibility (yielding 0), like exception info for
			  discarded sections, will get a R_CRIS_NONE
			  relocation rather than no relocation, because we
			  notice too late that the symbol doesn't need a
			  relocation.  */
		       || (h != NULL
			   && h->root.type == bfd_link_hash_undefweak
			   && ELF_ST_VISIBILITY (h->other) != STV_DEFAULT))
		skip = TRUE, relocate = TRUE;
	      outrel.r_offset += (input_section->output_section->vma
				  + input_section->output_offset);

	      if (skip)
		memset (&outrel, 0, sizeof outrel);
	      /* h->dynindx may be -1 if the symbol was marked to
		 become local.  */
	      else if (h != NULL
		       && ((! info->symbolic && h->dynindx != -1)
			   || !h->def_regular))
		{
		  BFD_ASSERT (h->dynindx != -1);
		  outrel.r_info = ELF32_R_INFO (h->dynindx, r_type);
		  outrel.r_addend = relocation + rel->r_addend;
		}
	      else
		{
		  outrel.r_addend = relocation + rel->r_addend;

		  if (r_type == R_CRIS_32)
		    {
		      relocate = TRUE;
		      outrel.r_info = ELF32_R_INFO (0, R_CRIS_RELATIVE);
		    }
		  else
		    {
		      long indx;

		      if (bfd_is_abs_section (sec))
			indx = 0;
		      else if (sec == NULL || sec->owner == NULL)
			{
			  bfd_set_error (bfd_error_bad_value);
			  return FALSE;
			}
		      else
			{
			  asection *osec;

			  /* We are turning this relocation into one
			     against a section symbol.  It would be
			     proper to subtract the symbol's value,
			     osec->vma, from the emitted reloc addend,
			     but ld.so expects buggy relocs.  */
			  osec = sec->output_section;
			  indx = elf_section_data (osec)->dynindx;
			  if (indx == 0)
			    {
			      struct elf_cris_link_hash_table *htab;
			      htab = elf_cris_hash_table (info);
			      osec = htab->root.text_index_section;
			      indx = elf_section_data (osec)->dynindx;
			    }
			  BFD_ASSERT (indx != 0);
			}

		      outrel.r_info = ELF32_R_INFO (indx, r_type);
		    }
		}

	      loc = sreloc->contents;
	      loc += sreloc->reloc_count++ * sizeof (Elf32_External_Rela);
	      bfd_elf32_swap_reloca_out (output_bfd, &outrel, loc);

	      /* This reloc will be computed at runtime, so there's no
                 need to do anything now, except for R_CRIS_32 relocations
                 that have been turned into R_CRIS_RELATIVE.  */
	      if (!relocate)
		continue;
	    }

	  break;

	case R_CRIS_16_DTPREL:
	case R_CRIS_32_DTPREL:
	  /* This relocation must only be performed against local
<<<<<<< HEAD
	     symbols.  It's also ok when we link a program and the
	     symbol is defined in an ordinary (non-DSO) object (if
	     it's undefined there, we've already seen an error).  */
	  if (h != NULL
=======
	     symbols, or to sections that are not loadable.  It's also
	     ok when we link a program and the symbol is defined in an
	     ordinary (non-DSO) object (if it's undefined there, we've
	     already seen an error).  */
	  if (h != NULL
	      && (input_section->flags & SEC_ALLOC) != 0
>>>>>>> b2f2d10e
	      && ELF_ST_VISIBILITY (h->other) == STV_DEFAULT
	      && (info->shared
		  || (!h->def_regular
		      && h->root.type != bfd_link_hash_undefined)))
	    {
	      (*_bfd_error_handler)
		((h->root.type == bfd_link_hash_undefined)
		 /* We shouldn't get here for GCC-emitted code.  */
		 ? _("%B, section %A: relocation %s has an undefined"
		     " reference to `%s', perhaps a declaration mixup?")
		 : ("%B, section %A: relocation %s is"
		     " not allowed for `%s', a global symbol with default"
		     " visibility, perhaps a declaration mixup?"),
		 input_bfd,
		 input_section,
		 cris_elf_howto_table[r_type].name,
		 symname != NULL && symname[0] != '\0'
		 ? symname : _("[whose name is lost]"));
	      bfd_set_error (bfd_error_bad_value);
	      return FALSE;
	    }

<<<<<<< HEAD
	  BFD_ASSERT (elf_cris_hash_table (info)->dtpmod_refcount != 0);
=======
	  BFD_ASSERT ((input_section->flags & SEC_ALLOC) == 0
		      || elf_cris_hash_table (info)->dtpmod_refcount != 0);
>>>>>>> b2f2d10e

	  /* Fill in a R_CRIS_DTPMOD reloc at offset 3 if we haven't
	     already done so.  Note that we do this in .got.plt, not
	     in .got, as .got.plt contains the first part, still the
	     reloc is against .got, because the linker script directs
	     (is required to direct) them both into .got.  */
<<<<<<< HEAD
	  if (elf_cris_hash_table (info)->dtpmod_refcount > 0)
=======
	  if (elf_cris_hash_table (info)->dtpmod_refcount > 0
	      && (input_section->flags & SEC_ALLOC) != 0)
>>>>>>> b2f2d10e
	    {
	      asection *sgotplt = bfd_get_section_by_name (dynobj, ".got.plt");
	      BFD_ASSERT (sgotplt != NULL);

	      if (info->shared)
		{
		  Elf_Internal_Rela outrel;
		  bfd_byte *loc;

		  if (srelgot == NULL)
		    srelgot = bfd_get_section_by_name (dynobj, ".rela.got");
		  BFD_ASSERT (srelgot != NULL);
		  loc = srelgot->contents;
		  loc += srelgot->reloc_count++ * sizeof (Elf32_External_Rela);

		  bfd_put_32 (output_bfd, (bfd_vma) 0, sgotplt->contents + 12);
		  bfd_put_32 (output_bfd, (bfd_vma) 0, sgotplt->contents + 16);
		  outrel.r_offset = (sgotplt->output_section->vma
				     + sgotplt->output_offset
				     + 12);
		  outrel.r_info = ELF32_R_INFO (0, R_CRIS_DTPMOD);
		  outrel.r_addend = 0;
		  bfd_elf32_swap_reloca_out (output_bfd, &outrel, loc);
		}
	      else
		{
		  /* For an executable, the GOT entry contents is known.  */
		  bfd_put_32 (output_bfd, (bfd_vma) 1, sgotplt->contents + 12);
		  bfd_put_32 (output_bfd, (bfd_vma) 0, sgotplt->contents + 16);
		}

	      /* Reverse the sign to mark that we've emitted the
		 required GOT entry.  */
	      elf_cris_hash_table (info)->dtpmod_refcount
		= -elf_cris_hash_table (info)->dtpmod_refcount;
	    }

	  /* The thread-based offset to the local symbol is the
<<<<<<< HEAD
	     relocation.  */
	  relocation -= elf_hash_table (info)->tls_sec == NULL
	    ? 0 : elf_hash_table (info)->tls_sec->vma;
=======
	     relocation.
	     For the executable, TLS data begins at the thread pointer plus
	     the negative size of the TLS data.  For a DSO, that's part of
	     the module TLS offset.  */
	  relocation -= elf_hash_table (info)->tls_sec == NULL
	    ? 0 : (elf_hash_table (info)->tls_sec->vma
		   + (info->shared
		      ? 0 : elf_hash_table (info)->tls_size));
>>>>>>> b2f2d10e
	  break;

	case R_CRIS_32_GD:
	  if (info->shared)
	    {
	      bfd_set_error (bfd_error_invalid_operation);

	      /* We've already informed in cris_elf_check_relocs that
		 this is an error.  */
	      return FALSE;
	    }
	  /* Fall through.  */

	case R_CRIS_16_GOT_GD:
	case R_CRIS_32_GOT_GD:
	  if (rel->r_addend != 0)
	    {
	      /* We can't do anything for a relocation which is against a
		 symbol *plus offset*.  The GOT holds relocations for
		 symbols.  Make this an error; the compiler isn't allowed
		 to pass us these kinds of things.  */
	      (*_bfd_error_handler)
		(_("%B, section %A: relocation %s with non-zero addend %d"
		   " against symbol `%s'"),
		 input_bfd,
		 input_section,
		 cris_elf_howto_table[r_type].name,
		 rel->r_addend,
		 symname[0] != '\0' ? symname : _("[whose name is lost]"));

	      bfd_set_error (bfd_error_bad_value);
	      return FALSE;
	    }

<<<<<<< HEAD
	  if (!info->shared && (h == NULL || h->def_regular))
=======
	  if (!info->shared
	      && (h == NULL || h->def_regular || ELF_COMMON_DEF_P (h)))
>>>>>>> b2f2d10e
	    {
	      /* Known contents of the GOT.  */
	      bfd_vma off;

	      /* The symbol is defined in the program, so just write
		 (1, known_tpoffset) into the GOT.  */
	      relocation -= elf_hash_table (info)->tls_sec->vma;

	      if (h != NULL)
		{
		  off = elf_cris_hash_entry (h)->tprel_refcount > 0
		    ? h->got.offset + 4 : h->got.offset;
		}
	      else
		{
		  off = local_got_offsets[r_symndx];
		  if (local_got_offsets[LGOT_TPREL_NDX (r_symndx)])
		    off += 4;
		}

	      /* We use bit 1 of the offset as a flag for GOT entry with
		 the R_CRIS_DTP reloc, setting it when we've emitted the
		 GOT entry and reloc.  Bit 0 is used for R_CRIS_32_TPREL
		 relocs.  */
	      if ((off & 2) == 0)
		{
		  off &= ~3;

		  if (h != NULL)
		    h->got.offset |= 2;
		  else
		    local_got_offsets[r_symndx] |= 2;

		  bfd_put_32 (output_bfd, 1, sgot->contents + off);
		  bfd_put_32 (output_bfd, relocation, sgot->contents + off + 4);
		}
	      else
		off &= ~3;

	      relocation = sgot->output_offset + off
		+ (r_type == R_CRIS_32_GD ? sgot->output_section->vma : 0);
	    }
	  else
	    {
	      /* Not all parts of the GOT entry are known; emit a real
		 relocation.  */
	      bfd_vma off;

	      if (h != NULL)
		off = elf_cris_hash_entry (h)->tprel_refcount > 0
		  ? h->got.offset + 4 : h->got.offset;
	      else
		{
		  off = local_got_offsets[r_symndx];
		  if (local_got_offsets[LGOT_TPREL_NDX (r_symndx)])
		    off += 4;
		}

	      /* See above re bit 1 and bit 0 usage.  */
	      if ((off & 2) == 0)
		{
		  Elf_Internal_Rela outrel;
		  bfd_byte *loc;

		  off &= ~3;

		  if (h != NULL)
		    h->got.offset |= 2;
		  else
		    local_got_offsets[r_symndx] |= 2;

		  /* Clear the target contents of the GOT (just as a
		     gesture; it's already cleared on allocation): this
		     relocation is not like the other dynrelocs.  */
		  bfd_put_32 (output_bfd, 0, sgot->contents + off);
		  bfd_put_32 (output_bfd, 0, sgot->contents + off + 4);

		  if (srelgot == NULL)
		    srelgot = bfd_get_section_by_name (dynobj, ".rela.got");
		  BFD_ASSERT (srelgot != NULL);

		  if (h != NULL && h->dynindx != -1)
		    {
		      outrel.r_info = ELF32_R_INFO (h->dynindx, R_CRIS_DTP);
		      relocation = 0;
		    }
		  else
		    {
		      outrel.r_info = ELF32_R_INFO (0, R_CRIS_DTP);

		      /* NULL if we had an error.  */
		      relocation -= elf_hash_table (info)->tls_sec == NULL
			? 0 : elf_hash_table (info)->tls_sec->vma;
		    }

		  outrel.r_offset = (sgot->output_section->vma
				     + sgot->output_offset
				     + off);
		  outrel.r_addend = relocation;
		  loc = srelgot->contents;
		  loc += srelgot->reloc_count++ * sizeof (Elf32_External_Rela);

		  /* NULL if we had an error.  */
		  if (srelgot->contents != NULL)
		    bfd_elf32_swap_reloca_out (output_bfd, &outrel, loc);
		}
	      else
		off &= ~3;

	      relocation = sgot->output_offset + off
		+ (r_type == R_CRIS_32_GD ? sgot->output_section->vma : 0);
	    }

	  /* The GOT-relative offset to the GOT entry is the
	     relocation, or for R_CRIS_32_GD, the actual address of
	     the GOT entry.  */
	  break;

	case R_CRIS_32_IE:
	  if (info->shared)
	    {
	      bfd_set_error (bfd_error_invalid_operation);

	      /* We've already informed in cris_elf_check_relocs that
		 this is an error.  */
	      return FALSE;
	    }
	  /* Fall through.  */

	case R_CRIS_32_GOT_TPREL:
	case R_CRIS_16_GOT_TPREL:
	  if (rel->r_addend != 0)
	    {
	      /* We can't do anything for a relocation which is
		 against a symbol *plus offset*.  GOT holds
		 relocations for symbols.  Make this an error; the
		 compiler isn't allowed to pass us these kinds of
		 things.  */
	      (*_bfd_error_handler)
		(_("%B, section %A: relocation %s with non-zero addend %d"
		   " against symbol `%s'"),
		 input_bfd,
		 input_section,
		 cris_elf_howto_table[r_type].name,
		 rel->r_addend,
		 symname[0] != '\0' ? symname : _("[whose name is lost]"));
	      bfd_set_error (bfd_error_bad_value);
	      return FALSE;
	    }

	  if (!info->shared && (h == NULL || h->def_regular))
	    {
	      /* Known contents of the GOT.  */
	      bfd_vma off;

	      /* The symbol is defined in the program, so just write
<<<<<<< HEAD
		 the known_tpoffset into the GOT.  */
	      relocation -= elf_hash_table (info)->tls_sec->vma;
=======
		 the -prog_tls_size+known_tpoffset into the GOT.  */
	      relocation -= elf_hash_table (info)->tls_sec->vma;
	      relocation -= elf_hash_table (info)->tls_size;
>>>>>>> b2f2d10e

	      if (h != NULL)
		off = h->got.offset;
	      else
		off = local_got_offsets[r_symndx];

	      /* Bit 0 is used to mark whether we've emitted the required
		 entry (and if needed R_CRIS_32_TPREL reloc).  Bit 1
		 is used similarly for R_CRIS_DTP, see above.  */
	      if ((off & 1) == 0)
		{
		  off &= ~3;

		  if (h != NULL)
		    h->got.offset |= 1;
		  else
		    local_got_offsets[r_symndx] |= 1;

		  bfd_put_32 (output_bfd, relocation, sgot->contents + off);
		}
	      else
		off &= ~3;

	      relocation = sgot->output_offset + off
		+ (r_type == R_CRIS_32_IE ? sgot->output_section->vma : 0);
	    }
	  else
	    {
	      /* Emit a real relocation.  */
	      bfd_vma off;

	      if (h != NULL)
		off = h->got.offset;
	      else
		off = local_got_offsets[r_symndx];

	      /* See above re usage of bit 0 and 1.  */
	      if ((off & 1) == 0)
		{
		  Elf_Internal_Rela outrel;
		  bfd_byte *loc;

		  off &= ~3;

		  if (h != NULL)
		    h->got.offset |= 1;
		  else
		    local_got_offsets[r_symndx] |= 1;

		  if (srelgot == NULL)
		    srelgot = bfd_get_section_by_name (dynobj, ".rela.got");
		  BFD_ASSERT (srelgot != NULL);

		  if (h != NULL && h->dynindx != -1)
		    {
		      outrel.r_info = ELF32_R_INFO (h->dynindx, R_CRIS_32_TPREL);
		      relocation = 0;
		    }
		  else
		    {
		      outrel.r_info = ELF32_R_INFO (0, R_CRIS_32_TPREL);

		      /* NULL if we had an error.  */
		      relocation -= elf_hash_table (info)->tls_sec == NULL
			? 0 : elf_hash_table (info)->tls_sec->vma;
		    }

		  /* Just "define" the initial contents in some
		     semi-logical way.  */
		  bfd_put_32 (output_bfd, relocation, sgot->contents + off);

		  outrel.r_offset = (sgot->output_section->vma
				     + sgot->output_offset
				     + off);
		  outrel.r_addend = relocation;
		  loc = srelgot->contents;
		  loc += srelgot->reloc_count++ * sizeof (Elf32_External_Rela);
		  /* NULL if we had an error.  */
		  if (srelgot->contents != NULL)
		    bfd_elf32_swap_reloca_out (output_bfd, &outrel, loc);
		}
	      else
		off &= ~3;

	      relocation = sgot->output_offset + off
		+ (r_type == R_CRIS_32_IE ? sgot->output_section->vma : 0);
	    }

	  /* The GOT-relative offset to the GOT entry is the relocation,
	     or for R_CRIS_32_GD, the actual address of the GOT entry.  */
	  break;

	case R_CRIS_16_TPREL:
	case R_CRIS_32_TPREL:
	  /* This relocation must only be performed against symbols
	     defined in an ordinary (non-DSO) object.  */
	  if (info->shared)
	    {
	      bfd_set_error (bfd_error_invalid_operation);

	      /* We've already informed in cris_elf_check_relocs that
		 this is an error.  */
	      return FALSE;
	    }

	  if (h != NULL
	      && ELF_ST_VISIBILITY (h->other) == STV_DEFAULT
<<<<<<< HEAD
	      && !h->def_regular
=======
	      && !(h->def_regular || ELF_COMMON_DEF_P (h))
>>>>>>> b2f2d10e
	      /* If it's undefined, then an error message has already
		 been emitted.  */
	      && h->root.type != bfd_link_hash_undefined)
	    {
	      (*_bfd_error_handler)
		(_("%B, section %A: relocation %s is"
		   " not allowed for symbol: `%s'"
		   " which is defined outside the program,"
		   " perhaps a declaration mixup?"),
		 input_bfd,
		 input_section,
		 cris_elf_howto_table[r_type].name,
		 symname);
	      bfd_set_error (bfd_error_bad_value);
	      return FALSE;
	    }

	  /* NULL if we had an error.  */
	  relocation -= elf_hash_table (info)->tls_sec == NULL
<<<<<<< HEAD
	    ? 0 : elf_hash_table (info)->tls_sec->vma;
=======
	    ? 0
	    : (elf_hash_table (info)->tls_sec->vma
	       + elf_hash_table (info)->tls_size);
>>>>>>> b2f2d10e

	  /* The TLS-relative offset is the relocation.  */
	  break;

	default:
	  BFD_FAIL ();
	  return FALSE;
	}

      r = cris_final_link_relocate (howto, input_bfd, input_section,
				     contents, rel, relocation);

      if (r != bfd_reloc_ok)
	{
	  const char * msg = (const char *) NULL;

	  switch (r)
	    {
	    case bfd_reloc_overflow:
	      r = info->callbacks->reloc_overflow
		(info, (h ? &h->root : NULL), symname, howto->name,
		 (bfd_vma) 0, input_bfd, input_section, rel->r_offset);
	      if (additional_relocation_error_msg_count > 0)
		{
		  additional_relocation_error_msg_count--;
		  switch (r_type)
		    {
		    case R_CRIS_16_GOTPLT:
		    case R_CRIS_16_GOT:

		      /* Not just TLS is involved here, so we make
			 generation and message depend on -fPIC/-fpic
			 only.  */
		    case R_CRIS_16_GOT_TPREL:
		    case R_CRIS_16_GOT_GD:
		      (*_bfd_error_handler)
			(_("(too many global variables for -fpic:"
			   " recompile with -fPIC)"));
		      break;

		    case R_CRIS_16_TPREL:
		    case R_CRIS_16_DTPREL:
		      (*_bfd_error_handler)
			(_("(thread-local data too big for -fpic or"
			   " -msmall-tls: recompile with -fPIC or"
			   " -mno-small-tls)"));
		      break;

		      /* No known cause for overflow for other relocs.  */
		    default:
		      break;
		    }
		}
	      break;

	    case bfd_reloc_undefined:
	      r = info->callbacks->undefined_symbol
		(info, symname, input_bfd, input_section, rel->r_offset,
		 TRUE);
	      break;

	    case bfd_reloc_outofrange:
	      msg = _("internal error: out of range error");
	      break;

	    case bfd_reloc_notsupported:
	      msg = _("internal error: unsupported relocation error");
	      break;

	    case bfd_reloc_dangerous:
	      msg = _("internal error: dangerous relocation");
	      break;

	    default:
	      msg = _("internal error: unknown error");
	      break;
	    }

	  if (msg)
	    r = info->callbacks->warning
	      (info, msg, symname, input_bfd, input_section, rel->r_offset);

	  if (! r)
	    return FALSE;
	}
    }

  return TRUE;
}

/* Finish up dynamic symbol handling.  We set the contents of various
   dynamic sections here.  */

static bfd_boolean
elf_cris_finish_dynamic_symbol (output_bfd, info, h, sym)
     bfd *output_bfd;
     struct bfd_link_info *info;
     struct elf_link_hash_entry *h;
     Elf_Internal_Sym *sym;
{
  bfd *dynobj;

  /* Where in the plt entry to put values.  */
  int plt_off1 = 2, plt_off2 = 10, plt_off3 = 16;

  /* What offset to add to the distance to the first PLT entry for the
     value at plt_off3.   */
  int plt_off3_value_bias = 4;

  /* Where in the PLT entry the call-dynlink-stub is (happens to be same
     for PIC and non-PIC for v32 and pre-v32).  */
  int plt_stub_offset = 8;
  int plt_entry_size = PLT_ENTRY_SIZE;
  const bfd_byte *plt_entry = elf_cris_plt_entry;
  const bfd_byte *plt_pic_entry = elf_cris_pic_plt_entry;

  /* Adjust the various PLT entry offsets.  */
  if (bfd_get_mach (output_bfd) == bfd_mach_cris_v32)
    {
      plt_off2 = 14;
      plt_off3 = 20;
      plt_off3_value_bias = -2;
      plt_stub_offset = 12;
      plt_entry_size = PLT_ENTRY_SIZE_V32;
      plt_entry = elf_cris_plt_entry_v32;
      plt_pic_entry = elf_cris_pic_plt_entry_v32;
    }

  dynobj = elf_hash_table (info)->dynobj;

  if (h->plt.offset != (bfd_vma) -1)
    {
      asection *splt;
      asection *sgotplt;
      asection *sgot;
      asection *srela;
      bfd_vma got_base;

      bfd_vma gotplt_offset
	= elf_cris_hash_entry (h)->gotplt_offset;
      Elf_Internal_Rela rela;
      bfd_byte *loc;
      bfd_boolean has_gotplt = gotplt_offset != 0;

      /* Get the index in the .rela.plt relocations for the .got.plt
	 entry that corresponds to this symbol.
	 We have to count backwards here, and the result is only valid
	 as an index into .rela.plt.  We also have to undo the effect
	 of the R_CRIS_DTPMOD entry at .got index 3 (offset 12 into
	 .got.plt) for which gotplt_offset is adjusted, because while
	 that entry goes into .got.plt, its relocation goes into
	 .rela.got, not .rela.plt.  (It's not PLT-specific; not to be
	 processed as part of the runtime lazy .rela.plt relocation).
	 FIXME: There be literal constants here...  */
      bfd_vma rela_plt_index
	= (elf_cris_hash_table (info)->dtpmod_refcount != 0
	   ? gotplt_offset/4 - 2 - 3 : gotplt_offset/4 - 3);

      /* Get the offset into the .got table of the entry that corresponds
	 to this function.  Note that we embed knowledge that "incoming"
	 .got goes after .got.plt in the output without padding (pointer
	 aligned).  However, that knowledge is present in several other
	 places too.  */
      bfd_vma got_offset
	= (has_gotplt
	   ? gotplt_offset
	   : h->got.offset + elf_cris_hash_table(info)->next_gotplt_entry);

      /* This symbol has an entry in the procedure linkage table.  Set it
	 up.  */

      BFD_ASSERT (h->dynindx != -1);

      splt = bfd_get_section_by_name (dynobj, ".plt");
      sgot = bfd_get_section_by_name (dynobj, ".got");
      sgotplt = bfd_get_section_by_name (dynobj, ".got.plt");
      srela = bfd_get_section_by_name (dynobj, ".rela.plt");
      BFD_ASSERT (splt != NULL && sgotplt != NULL
		  && (! has_gotplt || srela != NULL));

      got_base = sgotplt->output_section->vma + sgotplt->output_offset;

      /* Fill in the entry in the procedure linkage table.  */
      if (! info->shared)
	{
	  memcpy (splt->contents + h->plt.offset, plt_entry,
		  plt_entry_size);

	  /* We need to enter the absolute address of the GOT entry here.  */
	  bfd_put_32 (output_bfd, got_base + got_offset,
		      splt->contents + h->plt.offset + plt_off1);
	}
      else
	{
	  memcpy (splt->contents + h->plt.offset, plt_pic_entry,
		  plt_entry_size);
	  bfd_put_32 (output_bfd, got_offset,
		      splt->contents + h->plt.offset + plt_off1);
	}

      /* Fill in the plt entry and make a relocation, if this is a "real"
	 PLT entry.  */
      if (has_gotplt)
	{
	  /* Fill in the offset to the reloc table.  */
	  bfd_put_32 (output_bfd,
		      rela_plt_index * sizeof (Elf32_External_Rela),
		      splt->contents + h->plt.offset + plt_off2);

	  /* Fill in the offset to the first PLT entry, where to "jump".  */
	  bfd_put_32 (output_bfd,
		      - (h->plt.offset + plt_off3 + plt_off3_value_bias),
		      splt->contents + h->plt.offset + plt_off3);

	  /* Fill in the entry in the global offset table with the address of
	     the relocating stub.  */
	  bfd_put_32 (output_bfd,
		      (splt->output_section->vma
		       + splt->output_offset
		       + h->plt.offset
		       + plt_stub_offset),
		      sgotplt->contents + got_offset);

	  /* Fill in the entry in the .rela.plt section.  */
	  rela.r_offset = (sgotplt->output_section->vma
			   + sgotplt->output_offset
			   + got_offset);
	  rela.r_info = ELF32_R_INFO (h->dynindx, R_CRIS_JUMP_SLOT);
	  rela.r_addend = 0;
	  loc = srela->contents + rela_plt_index * sizeof (Elf32_External_Rela);
	  bfd_elf32_swap_reloca_out (output_bfd, &rela, loc);
	}

      if (!h->def_regular)
	{
	  /* Mark the symbol as undefined, rather than as defined in
	     the .plt section.  Leave the value alone.  */
	  sym->st_shndx = SHN_UNDEF;

	  /* FIXME: From elf32-sparc.c 2001-02-19 (1.18).  I still don't
	     know whether resetting the value is significant; if it really
	     is, rather than a quirk or bug in the sparc port, then I
	     believe we'd see this elsewhere.  */
	  /* If the symbol is weak, we do need to clear the value.
	     Otherwise, the PLT entry would provide a definition for
	     the symbol even if the symbol wasn't defined anywhere,
	     and so the symbol would never be NULL.  */
	  if (!h->ref_regular_nonweak)
	    sym->st_value = 0;
	}
    }

  /* For an ordinary program, we emit .got relocs only for symbols that
     are in the dynamic-symbols table and are either defined by the
     program or are undefined weak symbols, or are function symbols
     where we do not output a PLT: the PLT reloc was output above and all
     references to the function symbol are redirected to the PLT.  */
  if (h->got.offset != (bfd_vma) -1
      && (elf_cris_hash_entry (h)->reg_got_refcount > 0)
      && (info->shared
	  || (h->dynindx != -1
	      && h->plt.offset == (bfd_vma) -1
	      && !h->def_regular
	      && h->root.type != bfd_link_hash_undefweak)))
    {
      asection *sgot;
      asection *srela;
      Elf_Internal_Rela rela;
      bfd_byte *loc;
      bfd_byte *where;

      /* This symbol has an entry in the global offset table.  Set it up.  */

      sgot = bfd_get_section_by_name (dynobj, ".got");
      srela = bfd_get_section_by_name (dynobj, ".rela.got");
      BFD_ASSERT (sgot != NULL && srela != NULL);

      rela.r_offset = (sgot->output_section->vma
		       + sgot->output_offset
		       + (h->got.offset &~ (bfd_vma) 1));

      /* If this is a static link, or it is a -Bsymbolic link and the
	 symbol is defined locally or was forced to be local because
	 of a version file, we just want to emit a RELATIVE reloc.
	 The entry in the global offset table will already have been
	 initialized in the relocate_section function.  */
      where = sgot->contents + (h->got.offset &~ (bfd_vma) 1);
      if (! elf_hash_table (info)->dynamic_sections_created
	  || (info->shared
	      && (info->symbolic || h->dynindx == -1)
	      && h->def_regular))
	{
	  rela.r_info = ELF32_R_INFO (0, R_CRIS_RELATIVE);
	  rela.r_addend = bfd_get_signed_32 (output_bfd, where);
	}
      else
	{
	  bfd_put_32 (output_bfd, (bfd_vma) 0, where);
	  rela.r_info = ELF32_R_INFO (h->dynindx, R_CRIS_GLOB_DAT);
	  rela.r_addend = 0;
	}

      loc = srela->contents;
      loc += srela->reloc_count++ * sizeof (Elf32_External_Rela);
      bfd_elf32_swap_reloca_out (output_bfd, &rela, loc);
    }

  if (h->needs_copy)
    {
      asection *s;
      Elf_Internal_Rela rela;
      bfd_byte *loc;

      /* This symbol needs a copy reloc.  Set it up.  */

      BFD_ASSERT (h->dynindx != -1
		  && (h->root.type == bfd_link_hash_defined
		      || h->root.type == bfd_link_hash_defweak));

      s = bfd_get_section_by_name (h->root.u.def.section->owner,
				   ".rela.bss");
      BFD_ASSERT (s != NULL);

      rela.r_offset = (h->root.u.def.value
		       + h->root.u.def.section->output_section->vma
		       + h->root.u.def.section->output_offset);
      rela.r_info = ELF32_R_INFO (h->dynindx, R_CRIS_COPY);
      rela.r_addend = 0;
      loc = s->contents + s->reloc_count++ * sizeof (Elf32_External_Rela);
      bfd_elf32_swap_reloca_out (output_bfd, &rela, loc);
    }

  /* Mark _DYNAMIC and _GLOBAL_OFFSET_TABLE_ as absolute.  */
  if (strcmp (h->root.root.string, "_DYNAMIC") == 0
      || h == elf_hash_table (info)->hgot)
    sym->st_shndx = SHN_ABS;

  return TRUE;
}

/* Finish up the dynamic sections.  Do *not* emit relocs here, as their
   offsets were changed, as part of -z combreloc handling, from those we
   computed.  */

static bfd_boolean
elf_cris_finish_dynamic_sections (output_bfd, info)
     bfd *output_bfd;
     struct bfd_link_info *info;
{
  bfd *dynobj;
  asection *sgot;
  asection *sdyn;

  dynobj = elf_hash_table (info)->dynobj;

  sgot = bfd_get_section_by_name (dynobj, ".got.plt");
  BFD_ASSERT (sgot != NULL);
  sdyn = bfd_get_section_by_name (dynobj, ".dynamic");

  if (elf_hash_table (info)->dynamic_sections_created)
    {
      asection *splt;
      Elf32_External_Dyn *dyncon, *dynconend;

      splt = bfd_get_section_by_name (dynobj, ".plt");
      BFD_ASSERT (splt != NULL && sdyn != NULL);

      dyncon = (Elf32_External_Dyn *) sdyn->contents;
      dynconend = (Elf32_External_Dyn *) (sdyn->contents + sdyn->size);
      for (; dyncon < dynconend; dyncon++)
	{
	  Elf_Internal_Dyn dyn;
	  asection *s;

	  bfd_elf32_swap_dyn_in (dynobj, dyncon, &dyn);

	  switch (dyn.d_tag)
	    {
	    default:
	      break;

	    case DT_PLTGOT:
	      s = bfd_get_section_by_name (output_bfd, ".got");
	      BFD_ASSERT (s != NULL);
	      dyn.d_un.d_ptr = s->vma;
	      bfd_elf32_swap_dyn_out (output_bfd, &dyn, dyncon);
	      break;

	    case DT_JMPREL:
	      /* Yes, we *can* have a .plt and no .plt.rela, for instance
		 if all symbols are found in the .got (not .got.plt).  */
	      s = bfd_get_section_by_name (output_bfd, ".rela.plt");
	      dyn.d_un.d_ptr = s != NULL ? s->vma : 0;
	      bfd_elf32_swap_dyn_out (output_bfd, &dyn, dyncon);
	      break;

	    case DT_PLTRELSZ:
	      s = bfd_get_section_by_name (output_bfd, ".rela.plt");
	      if (s == NULL)
		dyn.d_un.d_val = 0;
	      else
		dyn.d_un.d_val = s->size;
	      bfd_elf32_swap_dyn_out (output_bfd, &dyn, dyncon);
	      break;

	    case DT_RELASZ:
	      /* The procedure linkage table relocs (DT_JMPREL) should
		 not be included in the overall relocs (DT_RELA).
		 Therefore, we override the DT_RELASZ entry here to
		 make it not include the JMPREL relocs.  Since the
		 linker script arranges for .rela.plt to follow all
		 other relocation sections, we don't have to worry
		 about changing the DT_RELA entry.  */
	      s = bfd_get_section_by_name (output_bfd, ".rela.plt");
	      if (s != NULL)
		dyn.d_un.d_val -= s->size;
	      bfd_elf32_swap_dyn_out (output_bfd, &dyn, dyncon);
	      break;
	    }
	}

      /* Fill in the first entry in the procedure linkage table.  */
      if (splt->size > 0)
	{
	  if (bfd_get_mach (output_bfd) == bfd_mach_cris_v32)
	    {
	      if (info->shared)
		memcpy (splt->contents, elf_cris_pic_plt0_entry_v32,
			PLT_ENTRY_SIZE_V32);
	      else
		{
		  memcpy (splt->contents, elf_cris_plt0_entry_v32,
			  PLT_ENTRY_SIZE_V32);
		  bfd_put_32 (output_bfd,
			      sgot->output_section->vma
			      + sgot->output_offset + 4,
			      splt->contents + 4);

		  elf_section_data (splt->output_section)->this_hdr.sh_entsize
		    = PLT_ENTRY_SIZE_V32;
		}
	    }
	  else
	    {
	      if (info->shared)
		memcpy (splt->contents, elf_cris_pic_plt0_entry,
			PLT_ENTRY_SIZE);
	      else
		{
		  memcpy (splt->contents, elf_cris_plt0_entry,
			  PLT_ENTRY_SIZE);
		  bfd_put_32 (output_bfd,
			      sgot->output_section->vma
			      + sgot->output_offset + 4,
			      splt->contents + 6);
		  bfd_put_32 (output_bfd,
			      sgot->output_section->vma
			      + sgot->output_offset + 8,
			      splt->contents + 14);

		  elf_section_data (splt->output_section)->this_hdr.sh_entsize
		    = PLT_ENTRY_SIZE;
		}
            }
	}
    }

  /* Fill in the first three entries in the global offset table.  */
  if (sgot->size > 0)
    {
      if (sdyn == NULL)
	bfd_put_32 (output_bfd, (bfd_vma) 0, sgot->contents);
      else
	bfd_put_32 (output_bfd,
		    sdyn->output_section->vma + sdyn->output_offset,
		    sgot->contents);
      bfd_put_32 (output_bfd, (bfd_vma) 0, sgot->contents + 4);
      bfd_put_32 (output_bfd, (bfd_vma) 0, sgot->contents + 8);
    }

  elf_section_data (sgot->output_section)->this_hdr.sh_entsize = 4;

  return TRUE;
}

/* Return the section that should be marked against GC for a given
   relocation.  */

static asection *
cris_elf_gc_mark_hook (asection *sec,
		       struct bfd_link_info *info,
		       Elf_Internal_Rela *rel,
		       struct elf_link_hash_entry *h,
		       Elf_Internal_Sym *sym)
{
  enum elf_cris_reloc_type r_type = ELF32_R_TYPE (rel->r_info);
  if (h != NULL)
    switch (r_type)
      {
      case R_CRIS_GNU_VTINHERIT:
      case R_CRIS_GNU_VTENTRY:
	return NULL;

      default:
	break;
      }

  return _bfd_elf_gc_mark_hook (sec, info, rel, h, sym);
}

/* Update the got entry reference counts for the section being removed.  */

static bfd_boolean
cris_elf_gc_sweep_hook (bfd *abfd,
			struct bfd_link_info *info,
			asection *sec,
			const Elf_Internal_Rela *relocs)
{
  Elf_Internal_Shdr *symtab_hdr;
  struct elf_link_hash_entry **sym_hashes;
  bfd_signed_vma *local_got_refcounts;
  const Elf_Internal_Rela *rel, *relend;
  bfd *dynobj;
  asection *sgot;
  asection *srelgot;

  if (info->relocatable)
    return TRUE;

  dynobj = elf_hash_table (info)->dynobj;
  if (dynobj == NULL)
    return TRUE;

  symtab_hdr = &elf_tdata (abfd)->symtab_hdr;
  sym_hashes = elf_sym_hashes (abfd);
  local_got_refcounts = elf_local_got_refcounts (abfd);

  sgot = bfd_get_section_by_name (dynobj, ".got");
  srelgot = bfd_get_section_by_name (dynobj, ".rela.got");

  relend = relocs + sec->reloc_count;
  for (rel = relocs; rel < relend; rel++)
    {
      unsigned long r_symndx;
      struct elf_link_hash_entry *h = NULL;
      bfd_signed_vma got_element_size = 4;
      bfd_signed_vma *specific_refcount = NULL;
      enum elf_cris_reloc_type r_type;

      r_symndx = ELF32_R_SYM (rel->r_info);
      if (r_symndx >= symtab_hdr->sh_info)
	{
	  h = sym_hashes[r_symndx - symtab_hdr->sh_info];
	  while (h->root.type == bfd_link_hash_indirect
		 || h->root.type == bfd_link_hash_warning)
	    h = (struct elf_link_hash_entry *) h->root.u.i.link;
	}

      r_type = ELF32_R_TYPE (rel->r_info);
      switch (r_type)
<<<<<<< HEAD
	{
	case R_CRIS_32_GOT:
	case R_CRIS_16_GOT:
	case R_CRIS_16_GOTPLT:
	case R_CRIS_32_GOTPLT:
	  specific_refcount = h != NULL
	    ? &((struct elf_cris_link_hash_entry *) h)->reg_got_refcount
	    : &local_got_refcounts[LGOT_REG_NDX (r_symndx)];
	  break;

	case R_CRIS_32_GD:
	case R_CRIS_32_GOT_GD:
	case R_CRIS_16_GOT_GD:
	  got_element_size = 8;
	  specific_refcount = h != NULL
	    ? &((struct elf_cris_link_hash_entry *) h)->dtp_refcount
	    : &local_got_refcounts[LGOT_DTP_NDX (r_symndx)];
	  break;

	case R_CRIS_32_IE:
	case R_CRIS_16_GOT_TPREL:
	case R_CRIS_32_GOT_TPREL:
	  specific_refcount = h != NULL
	    ? &((struct elf_cris_link_hash_entry *) h)->tprel_refcount
	    : &local_got_refcounts[LGOT_TPREL_NDX (r_symndx)];
	  break;

	default:
	  break;
	}

      switch (r_type)
	{
=======
	{
	case R_CRIS_32_GOT:
	case R_CRIS_16_GOT:
	case R_CRIS_16_GOTPLT:
	case R_CRIS_32_GOTPLT:
	  specific_refcount = h != NULL
	    ? &((struct elf_cris_link_hash_entry *) h)->reg_got_refcount
	    : &local_got_refcounts[LGOT_REG_NDX (r_symndx)];
	  break;

	case R_CRIS_32_GD:
	case R_CRIS_32_GOT_GD:
	case R_CRIS_16_GOT_GD:
	  got_element_size = 8;
	  specific_refcount = h != NULL
	    ? &((struct elf_cris_link_hash_entry *) h)->dtp_refcount
	    : &local_got_refcounts[LGOT_DTP_NDX (r_symndx)];
	  break;

	case R_CRIS_32_IE:
	case R_CRIS_16_GOT_TPREL:
	case R_CRIS_32_GOT_TPREL:
	  specific_refcount = h != NULL
	    ? &((struct elf_cris_link_hash_entry *) h)->tprel_refcount
	    : &local_got_refcounts[LGOT_TPREL_NDX (r_symndx)];
	  break;

	default:
	  break;
	}

      switch (r_type)
	{
>>>>>>> b2f2d10e
	case R_CRIS_32_IE:
	case R_CRIS_32_GD:
	case R_CRIS_16_GOT_TPREL:
	case R_CRIS_32_GOT_TPREL:
	case R_CRIS_32_GOT_GD:
	case R_CRIS_16_GOT_GD:
	case R_CRIS_16_GOT:
	case R_CRIS_32_GOT:
	  if (h != NULL)
	    {
	      /* If the counters are 0 when we got here, we've
		 miscounted somehow somewhere, an internal error.  */
	      BFD_ASSERT (h->got.refcount > 0);
	      --h->got.refcount;

	      BFD_ASSERT (*specific_refcount > 0);
	      --*specific_refcount;
	      if (*specific_refcount == 0)
		{
		  /* We don't need the .got entry any more.  */
		  sgot->size -= got_element_size;
		  srelgot->size -= sizeof (Elf32_External_Rela);
		}
	      break;
	    }

	local_got_reloc:
	  if (local_got_refcounts != NULL)
	    {
	      /* If the counters are 0 when we got here, we've
		 miscounted somehow somewhere, an internal error.  */
	      BFD_ASSERT (local_got_refcounts[r_symndx] > 0);
	      --local_got_refcounts[r_symndx];

	      BFD_ASSERT (*specific_refcount > 0);
	      --*specific_refcount;
	      if (*specific_refcount == 0)
		{
		  /* We don't need the .got entry any more.  */
		  sgot->size -= got_element_size;
		  if (info->shared)
		    srelgot->size -= sizeof (Elf32_External_Rela);
		}
	    }
	  break;

	case R_CRIS_16_GOTPLT:
	case R_CRIS_32_GOTPLT:
	  /* For local symbols, treat these like GOT relocs.  */
	  if (h == NULL)
	    goto local_got_reloc;
	  /* Fall through.  */

	case R_CRIS_32_PLT_GOTREL:
	  /* FIXME: We don't garbage-collect away the .got section.  */
	  if (local_got_refcounts != NULL)
	    local_got_refcounts[-1]--;
	  /* Fall through.  */

	case R_CRIS_8_PCREL:
	case R_CRIS_16_PCREL:
	case R_CRIS_32_PCREL:
	case R_CRIS_32_PLT_PCREL:
	  if (h != NULL)
	    {
	      if (ELF_ST_VISIBILITY (h->other) == STV_DEFAULT
		  && h->plt.refcount > 0)
		--h->plt.refcount;
	    }
	  break;

	case R_CRIS_32_DTPREL:
<<<<<<< HEAD
=======
	  /* This'd be a .dtpreld entry in e.g. debug info.  */
	  if ((sec->flags & SEC_ALLOC) == 0)
	    break;
	  /* Fall through.  */
>>>>>>> b2f2d10e
	case R_CRIS_16_DTPREL:
	  elf_cris_hash_table (info)->dtpmod_refcount--;
	  if (elf_cris_hash_table (info)->dtpmod_refcount == 0)
	    elf_cris_hash_table (info)->next_gotplt_entry -= 8;
	  BFD_ASSERT (local_got_refcounts != NULL);
	  local_got_refcounts[-1]--;
	  break;

	default:
	  break;
	}
    }

  return TRUE;
}

/* Make sure we emit a GOT entry if the symbol was supposed to have a PLT
   entry but we found we will not create any.  Called when we find we will
   not have any PLT for this symbol, by for example
   elf_cris_adjust_dynamic_symbol when we're doing a proper dynamic link,
   or elf_cris_size_dynamic_sections if no dynamic sections will be
   created (we're only linking static objects).  */

static bfd_boolean
elf_cris_adjust_gotplt_to_got (h, p)
     struct elf_cris_link_hash_entry *h;
     PTR p;
{
  struct bfd_link_info *info = (struct bfd_link_info *) p;

  if (h->root.root.type == bfd_link_hash_warning)
    h = (struct elf_cris_link_hash_entry *) h->root.root.u.i.link;

  /* If nobody wanted a GOTPLT with this symbol, we're done.  */
  if (h->gotplt_refcount <= 0)
    return TRUE;

  if (h->reg_got_refcount > 0)
    {
      /* There's a GOT entry for this symbol.  Just adjust the refcounts.
	 Probably not necessary at this stage, but keeping them accurate
	 helps avoiding surprises later.  */
      h->root.got.refcount += h->gotplt_refcount;
      h->reg_got_refcount += h->gotplt_refcount;
      h->gotplt_refcount = 0;
    }
  else
    {
      /* No GOT entry for this symbol.  We need to create one.  */
      bfd *dynobj = elf_hash_table (info)->dynobj;
      asection *sgot;
      asection *srelgot;

      BFD_ASSERT (dynobj != NULL);
      sgot = bfd_get_section_by_name (dynobj, ".got");
      srelgot = bfd_get_section_by_name (dynobj, ".rela.got");

      /* Put accurate refcounts there.  */
      h->root.got.refcount += h->gotplt_refcount;
      h->reg_got_refcount = h->gotplt_refcount;

      h->gotplt_refcount = 0;

      /* We always have a .got and a .rela.got section if there were
	 GOTPLT relocs in input.  */
      BFD_ASSERT (sgot != NULL && srelgot != NULL);

      /* Allocate space in the .got section.  */
      sgot->size += 4;

      /* Allocate relocation space.  */
      srelgot->size += sizeof (Elf32_External_Rela);
    }

  return TRUE;
}

/* Try to fold PLT entries with GOT entries.  There are two cases when we
   want to do this:

   - When all PLT references are GOTPLT references, and there are GOT
     references, and this is not the executable.  We don't have to
     generate a PLT at all.

   - When there are both (ordinary) PLT references and GOT references,
     and this isn't the executable.
     We want to make the PLT reference use the ordinary GOT entry rather
     than R_CRIS_JUMP_SLOT, a run-time dynamically resolved GOTPLT entry,
     since the GOT entry will have to be resolved at startup anyway.

   Though the latter case is handled when room for the PLT is allocated,
   not here.

   By folding into the GOT, we may need a round-trip to a PLT in the
   executable for calls, a loss in performance.  Still, losing a
   reloc is a win in size and at least in start-up time.

   Note that this function is called before symbols are forced local by
   version scripts.  The differing cases are handled by
   elf_cris_hide_symbol.  */

static bfd_boolean
elf_cris_try_fold_plt_to_got (h, p)
     struct elf_cris_link_hash_entry *h;
     PTR p;
{
  struct bfd_link_info *info = (struct bfd_link_info *) p;

  /* If there are no GOT references for this symbol, we can't fold any
     other reference so there's nothing to do.  Likewise if there are no
     PLT references; GOTPLT references included.  */
  if (h->root.got.refcount <= 0 || h->root.plt.refcount <= 0)
    return TRUE;

  /* GOTPLT relocs are supposed to be included into the PLT refcount.  */
  BFD_ASSERT (h->gotplt_refcount <= h->root.plt.refcount);

  if (h->gotplt_refcount == h->root.plt.refcount)
    {
      /* The only PLT references are GOTPLT references, and there are GOT
	 references.  Convert PLT to GOT references.  */
      if (! elf_cris_adjust_gotplt_to_got (h, info))
	return FALSE;

      /* Clear the PLT references, so no PLT will be created.  */
      h->root.plt.offset = (bfd_vma) -1;
    }

  return TRUE;
}

/* Our own version of hide_symbol, so that we can adjust a GOTPLT reloc
   to use a GOT entry (and create one) rather than requiring a GOTPLT
   entry.  */

static void
elf_cris_hide_symbol (info, h, force_local)
     struct bfd_link_info *info;
     struct elf_link_hash_entry *h;
     bfd_boolean force_local;
{
  elf_cris_adjust_gotplt_to_got ((struct elf_cris_link_hash_entry *) h, info);

  _bfd_elf_link_hash_hide_symbol (info, h, force_local);
}

/* Adjust a symbol defined by a dynamic object and referenced by a
   regular object.  The current definition is in some section of the
   dynamic object, but we're not including those sections.  We have to
   change the definition to something the rest of the link can
   understand.  */

static bfd_boolean
elf_cris_adjust_dynamic_symbol (info, h)
     struct bfd_link_info *info;
     struct elf_link_hash_entry *h;
{
  bfd *dynobj;
  asection *s;
  bfd_size_type plt_entry_size;

  dynobj = elf_hash_table (info)->dynobj;

  /* Make sure we know what is going on here.  */
  BFD_ASSERT (dynobj != NULL
	      && (h->needs_plt
		  || h->u.weakdef != NULL
		  || (h->def_dynamic
		      && h->ref_regular
		      && !h->def_regular)));

  plt_entry_size
    = (bfd_get_mach (dynobj) == bfd_mach_cris_v32
       ? PLT_ENTRY_SIZE_V32 : PLT_ENTRY_SIZE);

  /* If this is a function, put it in the procedure linkage table.  We
     will fill in the contents of the procedure linkage table later,
     when we know the address of the .got section.  */
  if (h->type == STT_FUNC
      || h->needs_plt)
    {
      /* If we link a program (not a DSO), we'll get rid of unnecessary
	 PLT entries; we point to the actual symbols -- even for pic
	 relocs, because a program built with -fpic should have the same
	 result as one built without -fpic, specifically considering weak
	 symbols.
	 FIXME: m68k and i386 differ here, for unclear reasons.  */
      if (! info->shared
	  && !h->def_dynamic)
	{
	  /* This case can occur if we saw a PLT reloc in an input file,
	     but the symbol was not defined by a dynamic object.  In such
	     a case, we don't actually need to build a procedure linkage
	     table, and we can just do an absolute or PC reloc instead, or
	     change a .got.plt index to a .got index for GOTPLT relocs.  */
	  BFD_ASSERT (h->needs_plt);
	  h->needs_plt = 0;
	  h->plt.offset = (bfd_vma) -1;
	  return
	    elf_cris_adjust_gotplt_to_got ((struct
					    elf_cris_link_hash_entry *) h,
					   info);
	}

      /* If we had a R_CRIS_GLOB_DAT that didn't have to point to a PLT;
	 where a pointer-equivalent symbol was unimportant (i.e. more
	 like R_CRIS_JUMP_SLOT after symbol evaluation) we could get rid
	 of the PLT.  We can't for the executable, because the GOT
	 entries will point to the PLT there (and be constant).  */
      if (info->shared
	  && !elf_cris_try_fold_plt_to_got ((struct elf_cris_link_hash_entry*)
					    h, info))
	return FALSE;

      /* GC or folding may have rendered this entry unused.  */
      if (h->plt.refcount <= 0)
	{
	  h->needs_plt = 0;
	  h->plt.offset = (bfd_vma) -1;
	  return TRUE;
	}

      /* Make sure this symbol is output as a dynamic symbol.  */
      if (h->dynindx == -1)
	{
	  if (! bfd_elf_link_record_dynamic_symbol (info, h))
	    return FALSE;
	}

      s = bfd_get_section_by_name (dynobj, ".plt");
      BFD_ASSERT (s != NULL);

      /* If this is the first .plt entry, make room for the special
	 first entry.  */
      if (s->size == 0)
	s->size += plt_entry_size;

      /* If this symbol is not defined in a regular file, and we are
	 not generating a shared library, then set the symbol to this
	 location in the .plt.  */
      if (!info->shared
	  && !h->def_regular)
	{
	  h->root.u.def.section = s;
	  h->root.u.def.value = s->size;
	}

      /* If there's already a GOT entry, use that, not a .got.plt.  A
	 GOT field still has a reference count when we get here; it's
	 not yet changed to an offset.  We can't do this for an
	 executable, because then the reloc associated with the PLT
	 would get a non-PLT reloc pointing to the PLT.  FIXME: Move
	 this to elf_cris_try_fold_plt_to_got.  */
      if (info->shared && h->got.refcount > 0)
	{
	  h->got.refcount += h->plt.refcount;

	  /* Mark the PLT offset to use the GOT entry by setting the low
	     bit in the plt offset; it is always a multiple of
	     plt_entry_size (which is at least a multiple of 2).  */
	  BFD_ASSERT ((s->size % plt_entry_size) == 0);

	  /* Change the PLT refcount to an offset.  */
	  h->plt.offset = s->size;

	  /* By not setting gotplt_offset (i.e. it remains at 0), we signal
	     that the got entry should be used instead.  */
	  BFD_ASSERT (((struct elf_cris_link_hash_entry *)
		       h)->gotplt_offset == 0);

	  /* Make room for this entry.  */
	  s->size += plt_entry_size;

	  return TRUE;
	}

      /* No GOT reference for this symbol; prepare for an ordinary PLT.  */
      h->plt.offset = s->size;

      /* Make room for this entry.  */
      s->size += plt_entry_size;

      /* We also need to make an entry in the .got.plt section, which
	 will be placed in the .got section by the linker script.  */
      ((struct elf_cris_link_hash_entry *) h)->gotplt_offset
	= elf_cris_hash_table (info)->next_gotplt_entry;
      elf_cris_hash_table (info)->next_gotplt_entry += 4;

      s = bfd_get_section_by_name (dynobj, ".got.plt");
      BFD_ASSERT (s != NULL);
      s->size += 4;

      /* We also need to make an entry in the .rela.plt section.  */

      s = bfd_get_section_by_name (dynobj, ".rela.plt");
      BFD_ASSERT (s != NULL);
      s->size += sizeof (Elf32_External_Rela);

      return TRUE;
    }

  /* Reinitialize the plt offset now that it is not used as a reference
     count any more.  */
  h->plt.offset = (bfd_vma) -1;

  /* If this is a weak symbol, and there is a real definition, the
     processor independent code will have arranged for us to see the
     real definition first, and we can just use the same value.  */
  if (h->u.weakdef != NULL)
    {
      BFD_ASSERT (h->u.weakdef->root.type == bfd_link_hash_defined
		  || h->u.weakdef->root.type == bfd_link_hash_defweak);
      h->root.u.def.section = h->u.weakdef->root.u.def.section;
      h->root.u.def.value = h->u.weakdef->root.u.def.value;
      return TRUE;
    }

  /* This is a reference to a symbol defined by a dynamic object which
     is not a function.  */

  /* If we are creating a shared library, we must presume that the
     only references to the symbol are via the global offset table.
     For such cases we need not do anything here; the relocations will
     be handled correctly by relocate_section.  */
  if (info->shared)
    return TRUE;

  /* If there are no references to this symbol that do not use the
     GOT, we don't need to generate a copy reloc.  */
  if (!h->non_got_ref)
    return TRUE;

  if (h->size == 0)
    {
      (*_bfd_error_handler) (_("dynamic variable `%s' is zero size"),
			     h->root.root.string);
      return TRUE;
    }

  /* We must allocate the symbol in our .dynbss section, which will
     become part of the .bss section of the executable.  There will be
     an entry for this symbol in the .dynsym section.  The dynamic
     object will contain position independent code, so all references
     from the dynamic object to this symbol will go through the global
     offset table.  The dynamic linker will use the .dynsym entry to
     determine the address it must put in the global offset table, so
     both the dynamic object and the regular object will refer to the
     same memory location for the variable.  */

  s = bfd_get_section_by_name (dynobj, ".dynbss");
  BFD_ASSERT (s != NULL);

  /* We must generate a R_CRIS_COPY reloc to tell the dynamic linker to
     copy the initial value out of the dynamic object and into the
     runtime process image.  We need to remember the offset into the
     .rela.bss section we are going to use.  */
  if ((h->root.u.def.section->flags & SEC_ALLOC) != 0)
    {
      asection *srel;

      srel = bfd_get_section_by_name (dynobj, ".rela.bss");
      BFD_ASSERT (srel != NULL);
      srel->size += sizeof (Elf32_External_Rela);
      h->needs_copy = 1;
    }

  return _bfd_elf_adjust_dynamic_copy (h, s);
}

/* Adjust our "subclass" elements for an indirect symbol.  */

static void
elf_cris_copy_indirect_symbol (struct bfd_link_info *info,
			       struct elf_link_hash_entry *dir,
			       struct elf_link_hash_entry *ind)
{
  struct elf_cris_link_hash_entry *edir, *eind;

  edir = (struct elf_cris_link_hash_entry *) dir;
  eind = (struct elf_cris_link_hash_entry *) ind;

  /* Only indirect symbols are replaced; we're not interested in
     updating any of EIND's fields for other symbols.  */
  if (eind->root.root.type != bfd_link_hash_indirect)
<<<<<<< HEAD
    return;
=======
    {
      /* Still, we need to copy flags for e.g. weak definitions.  */
      _bfd_elf_link_hash_copy_indirect (info, dir, ind);
      return;
    }
>>>>>>> b2f2d10e

  BFD_ASSERT (edir->pcrel_relocs_copied == NULL);
  BFD_ASSERT (edir->gotplt_offset == 0 || eind->gotplt_offset == 0);

#define XMOVOPZ(F, OP, Z) edir->F OP eind->F; eind->F = Z
#define XMOVE(F) XMOVOPZ (F, +=, 0)
  XMOVOPZ (pcrel_relocs_copied, =, NULL);
  XMOVE (gotplt_refcount);
  XMOVE (gotplt_offset);
  XMOVE (reg_got_refcount);
  XMOVE (tprel_refcount);
  XMOVE (dtp_refcount);
#undef XMOVE
#undef XMOVOPZ

  _bfd_elf_link_hash_copy_indirect (info, dir, ind);
}

/* Look through the relocs for a section during the first phase.  */

static bfd_boolean
cris_elf_check_relocs (abfd, info, sec, relocs)
     bfd *abfd;
     struct bfd_link_info *info;
     asection *sec;
     const Elf_Internal_Rela *relocs;
{
  bfd *dynobj;
  Elf_Internal_Shdr *symtab_hdr;
  struct elf_link_hash_entry **sym_hashes;
  bfd_signed_vma *local_got_refcounts;
  const Elf_Internal_Rela *rel;
  const Elf_Internal_Rela *rel_end;
  asection *sgot;
  asection *srelgot;
  asection *sreloc;

  if (info->relocatable)
    return TRUE;

  dynobj = elf_hash_table (info)->dynobj;
  symtab_hdr = &elf_tdata (abfd)->symtab_hdr;
  sym_hashes = elf_sym_hashes (abfd);
  local_got_refcounts = elf_local_got_refcounts (abfd);

  sgot = NULL;
  srelgot = NULL;
  sreloc = NULL;

  rel_end = relocs + sec->reloc_count;
  for (rel = relocs; rel < rel_end; rel++)
    {
      struct elf_link_hash_entry *h;
      unsigned long r_symndx;
      enum elf_cris_reloc_type r_type;
      bfd_signed_vma got_element_size = 4;
      unsigned long r_symndx_lgot = INT_MAX;

      r_symndx = ELF32_R_SYM (rel->r_info);
      if (r_symndx < symtab_hdr->sh_info)
	{
	  h = NULL;
	  r_symndx_lgot = LGOT_REG_NDX (r_symndx);
	}
      else
	{
	  h = sym_hashes[r_symndx - symtab_hdr->sh_info];
	  while (h->root.type == bfd_link_hash_indirect
		 || h->root.type == bfd_link_hash_warning)
	    h = (struct elf_link_hash_entry *) h->root.u.i.link;
	}

      r_type = ELF32_R_TYPE (rel->r_info);

      /* Some relocs require linker-created sections; we need to hang them
	 on the first input bfd we found that contained dynamic relocs.  */
      switch (r_type)
	{
<<<<<<< HEAD
	case R_CRIS_16_DTPREL:
	case R_CRIS_32_DTPREL:
=======
	case R_CRIS_32_DTPREL:
	  if ((sec->flags & SEC_ALLOC) == 0)
	    /* This'd be a .dtpreld entry in e.g. debug info.  We have
	       several different switch statements below, but none of
	       that is needed; we need no preparations for resolving
	       R_CRIS_32_DTPREL into a non-allocated section (debug
	       info), so let's just move on to the next
	       relocation.  */
	    continue;
	  /* Fall through.  */
	case R_CRIS_16_DTPREL:
>>>>>>> b2f2d10e
	  /* The first .got.plt entry is right after the R_CRIS_DTPMOD
	     entry at index 3. */
	  if (elf_cris_hash_table (info)->dtpmod_refcount == 0)
	    elf_cris_hash_table (info)->next_gotplt_entry += 8;
	  elf_cris_hash_table (info)->dtpmod_refcount++;
	  /* Fall through.  */

	case R_CRIS_32_IE:
	case R_CRIS_32_GD:
	case R_CRIS_16_GOT_GD:
	case R_CRIS_32_GOT_GD:
	case R_CRIS_32_GOT_TPREL:
	case R_CRIS_16_GOT_TPREL:
	case R_CRIS_16_GOT:
	case R_CRIS_32_GOT:
	case R_CRIS_32_GOTREL:
	case R_CRIS_32_PLT_GOTREL:
	case R_CRIS_32_PLT_PCREL:
	case R_CRIS_16_GOTPLT:
	case R_CRIS_32_GOTPLT:
	  if (dynobj == NULL)
	    {
	      elf_hash_table (info)->dynobj = dynobj = abfd;

	      /* We could handle this if we can get a handle on the
		 output bfd in elf_cris_adjust_dynamic_symbol.  Failing
		 that, we must insist on dynobj being a specific mach.  */
	      if (bfd_get_mach (dynobj) == bfd_mach_cris_v10_v32)
		{
		  (*_bfd_error_handler)
		    (_("%B, section %A:\n  v10/v32 compatible object %s"
		       " must not contain a PIC relocation"),
		     abfd, sec);
		  return FALSE;
		}

	      /* Create the .got section, so we can assume it's always
		 present whenever there's a dynobj.  */
	      if (!_bfd_elf_create_got_section (dynobj, info))
		return FALSE;
	    }

	  if (sgot == NULL)
	    sgot = bfd_get_section_by_name (dynobj, ".got");

	  if (local_got_refcounts == NULL)
	    {
	      bfd_size_type amt;

	      /* We use index local_got_refcounts[-1] to count all
		 GOT-relative relocations that do not have explicit
		 GOT entries.  */
	      amt = LGOT_ALLOC_NELTS_FOR (symtab_hdr->sh_info) + 1;
	      amt *= sizeof (bfd_signed_vma);
	      local_got_refcounts = ((bfd_signed_vma *) bfd_zalloc (abfd, amt));
	      if (local_got_refcounts == NULL)
		return FALSE;

	      local_got_refcounts++;
	      elf_local_got_refcounts (abfd) = local_got_refcounts;
	    }
	  break;

	default:
	  break;
	}

      /* Some relocs require a global offset table (but perhaps not a
	 specific GOT entry).  */
      switch (r_type)
	{
	case R_CRIS_16_DTPREL:
	case R_CRIS_32_DTPREL:
	  /* Not requesting .got.rela for an executable: the contents
	     of the first entry is constant there.  For a shared
	     library, we need .got.rela for the R_CRIS_DTPMOD
	     relocation at index 3.  */
	  if (!info->shared)
	    break;
	  /* Fall through.  */

	case R_CRIS_32_IE:
	case R_CRIS_32_GD:
	case R_CRIS_16_GOT_GD:
	case R_CRIS_32_GOT_GD:
	case R_CRIS_32_GOT_TPREL:
	case R_CRIS_16_GOT_TPREL:
	  /* Fall through.  */

	  /* For R_CRIS_16_GOTPLT and R_CRIS_32_GOTPLT, we need a GOT
	     entry only for local symbols.  Unfortunately, we don't know
	     until later on if there's a version script that forces the
	     symbol local.  We must have the .rela.got section in place
	     before we know if the symbol looks global now, so we need
	     to treat the reloc just like for R_CRIS_16_GOT and
	     R_CRIS_32_GOT.  */
	case R_CRIS_16_GOTPLT:
	case R_CRIS_32_GOTPLT:
	case R_CRIS_16_GOT:
	case R_CRIS_32_GOT:
	  if (srelgot == NULL
	      && (h != NULL || info->shared))
	    {
	      srelgot = bfd_get_section_by_name (dynobj, ".rela.got");
	      if (srelgot == NULL)
		{
		  srelgot = bfd_make_section_with_flags (dynobj,
							 ".rela.got",
							 (SEC_ALLOC
							  | SEC_LOAD
							  | SEC_HAS_CONTENTS
							  | SEC_IN_MEMORY
							  | SEC_LINKER_CREATED
							  | SEC_READONLY));
		  if (srelgot == NULL
		      || !bfd_set_section_alignment (dynobj, srelgot, 2))
		    return FALSE;
		}
	    }
	  break;

	default:
	  break;
	}

      /* Warn and error for invalid input.  */
      switch (r_type)
	{
	case R_CRIS_32_IE:
	case R_CRIS_32_TPREL:
	case R_CRIS_16_TPREL:
	case R_CRIS_32_GD:
	  if (info->shared)
	    {
	      (*_bfd_error_handler)
		(_("%B, section %A:\n  relocation %s not valid"
		   " in a shared object;"
		   " typically an option mixup, recompile with -fPIC"),
		 abfd,
		 sec,
		 cris_elf_howto_table[r_type].name);
	      /* Don't return FALSE here; we want messages for all of
		 these and the error behavior is ungraceful
		 anyway.  */
	    }
	default:
	  break;
	}

      switch (r_type)
	{
	case R_CRIS_32_GD:
	case R_CRIS_16_GOT_GD:
	case R_CRIS_32_GOT_GD:
	  /* These are requests for tls_index entries, run-time R_CRIS_DTP.  */
	  got_element_size = 8;
	  r_symndx_lgot = LGOT_DTP_NDX (r_symndx);
	  break;

	case R_CRIS_16_DTPREL:
	case R_CRIS_32_DTPREL:
	  /* These two just request for the constant-index
	     module-local tls_index-sized GOT entry, which we add
	     elsewhere.  */
<<<<<<< HEAD
	  break;

	case R_CRIS_32_IE:
	case R_CRIS_32_GOT_TPREL:
	case R_CRIS_16_GOT_TPREL:
	  r_symndx_lgot = LGOT_TPREL_NDX (r_symndx);

	  /* Those relocs also require that a DSO is of type
	     Initial Exec.  Like other targets, we don't reset this
	     flag even if the relocs are GC:ed away.  */
	  if (info->shared)
	    info->flags |= DF_STATIC_TLS;
	  break;

=======
	  break;

	case R_CRIS_32_IE:
	case R_CRIS_32_GOT_TPREL:
	case R_CRIS_16_GOT_TPREL:
	  r_symndx_lgot = LGOT_TPREL_NDX (r_symndx);

	  /* Those relocs also require that a DSO is of type
	     Initial Exec.  Like other targets, we don't reset this
	     flag even if the relocs are GC:ed away.  */
	  if (info->shared)
	    info->flags |= DF_STATIC_TLS;
	  break;

>>>>>>> b2f2d10e
	  /* Let's list the other assembler-generated TLS-relocs too,
	     just to show that they're not forgotten. */
	case R_CRIS_16_TPREL:
	case R_CRIS_32_TPREL:
	default:
	  break;
	}

      switch (r_type)
        {
	case R_CRIS_16_GOTPLT:
	case R_CRIS_32_GOTPLT:
	  /* Mark that we need a GOT entry if the PLT entry (and its GOT
	     entry) is eliminated.  We can only do this for a non-local
	     symbol.  */
	  if (h != NULL)
	    {
	      elf_cris_hash_entry (h)->gotplt_refcount++;
	      goto handle_gotplt_reloc;
	    }
	  /* If h is NULL then this is a local symbol, and we must make a
	     GOT entry for it, so handle it like a GOT reloc.  */
	  /* Fall through.  */

	case R_CRIS_32_IE:
	case R_CRIS_32_GD:
	case R_CRIS_16_GOT_GD:
	case R_CRIS_32_GOT_GD:
	case R_CRIS_32_GOT_TPREL:
	case R_CRIS_16_GOT_TPREL:
	case R_CRIS_16_GOT:
	case R_CRIS_32_GOT:
	  /* This symbol requires a global offset table entry.  */
	  if (h != NULL)
	    {
	      if (h->got.refcount == 0)
		{
		  /* Make sure this symbol is output as a dynamic symbol.  */
		  if (h->dynindx == -1)
		    {
		      if (!bfd_elf_link_record_dynamic_symbol (info, h))
			return FALSE;
		    }
		}

	      /* Update the sum of reloc counts for this symbol.  */
	      h->got.refcount++;

	      switch (r_type)
		{
		case R_CRIS_16_GOT:
		case R_CRIS_32_GOT:
		  if (elf_cris_hash_entry (h)->reg_got_refcount == 0)
		    {
		      /* Allocate space in the .got section.  */
		      sgot->size += got_element_size;
		      /* Allocate relocation space.  */
		      srelgot->size += sizeof (Elf32_External_Rela);
		    }
		  elf_cris_hash_entry (h)->reg_got_refcount++;
		  break;

		case R_CRIS_32_GD:
		case R_CRIS_16_GOT_GD:
		case R_CRIS_32_GOT_GD:
		  if (elf_cris_hash_entry (h)->dtp_refcount == 0)
		    {
		      /* Allocate space in the .got section.  */
		      sgot->size += got_element_size;
		      /* Allocate relocation space.  */
		      srelgot->size += sizeof (Elf32_External_Rela);
		    }
		  elf_cris_hash_entry (h)->dtp_refcount++;
		  break;

		case R_CRIS_32_IE:
		case R_CRIS_32_GOT_TPREL:
		case R_CRIS_16_GOT_TPREL:
		  if (elf_cris_hash_entry (h)->tprel_refcount == 0)
		    {
		      /* Allocate space in the .got section.  */
		      sgot->size += got_element_size;
		      /* Allocate relocation space.  */
		      srelgot->size += sizeof (Elf32_External_Rela);
		    }
		  elf_cris_hash_entry (h)->tprel_refcount++;
		  break;

		default:
		  BFD_FAIL ();
		  break;
		}
	    }
	  else
	    {
	      /* This is a global offset table entry for a local symbol.  */
	      if (local_got_refcounts[r_symndx_lgot] == 0)
		{
		  sgot->size += got_element_size;
		  if (info->shared)
		    {
		      /* If we are generating a shared object, we need
			 to output a R_CRIS_RELATIVE reloc so that the
			 dynamic linker can adjust this GOT entry.
			 Similarly for non-regular got entries.  */
		      srelgot->size += sizeof (Elf32_External_Rela);
		    }
		}
	      /* Update the reloc-specific count.  */
	      local_got_refcounts[r_symndx_lgot]++;

	      /* This one is the sum of all the others.  */
	      local_got_refcounts[r_symndx]++;
	    }
	  break;

	case R_CRIS_16_DTPREL:
	case R_CRIS_32_DTPREL:
	case R_CRIS_32_GOTREL:
	  /* This reference requires a global offset table.
	     FIXME: The actual refcount isn't used currently; the .got
	     section can't be removed if there were any references in the
	     input.  */
	  local_got_refcounts[-1]++;
	  break;

	handle_gotplt_reloc:

	case R_CRIS_32_PLT_GOTREL:
	  /* This reference requires a global offset table.  */
	  local_got_refcounts[-1]++;
	  /* Fall through.  */

	case R_CRIS_32_PLT_PCREL:
	  /* This symbol requires a procedure linkage table entry.  We
	     actually build the entry in adjust_dynamic_symbol,
             because this might be a case of linking PIC code which is
             never referenced by a dynamic object, in which case we
             don't need to generate a procedure linkage table entry
             after all.  */

	  /* Beware: if we'd check for visibility of the symbol here
	     (and not marking the need for a PLT when non-visible), we'd
	     get into trouble with keeping handling consistent with
	     regards to relocs found before definition and GOTPLT
	     handling.  Eliminable PLT entries will be dealt with later
	     anyway.  */
	  if (h == NULL)
	    continue;

	  h->needs_plt = 1;
	  h->plt.refcount++;
	  break;

	case R_CRIS_8:
	case R_CRIS_16:
	case R_CRIS_32:
	  /* Let's help debug shared library creation.  Any of these
	     relocs *can* be used in shared libs, but pages containing
	     them cannot be shared, so they're not appropriate for
	     common use.  Don't warn for sections we don't care about,
	     such as debug sections or non-constant sections.  We
	     can't help tables of (global) function pointers, for
	     example, though they must be emitted in a (writable) data
	     section to avoid having impure text sections.  */
	  if (info->shared
	      && (sec->flags & SEC_ALLOC) != 0
	      && (sec->flags & SEC_READONLY) != 0)
	    {
	      /* FIXME: How do we make this optionally a warning only?  */
	      (*_bfd_error_handler)
		(_("%B, section %A:\n  relocation %s should not"
		   " be used in a shared object; recompile with -fPIC"),
		 abfd,
		 sec,
		 cris_elf_howto_table[r_type].name);
	    }
	  if (h != NULL)
	    {
	      h->non_got_ref = 1;

	      /* Make sure a plt entry is created for this symbol if it
		 turns out to be a function defined by a dynamic object.  */
	      if (ELF_ST_VISIBILITY (h->other) == STV_DEFAULT)
		h->plt.refcount++;
	    }

	  /* If we are creating a shared library and this is not a local
	     symbol, we need to copy the reloc into the shared library.
	     However when linking with -Bsymbolic and this is a global
	     symbol which is defined in an object we are including in the
	     link (i.e., DEF_REGULAR is set), then we can resolve the
	     reloc directly.  At this point we have not seen all the input
	     files, so it is possible that DEF_REGULAR is not set now but
	     will be set later (it is never cleared).  In case of a weak
	     definition, DEF_REGULAR may be cleared later by a strong
	     definition in a shared library.  We account for that
	     possibility below by storing information in the relocs_copied
	     field of the hash table entry.  A similar situation occurs
	     when creating shared libraries and symbol visibility changes
	     render the symbol local.  */

	  /* No need to do anything if we're not creating a shared object.  */
	  if (! info->shared)
	    break;

	  /* We don't need to handle relocs into sections not going into
	     the "real" output.  */
	  if ((sec->flags & SEC_ALLOC) == 0)
	    break;

	  /* We may need to create a reloc section in the dynobj and made room
	     for this reloc.  */
	  if (sreloc == NULL)
	    {
	      sreloc = _bfd_elf_make_dynamic_reloc_section
		(sec, dynobj, 2, abfd, /*rela?*/ TRUE);

	      if (sreloc == NULL)
		return FALSE;
	    }

	  if (sec->flags & SEC_READONLY)
	    info->flags |= DF_TEXTREL;

	  sreloc->size += sizeof (Elf32_External_Rela);
	  break;

	case R_CRIS_8_PCREL:
	case R_CRIS_16_PCREL:
	case R_CRIS_32_PCREL:
	  if (h != NULL)
	    {
	      h->non_got_ref = 1;

	      /* Make sure a plt entry is created for this symbol if it
		 turns out to be a function defined by a dynamic object.  */
	      if (ELF_ST_VISIBILITY (h->other) == STV_DEFAULT)
		h->plt.refcount++;
	    }

	  /* If we are creating a shared library and this is not a local
	     symbol, we need to copy the reloc into the shared library.
	     However when linking with -Bsymbolic and this is a global
	     symbol which is defined in an object we are including in the
	     link (i.e., DEF_REGULAR is set), then we can resolve the
	     reloc directly.  At this point we have not seen all the input
	     files, so it is possible that DEF_REGULAR is not set now but
	     will be set later (it is never cleared).  In case of a weak
	     definition, DEF_REGULAR may be cleared later by a strong
	     definition in a shared library.  We account for that
	     possibility below by storing information in the relocs_copied
	     field of the hash table entry.  A similar situation occurs
	     when creating shared libraries and symbol visibility changes
	     render the symbol local.  */

	  /* No need to do anything if we're not creating a shared object.  */
	  if (! info->shared)
	    break;

	  /* We don't need to handle relocs into sections not going into
	     the "real" output.  */
	  if ((sec->flags & SEC_ALLOC) == 0)
	    break;

	  /* If the symbol is local, then we know already we can
	     eliminate the reloc.  */
	  if (h == NULL || ELF_ST_VISIBILITY (h->other) != STV_DEFAULT)
	    break;

	  /* If this is with -Bsymbolic and the symbol isn't weak, and
	     is defined by an ordinary object (the ones we include in
	     this shared library) then we can also eliminate the
	     reloc.  See comment above for more eliminable cases which
	     we can't identify at this time.  */
	  if (info->symbolic
	      && h->root.type != bfd_link_hash_defweak
	      && h->def_regular)
	    break;

	  /* We may need to create a reloc section in the dynobj and made room
	     for this reloc.  */
	  if (sreloc == NULL)
	    {
	      sreloc = _bfd_elf_make_dynamic_reloc_section
		(sec, dynobj, 2, abfd, /*rela?*/ TRUE);

	      if (sreloc == NULL)
		return FALSE;
	    }

	  sreloc->size += sizeof (Elf32_External_Rela);

	  /* We count the number of PC relative relocations we have
	     entered for this symbol, so that we can discard them
	     again if the symbol is later defined by a regular object.
	     We know that h is really a pointer to an
	     elf_cris_link_hash_entry.  */
	  {
	    struct elf_cris_link_hash_entry *eh;
	    struct elf_cris_pcrel_relocs_copied *p;

	    eh = elf_cris_hash_entry (h);

	    for (p = eh->pcrel_relocs_copied; p != NULL; p = p->next)
	      if (p->section == sreloc)
		break;

	    if (p == NULL)
	      {
		p = ((struct elf_cris_pcrel_relocs_copied *)
		     bfd_alloc (dynobj, (bfd_size_type) sizeof *p));
		if (p == NULL)
		  return FALSE;
		p->next = eh->pcrel_relocs_copied;
		eh->pcrel_relocs_copied = p;
		p->section = sreloc;
		p->count = 0;
		p->r_type = r_type;
	      }

	    ++p->count;
	  }
	  break;

        /* This relocation describes the C++ object vtable hierarchy.
           Reconstruct it for later use during GC.  */
        case R_CRIS_GNU_VTINHERIT:
          if (!bfd_elf_gc_record_vtinherit (abfd, sec, h, rel->r_offset))
            return FALSE;
          break;

        /* This relocation describes which C++ vtable entries are actually
           used.  Record for later use during GC.  */
        case R_CRIS_GNU_VTENTRY:
          BFD_ASSERT (h != NULL);
          if (h != NULL
              && !bfd_elf_gc_record_vtentry (abfd, sec, h, rel->r_addend))
            return FALSE;
          break;

	case R_CRIS_16_TPREL:
	case R_CRIS_32_TPREL:
	  /* Already warned above, when necessary.  */
	  break;

	default:
	  /* Other relocs do not appear here.  */
	  bfd_set_error (bfd_error_bad_value);
	  return FALSE;
        }
    }

  return TRUE;
}

/* Set the sizes of the dynamic sections.  */

static bfd_boolean
elf_cris_size_dynamic_sections (output_bfd, info)
     bfd *output_bfd ATTRIBUTE_UNUSED;
     struct bfd_link_info *info;
{
  bfd *dynobj;
  asection *s;
  bfd_boolean plt;
  bfd_boolean relocs;

  dynobj = elf_hash_table (info)->dynobj;
  BFD_ASSERT (dynobj != NULL);

  if (elf_hash_table (info)->dynamic_sections_created)
    {
      /* Set the contents of the .interp section to the interpreter.  */
      if (info->executable)
	{
	  s = bfd_get_section_by_name (dynobj, ".interp");
	  BFD_ASSERT (s != NULL);
	  s->size = sizeof ELF_DYNAMIC_INTERPRETER;
	  s->contents = (unsigned char *) ELF_DYNAMIC_INTERPRETER;
	}
    }
  else
    {
      /* Adjust all expected GOTPLT uses to use a GOT entry instead.  */
      elf_cris_link_hash_traverse (elf_cris_hash_table (info),
				   elf_cris_adjust_gotplt_to_got,
				   (PTR) info);

      /* We may have created entries in the .rela.got section.
	 However, if we are not creating the dynamic sections, we will
	 not actually use these entries.  Reset the size of .rela.got,
	 which will cause it to get stripped from the output file
	 below.  */
      s = bfd_get_section_by_name (dynobj, ".rela.got");
      if (s != NULL)
	s->size = 0;
    }

  /* If this is a -Bsymbolic shared link, then we need to discard all PC
     relative relocs against symbols defined in a regular object.  We
     allocated space for them in the check_relocs routine, but we will not
     fill them in in the relocate_section routine.  We also discard space
     for relocs that have become for local symbols due to symbol
     visibility changes.  For programs, we discard space for relocs for
     symbols not referenced by any dynamic object.  */
  if (info->shared)
    elf_cris_link_hash_traverse (elf_cris_hash_table (info),
				 elf_cris_discard_excess_dso_dynamics,
				 (PTR) info);
  else
    elf_cris_link_hash_traverse (elf_cris_hash_table (info),
				 elf_cris_discard_excess_program_dynamics,
				 (PTR) info);

  /* The check_relocs and adjust_dynamic_symbol entry points have
     determined the sizes of the various dynamic sections.  Allocate
     memory for them.  */
  plt = FALSE;
  relocs = FALSE;
  for (s = dynobj->sections; s != NULL; s = s->next)
    {
      const char *name;

      if ((s->flags & SEC_LINKER_CREATED) == 0)
	continue;

      /* It's OK to base decisions on the section name, because none
	 of the dynobj section names depend upon the input files.  */
      name = bfd_get_section_name (dynobj, s);

      if (strcmp (name, ".plt") == 0)
	{
	  /* Remember whether there is a PLT.  */
	  plt = s->size != 0;
	}
      else if (strcmp (name, ".got.plt") == 0)
	{
	  /* The .got.plt contains the .got header as well as the
	     actual .got.plt contents.  The .got header may contain a
	     R_CRIS_DTPMOD entry at index 3.  */
	  s->size += elf_cris_hash_table (info)->dtpmod_refcount != 0
	    ? 8 : 0;
	}
      else if (CONST_STRNEQ (name, ".rela"))
	{
	  if (strcmp (name, ".rela.got") == 0
	      && elf_cris_hash_table (info)->dtpmod_refcount != 0
	      && info->shared)
	    s->size += sizeof (Elf32_External_Rela);

	  if (s->size != 0)
	    {
	      /* Remember whether there are any reloc sections other
                 than .rela.plt.  */
	      if (strcmp (name, ".rela.plt") != 0)
		  relocs = TRUE;

	      /* We use the reloc_count field as a counter if we need
		 to copy relocs into the output file.  */
	      s->reloc_count = 0;
	    }
	}
      else if (! CONST_STRNEQ (name, ".got")
	       && strcmp (name, ".dynbss") != 0)
	{
	  /* It's not one of our sections, so don't allocate space.  */
	  continue;
	}

      if (s->size == 0)
	{
	  /* If we don't need this section, strip it from the
	     output file.  This is mostly to handle .rela.bss and
	     .rela.plt.  We must create both sections in
	     create_dynamic_sections, because they must be created
	     before the linker maps input sections to output
	     sections.  The linker does that before
	     adjust_dynamic_symbol is called, and it is that
	     function which decides whether anything needs to go
	     into these sections.  */
	  s->flags |= SEC_EXCLUDE;
	  continue;
	}

      if ((s->flags & SEC_HAS_CONTENTS) == 0)
	continue;

      /* Allocate memory for the section contents. We use bfd_zalloc here
	 in case unused entries are not reclaimed before the section's
	 contents are written out.  This should not happen, but this way
	 if it does, we will not write out garbage.  For reloc sections,
	 this will make entries have the type R_CRIS_NONE.  */
      s->contents = (bfd_byte *) bfd_zalloc (dynobj, s->size);
      if (s->contents == NULL)
	return FALSE;
    }

  if (elf_hash_table (info)->dynamic_sections_created)
    {
      /* Add some entries to the .dynamic section.  We fill in the
	 values later, in elf_cris_finish_dynamic_sections, but we
	 must add the entries now so that we get the correct size for
	 the .dynamic section.  The DT_DEBUG entry is filled in by the
	 dynamic linker and used by the debugger.  */
#define add_dynamic_entry(TAG, VAL) \
  _bfd_elf_add_dynamic_entry (info, TAG, VAL)

      if (!info->shared)
	{
	  if (!add_dynamic_entry (DT_DEBUG, 0))
	    return FALSE;
	}

      if (plt)
	{
	  if (!add_dynamic_entry (DT_PLTGOT, 0)
	      || !add_dynamic_entry (DT_PLTRELSZ, 0)
	      || !add_dynamic_entry (DT_PLTREL, DT_RELA)
	      || !add_dynamic_entry (DT_JMPREL, 0))
	    return FALSE;
	}

      if (relocs)
	{
	  if (!add_dynamic_entry (DT_RELA, 0)
	      || !add_dynamic_entry (DT_RELASZ, 0)
	      || !add_dynamic_entry (DT_RELAENT, sizeof (Elf32_External_Rela)))
	    return FALSE;
	}

      if ((info->flags & DF_TEXTREL) != 0)
	{
	  if (!add_dynamic_entry (DT_TEXTREL, 0))
	    return FALSE;
	  info->flags |= DF_TEXTREL;
	}
    }
#undef add_dynamic_entry

  return TRUE;
}

/* This function is called via elf_cris_link_hash_traverse if we are
   creating a shared object.  In the -Bsymbolic case, it discards the
   space allocated to copy PC relative relocs against symbols which
   are defined in regular objects.  For the normal non-symbolic case,
   we also discard space for relocs that have become local due to
   symbol visibility changes.  We allocated space for them in the
   check_relocs routine, but we won't fill them in in the
   relocate_section routine.  */

static bfd_boolean
elf_cris_discard_excess_dso_dynamics (h, inf)
     struct elf_cris_link_hash_entry *h;
     PTR inf;
{
  struct elf_cris_pcrel_relocs_copied *s;
  struct bfd_link_info *info = (struct bfd_link_info *) inf;

  if (h->root.root.type == bfd_link_hash_warning)
    h = (struct elf_cris_link_hash_entry *) h->root.root.u.i.link;

  /* If a symbol has been forced local or we have found a regular
     definition for the symbolic link case, then we won't be needing
     any relocs.  */
  if (h->root.def_regular
      && (h->root.forced_local
	  || info->symbolic))
    {
      for (s = h->pcrel_relocs_copied; s != NULL; s = s->next)
	s->section->size -= s->count * sizeof (Elf32_External_Rela);

      return TRUE;
    }

  /* If we have accounted for PC-relative relocs for read-only
     sections, now is the time to warn for them.  We can't do it in
     cris_elf_check_relocs, because we don't know the status of all
     symbols at that time (and it's common to force symbols local
     late).  */

  for (s = h->pcrel_relocs_copied; s != NULL; s = s->next)
    {
      BFD_ASSERT ((s->section->flags & SEC_READONLY) != 0);

      /* FIXME: How do we make this optionally a warning only?  */
      (*_bfd_error_handler)
	(_("%B, section `%A', to symbol `%s':\n"
	   "  relocation %s should not be used"
	   " in a shared object; recompile with -fPIC"),
	 s->section->owner,
	 s->section,
	 h->root.root.root.string,
	 cris_elf_howto_table[s->r_type].name);

      info->flags |= DF_TEXTREL;
    }

  return TRUE;
}

/* This function is called via elf_cris_link_hash_traverse if we are *not*
   creating a shared object.  We discard space for relocs for symbols put
   in the .got, but which we found we do not have to resolve at run-time.  */

static bfd_boolean
elf_cris_discard_excess_program_dynamics (h, inf)
     struct elf_cris_link_hash_entry *h;
     PTR inf;
{
  struct bfd_link_info *info = (struct bfd_link_info *) inf;

  if (h->root.root.type == bfd_link_hash_warning)
    h = (struct elf_cris_link_hash_entry *) h->root.root.u.i.link;

  /* If we're not creating a shared library and have a symbol which is
     referred to by .got references, but the symbol is defined locally,
     (or rather, not defined by a DSO) then lose the reloc for the .got
     (don't allocate room for it).  Likewise for relocs for something
     for which we create a PLT.  */
  if (!h->root.def_dynamic
      || h->root.plt.refcount > 0)
    {
      if (h->reg_got_refcount > 0
	  /* The size of this section is only valid and in sync with the
	     various reference counts if we do dynamic; don't decrement it
	     otherwise.  */
	  && elf_hash_table (info)->dynamic_sections_created)
	{
	  bfd *dynobj = elf_hash_table (info)->dynobj;
	  asection *srelgot;

	  BFD_ASSERT (dynobj != NULL);

	  srelgot = bfd_get_section_by_name (dynobj, ".rela.got");

	  BFD_ASSERT (srelgot != NULL);

	  srelgot->size -= sizeof (Elf32_External_Rela);
	}

      /* If the locally-defined symbol isn't used by a DSO, then we don't
	 have to export it as a dynamic symbol.  This was already done for
	 functions; doing this for all symbols would presumably not
	 introduce new problems.  Of course we don't do this if we're
	 exporting all dynamic symbols.  */
      if (! info->export_dynamic
	  && h->root.dynindx != -1
	  && !h->root.def_dynamic
	  && !h->root.ref_dynamic)
	{
	  h->root.dynindx = -1;
	  _bfd_elf_strtab_delref (elf_hash_table (info)->dynstr,
				  h->root.dynstr_index);
	}
    }

  return TRUE;
}

/* Reject a file depending on presence and expectation of prefixed
   underscores on symbols.  */

static bfd_boolean
cris_elf_object_p (abfd)
     bfd *abfd;
{
  if (! cris_elf_set_mach_from_flags (abfd, elf_elfheader (abfd)->e_flags))
    return FALSE;

  if ((elf_elfheader (abfd)->e_flags & EF_CRIS_UNDERSCORE))
    return (bfd_get_symbol_leading_char (abfd) == '_');
  else
    return (bfd_get_symbol_leading_char (abfd) == 0);
}

/* Mark presence or absence of leading underscore.  Set machine type
   flags from mach type.  */

static void
cris_elf_final_write_processing (abfd, linker)
     bfd *abfd;
     bfd_boolean linker ATTRIBUTE_UNUSED;
{
  unsigned long e_flags = elf_elfheader (abfd)->e_flags;

  e_flags &= ~EF_CRIS_UNDERSCORE;
  if (bfd_get_symbol_leading_char (abfd) == '_')
    e_flags |= EF_CRIS_UNDERSCORE;

  switch (bfd_get_mach (abfd))
    {
    case bfd_mach_cris_v0_v10:
      e_flags |= EF_CRIS_VARIANT_ANY_V0_V10;
      break;

    case bfd_mach_cris_v10_v32:
      e_flags |= EF_CRIS_VARIANT_COMMON_V10_V32;
      break;

    case bfd_mach_cris_v32:
      e_flags |= EF_CRIS_VARIANT_V32;
      break;

    default:
      _bfd_abort (__FILE__, __LINE__,
		  _("Unexpected machine number"));
    }

  elf_elfheader (abfd)->e_flags = e_flags;
}

/* Set the mach type from e_flags value.  */

static bfd_boolean
cris_elf_set_mach_from_flags (abfd, flags)
     bfd *abfd;
     unsigned long flags;
{
  switch (flags & EF_CRIS_VARIANT_MASK)
    {
    case EF_CRIS_VARIANT_ANY_V0_V10:
      bfd_default_set_arch_mach (abfd, bfd_arch_cris, bfd_mach_cris_v0_v10);
      break;

    case EF_CRIS_VARIANT_V32:
      bfd_default_set_arch_mach (abfd, bfd_arch_cris, bfd_mach_cris_v32);
      break;

    case EF_CRIS_VARIANT_COMMON_V10_V32:
      bfd_default_set_arch_mach (abfd, bfd_arch_cris, bfd_mach_cris_v10_v32);
      break;

    default:
      /* Since we don't recognize them, we obviously can't support them
	 with this code; we'd have to require that all future handling
	 would be optional.  */
      bfd_set_error (bfd_error_wrong_format);
      return FALSE;
    }

  return TRUE;
}

/* Display the flags field.  */

static bfd_boolean
cris_elf_print_private_bfd_data (abfd, ptr)
     bfd *abfd;
     PTR ptr;
{
  FILE *file = (FILE *) ptr;

  BFD_ASSERT (abfd != NULL && ptr != NULL);

  _bfd_elf_print_private_bfd_data (abfd, ptr);

  fprintf (file, _("private flags = %lx:"), elf_elfheader (abfd)->e_flags);

  if (elf_elfheader (abfd)->e_flags & EF_CRIS_UNDERSCORE)
    fprintf (file, _(" [symbols have a _ prefix]"));
  if ((elf_elfheader (abfd)->e_flags & EF_CRIS_VARIANT_MASK)
      == EF_CRIS_VARIANT_COMMON_V10_V32)
    fprintf (file, _(" [v10 and v32]"));
  if ((elf_elfheader (abfd)->e_flags & EF_CRIS_VARIANT_MASK)
      == EF_CRIS_VARIANT_V32)
    fprintf (file, _(" [v32]"));

  fputc ('\n', file);
  return TRUE;
}

/* Don't mix files with and without a leading underscore.  */

static bfd_boolean
cris_elf_merge_private_bfd_data (ibfd, obfd)
     bfd *ibfd;
     bfd *obfd;
{
  int imach, omach;

  if (! _bfd_generic_verify_endian_match (ibfd, obfd))
    return FALSE;

  if (bfd_get_flavour (ibfd) != bfd_target_elf_flavour
      || bfd_get_flavour (obfd) != bfd_target_elf_flavour)
    return TRUE;

  imach = bfd_get_mach (ibfd);

  if (! elf_flags_init (obfd))
    {
      /* This happens when ld starts out with a 'blank' output file.  */
      elf_flags_init (obfd) = TRUE;

      /* We ignore the linker-set mach, and instead set it according to
	 the first input file.  This would also happen if we could
	 somehow filter out the OUTPUT_ARCH () setting from elf.sc.
	 This allows us to keep the same linker config across
	 cris(v0..v10) and crisv32.  The drawback is that we can't force
	 the output type, which might be a sane thing to do for a
	 v10+v32 compatibility object.  */
      if (! bfd_set_arch_mach (obfd, bfd_arch_cris, imach))
	return FALSE;
    }

  if (bfd_get_symbol_leading_char (ibfd)
      != bfd_get_symbol_leading_char (obfd))
    {
      (*_bfd_error_handler)
	(bfd_get_symbol_leading_char (ibfd) == '_'
	 ? _("%B: uses _-prefixed symbols, but writing file with non-prefixed symbols")
	 : _("%B: uses non-prefixed symbols, but writing file with _-prefixed symbols"),
	 ibfd);
      bfd_set_error (bfd_error_bad_value);
      return FALSE;
    }

  omach = bfd_get_mach (obfd);

  if (imach != omach)
    {
      /* We can get an incompatible combination only if either is
	 bfd_mach_cris_v32, and the other one isn't compatible.  */
      if ((imach == bfd_mach_cris_v32
	   && omach != bfd_mach_cris_v10_v32)
	  || (omach == bfd_mach_cris_v32
	      && imach != bfd_mach_cris_v10_v32))
	{
	  (*_bfd_error_handler)
	    ((imach == bfd_mach_cris_v32)
	     ? _("%B contains CRIS v32 code, incompatible"
		 " with previous objects")
	     : _("%B contains non-CRIS-v32 code, incompatible"
		 " with previous objects"),
	     ibfd);
	  bfd_set_error (bfd_error_bad_value);
	  return FALSE;
	}

      /* We don't have to check the case where the input is compatible
	 with v10 and v32, because the output is already known to be set
	 to the other (compatible) mach.  */
      if (omach == bfd_mach_cris_v10_v32
	  && ! bfd_set_arch_mach (obfd, bfd_arch_cris, imach))
	return FALSE;
    }

  return TRUE;
}

/* Do side-effects of e_flags copying to obfd.  */

static bfd_boolean
cris_elf_copy_private_bfd_data (ibfd, obfd)
     bfd *ibfd;
     bfd *obfd;
{
  /* Call the base function.  */
  if (!_bfd_elf_copy_private_bfd_data (ibfd, obfd))
    return FALSE;

  /* If output is big-endian for some obscure reason, stop here.  */
  if (_bfd_generic_verify_endian_match (ibfd, obfd) == FALSE)
    return FALSE;

  if (bfd_get_flavour (ibfd) != bfd_target_elf_flavour
      || bfd_get_flavour (obfd) != bfd_target_elf_flavour)
    return TRUE;

  /* Do what we really came here for.  */
  return bfd_set_arch_mach (obfd, bfd_arch_cris, bfd_get_mach (ibfd));
}

static enum elf_reloc_type_class
elf_cris_reloc_type_class (rela)
     const Elf_Internal_Rela *rela;
{
  enum elf_cris_reloc_type r_type = ELF32_R_TYPE (rela->r_info);
  switch (r_type)
    {
    case R_CRIS_RELATIVE:
      return reloc_class_relative;
    case R_CRIS_JUMP_SLOT:
      return reloc_class_plt;
    case R_CRIS_COPY:
      return reloc_class_copy;
    default:
      return reloc_class_normal;
    }
}

/* The elf_backend_got_elt_size worker.  For one symbol, we can have up to
   two GOT entries from three types with two different sizes.  We handle
   it as a single entry, so we can use the regular offset-calculation
   machinery.  */

static bfd_vma
elf_cris_got_elt_size (bfd *abfd ATTRIBUTE_UNUSED,
		       struct bfd_link_info *info ATTRIBUTE_UNUSED,
		       struct elf_link_hash_entry *hr,
		       bfd *ibfd,
		       unsigned long symndx)
{
  struct elf_link_hash_entry *h = (struct elf_link_hash_entry *) hr;
  bfd_vma eltsiz = 0;

  /* We may have one regular GOT entry or up to two TLS GOT
     entries.  */
  if (h == NULL)
    {
      Elf_Internal_Shdr *symtab_hdr = &elf_tdata (ibfd)->symtab_hdr;
      bfd_signed_vma *local_got_refcounts = elf_local_got_refcounts (ibfd);

      BFD_ASSERT (local_got_refcounts != NULL);

      if (local_got_refcounts[LGOT_REG_NDX (symndx)] > 0)
	{
	  /* We can't have a variable referred to both as a regular
	     variable and through TLS relocs.  */
	  BFD_ASSERT (local_got_refcounts[LGOT_DTP_NDX (symndx)] == 0
		      && local_got_refcounts[LGOT_TPREL_NDX (symndx)] == 0);
	  return 4;
	}

      if (local_got_refcounts[LGOT_DTP_NDX (symndx)] > 0)
	eltsiz += 8;

      if (local_got_refcounts[LGOT_TPREL_NDX (symndx)] > 0)
	eltsiz += 4;
    }
  else
    {
      struct elf_cris_link_hash_entry *hh = elf_cris_hash_entry (h);
      if (hh->reg_got_refcount > 0)
	{
	  /* The actual error-on-input is emitted elsewhere.  */
	  BFD_ASSERT (hh->dtp_refcount == 0 && hh->tprel_refcount == 0);
	  return 4;
	}

      if (hh->dtp_refcount > 0)
	eltsiz += 8;

      if (hh->tprel_refcount > 0)
	eltsiz += 4;
    }

  /* We're only called when h->got.refcount is non-zero, so we must
     have a non-zero size.  */
  BFD_ASSERT (eltsiz != 0);
  return eltsiz;
}

#define ELF_ARCH		bfd_arch_cris
#define ELF_MACHINE_CODE	EM_CRIS
#define ELF_MAXPAGESIZE		0x2000

#define TARGET_LITTLE_SYM	bfd_elf32_cris_vec
#define TARGET_LITTLE_NAME	"elf32-cris"
#define elf_symbol_leading_char 0

#define elf_info_to_howto_rel			NULL
#define elf_info_to_howto			cris_info_to_howto_rela
#define elf_backend_relocate_section		cris_elf_relocate_section
#define elf_backend_gc_mark_hook		cris_elf_gc_mark_hook
#define elf_backend_gc_sweep_hook		cris_elf_gc_sweep_hook
#define elf_backend_check_relocs                cris_elf_check_relocs
#define elf_backend_grok_prstatus		cris_elf_grok_prstatus
#define elf_backend_grok_psinfo			cris_elf_grok_psinfo

#define elf_backend_can_gc_sections		1
#define elf_backend_can_refcount		1

#define elf_backend_object_p			cris_elf_object_p
#define elf_backend_final_write_processing \
	cris_elf_final_write_processing
#define bfd_elf32_bfd_print_private_bfd_data \
	cris_elf_print_private_bfd_data
#define bfd_elf32_bfd_merge_private_bfd_data \
	cris_elf_merge_private_bfd_data
#define bfd_elf32_bfd_copy_private_bfd_data \
	cris_elf_copy_private_bfd_data

#define bfd_elf32_bfd_reloc_type_lookup		cris_reloc_type_lookup
#define bfd_elf32_bfd_reloc_name_lookup	cris_reloc_name_lookup

#define bfd_elf32_bfd_link_hash_table_create \
	elf_cris_link_hash_table_create
#define elf_backend_adjust_dynamic_symbol \
	elf_cris_adjust_dynamic_symbol
#define elf_backend_copy_indirect_symbol \
	elf_cris_copy_indirect_symbol
#define elf_backend_size_dynamic_sections \
	elf_cris_size_dynamic_sections
#define elf_backend_init_index_section		_bfd_elf_init_1_index_section
#define elf_backend_finish_dynamic_symbol \
	elf_cris_finish_dynamic_symbol
#define elf_backend_finish_dynamic_sections \
	elf_cris_finish_dynamic_sections
#define elf_backend_create_dynamic_sections \
	_bfd_elf_create_dynamic_sections
#define bfd_elf32_bfd_final_link \
	bfd_elf_gc_common_final_link
#define elf_backend_hide_symbol			elf_cris_hide_symbol
#define elf_backend_reloc_type_class		elf_cris_reloc_type_class

#define elf_backend_want_got_plt	1
#define elf_backend_plt_readonly	1
#define elf_backend_want_plt_sym	0
#define elf_backend_got_header_size	12
#define elf_backend_got_elt_size elf_cris_got_elt_size

/* Later, we my want to optimize RELA entries into REL entries for dynamic
   linking and libraries (if it's a win of any significance).  Until then,
   take the easy route.  */
#define elf_backend_may_use_rel_p 0
#define elf_backend_may_use_rela_p 1
#define elf_backend_rela_normal		1

#include "elf32-target.h"

#undef TARGET_LITTLE_SYM
#undef TARGET_LITTLE_NAME
#undef elf_symbol_leading_char

#define TARGET_LITTLE_SYM bfd_elf32_us_cris_vec
#define TARGET_LITTLE_NAME "elf32-us-cris"
#define elf_symbol_leading_char '_'
#undef elf32_bed
#define elf32_bed elf32_us_cris_bed

#include "elf32-target.h"<|MERGE_RESOLUTION|>--- conflicted
+++ resolved
@@ -1621,19 +1621,12 @@
 	case R_CRIS_16_DTPREL:
 	case R_CRIS_32_DTPREL:
 	  /* This relocation must only be performed against local
-<<<<<<< HEAD
-	     symbols.  It's also ok when we link a program and the
-	     symbol is defined in an ordinary (non-DSO) object (if
-	     it's undefined there, we've already seen an error).  */
-	  if (h != NULL
-=======
 	     symbols, or to sections that are not loadable.  It's also
 	     ok when we link a program and the symbol is defined in an
 	     ordinary (non-DSO) object (if it's undefined there, we've
 	     already seen an error).  */
 	  if (h != NULL
 	      && (input_section->flags & SEC_ALLOC) != 0
->>>>>>> b2f2d10e
 	      && ELF_ST_VISIBILITY (h->other) == STV_DEFAULT
 	      && (info->shared
 		  || (!h->def_regular
@@ -1656,24 +1649,16 @@
 	      return FALSE;
 	    }
 
-<<<<<<< HEAD
-	  BFD_ASSERT (elf_cris_hash_table (info)->dtpmod_refcount != 0);
-=======
 	  BFD_ASSERT ((input_section->flags & SEC_ALLOC) == 0
 		      || elf_cris_hash_table (info)->dtpmod_refcount != 0);
->>>>>>> b2f2d10e
 
 	  /* Fill in a R_CRIS_DTPMOD reloc at offset 3 if we haven't
 	     already done so.  Note that we do this in .got.plt, not
 	     in .got, as .got.plt contains the first part, still the
 	     reloc is against .got, because the linker script directs
 	     (is required to direct) them both into .got.  */
-<<<<<<< HEAD
-	  if (elf_cris_hash_table (info)->dtpmod_refcount > 0)
-=======
 	  if (elf_cris_hash_table (info)->dtpmod_refcount > 0
 	      && (input_section->flags & SEC_ALLOC) != 0)
->>>>>>> b2f2d10e
 	    {
 	      asection *sgotplt = bfd_get_section_by_name (dynobj, ".got.plt");
 	      BFD_ASSERT (sgotplt != NULL);
@@ -1712,11 +1697,6 @@
 	    }
 
 	  /* The thread-based offset to the local symbol is the
-<<<<<<< HEAD
-	     relocation.  */
-	  relocation -= elf_hash_table (info)->tls_sec == NULL
-	    ? 0 : elf_hash_table (info)->tls_sec->vma;
-=======
 	     relocation.
 	     For the executable, TLS data begins at the thread pointer plus
 	     the negative size of the TLS data.  For a DSO, that's part of
@@ -1725,7 +1705,6 @@
 	    ? 0 : (elf_hash_table (info)->tls_sec->vma
 		   + (info->shared
 		      ? 0 : elf_hash_table (info)->tls_size));
->>>>>>> b2f2d10e
 	  break;
 
 	case R_CRIS_32_GD:
@@ -1760,12 +1739,8 @@
 	      return FALSE;
 	    }
 
-<<<<<<< HEAD
-	  if (!info->shared && (h == NULL || h->def_regular))
-=======
 	  if (!info->shared
 	      && (h == NULL || h->def_regular || ELF_COMMON_DEF_P (h)))
->>>>>>> b2f2d10e
 	    {
 	      /* Known contents of the GOT.  */
 	      bfd_vma off;
@@ -1922,14 +1897,9 @@
 	      bfd_vma off;
 
 	      /* The symbol is defined in the program, so just write
-<<<<<<< HEAD
-		 the known_tpoffset into the GOT.  */
-	      relocation -= elf_hash_table (info)->tls_sec->vma;
-=======
 		 the -prog_tls_size+known_tpoffset into the GOT.  */
 	      relocation -= elf_hash_table (info)->tls_sec->vma;
 	      relocation -= elf_hash_table (info)->tls_size;
->>>>>>> b2f2d10e
 
 	      if (h != NULL)
 		off = h->got.offset;
@@ -2037,11 +2007,7 @@
 
 	  if (h != NULL
 	      && ELF_ST_VISIBILITY (h->other) == STV_DEFAULT
-<<<<<<< HEAD
-	      && !h->def_regular
-=======
 	      && !(h->def_regular || ELF_COMMON_DEF_P (h))
->>>>>>> b2f2d10e
 	      /* If it's undefined, then an error message has already
 		 been emitted.  */
 	      && h->root.type != bfd_link_hash_undefined)
@@ -2061,13 +2027,9 @@
 
 	  /* NULL if we had an error.  */
 	  relocation -= elf_hash_table (info)->tls_sec == NULL
-<<<<<<< HEAD
-	    ? 0 : elf_hash_table (info)->tls_sec->vma;
-=======
 	    ? 0
 	    : (elf_hash_table (info)->tls_sec->vma
 	       + elf_hash_table (info)->tls_size);
->>>>>>> b2f2d10e
 
 	  /* The TLS-relative offset is the relocation.  */
 	  break;
@@ -2631,7 +2593,6 @@
 
       r_type = ELF32_R_TYPE (rel->r_info);
       switch (r_type)
-<<<<<<< HEAD
 	{
 	case R_CRIS_32_GOT:
 	case R_CRIS_16_GOT:
@@ -2665,41 +2626,6 @@
 
       switch (r_type)
 	{
-=======
-	{
-	case R_CRIS_32_GOT:
-	case R_CRIS_16_GOT:
-	case R_CRIS_16_GOTPLT:
-	case R_CRIS_32_GOTPLT:
-	  specific_refcount = h != NULL
-	    ? &((struct elf_cris_link_hash_entry *) h)->reg_got_refcount
-	    : &local_got_refcounts[LGOT_REG_NDX (r_symndx)];
-	  break;
-
-	case R_CRIS_32_GD:
-	case R_CRIS_32_GOT_GD:
-	case R_CRIS_16_GOT_GD:
-	  got_element_size = 8;
-	  specific_refcount = h != NULL
-	    ? &((struct elf_cris_link_hash_entry *) h)->dtp_refcount
-	    : &local_got_refcounts[LGOT_DTP_NDX (r_symndx)];
-	  break;
-
-	case R_CRIS_32_IE:
-	case R_CRIS_16_GOT_TPREL:
-	case R_CRIS_32_GOT_TPREL:
-	  specific_refcount = h != NULL
-	    ? &((struct elf_cris_link_hash_entry *) h)->tprel_refcount
-	    : &local_got_refcounts[LGOT_TPREL_NDX (r_symndx)];
-	  break;
-
-	default:
-	  break;
-	}
-
-      switch (r_type)
-	{
->>>>>>> b2f2d10e
 	case R_CRIS_32_IE:
 	case R_CRIS_32_GD:
 	case R_CRIS_16_GOT_TPREL:
@@ -2772,13 +2698,10 @@
 	  break;
 
 	case R_CRIS_32_DTPREL:
-<<<<<<< HEAD
-=======
 	  /* This'd be a .dtpreld entry in e.g. debug info.  */
 	  if ((sec->flags & SEC_ALLOC) == 0)
 	    break;
 	  /* Fall through.  */
->>>>>>> b2f2d10e
 	case R_CRIS_16_DTPREL:
 	  elf_cris_hash_table (info)->dtpmod_refcount--;
 	  if (elf_cris_hash_table (info)->dtpmod_refcount == 0)
@@ -3163,15 +3086,11 @@
   /* Only indirect symbols are replaced; we're not interested in
      updating any of EIND's fields for other symbols.  */
   if (eind->root.root.type != bfd_link_hash_indirect)
-<<<<<<< HEAD
-    return;
-=======
     {
       /* Still, we need to copy flags for e.g. weak definitions.  */
       _bfd_elf_link_hash_copy_indirect (info, dir, ind);
       return;
     }
->>>>>>> b2f2d10e
 
   BFD_ASSERT (edir->pcrel_relocs_copied == NULL);
   BFD_ASSERT (edir->gotplt_offset == 0 || eind->gotplt_offset == 0);
@@ -3250,10 +3169,6 @@
 	 on the first input bfd we found that contained dynamic relocs.  */
       switch (r_type)
 	{
-<<<<<<< HEAD
-	case R_CRIS_16_DTPREL:
-	case R_CRIS_32_DTPREL:
-=======
 	case R_CRIS_32_DTPREL:
 	  if ((sec->flags & SEC_ALLOC) == 0)
 	    /* This'd be a .dtpreld entry in e.g. debug info.  We have
@@ -3265,7 +3180,6 @@
 	    continue;
 	  /* Fall through.  */
 	case R_CRIS_16_DTPREL:
->>>>>>> b2f2d10e
 	  /* The first .got.plt entry is right after the R_CRIS_DTPMOD
 	     entry at index 3. */
 	  if (elf_cris_hash_table (info)->dtpmod_refcount == 0)
@@ -3430,7 +3344,6 @@
 	  /* These two just request for the constant-index
 	     module-local tls_index-sized GOT entry, which we add
 	     elsewhere.  */
-<<<<<<< HEAD
 	  break;
 
 	case R_CRIS_32_IE:
@@ -3445,22 +3358,6 @@
 	    info->flags |= DF_STATIC_TLS;
 	  break;
 
-=======
-	  break;
-
-	case R_CRIS_32_IE:
-	case R_CRIS_32_GOT_TPREL:
-	case R_CRIS_16_GOT_TPREL:
-	  r_symndx_lgot = LGOT_TPREL_NDX (r_symndx);
-
-	  /* Those relocs also require that a DSO is of type
-	     Initial Exec.  Like other targets, we don't reset this
-	     flag even if the relocs are GC:ed away.  */
-	  if (info->shared)
-	    info->flags |= DF_STATIC_TLS;
-	  break;
-
->>>>>>> b2f2d10e
 	  /* Let's list the other assembler-generated TLS-relocs too,
 	     just to show that they're not forgotten. */
 	case R_CRIS_16_TPREL:
